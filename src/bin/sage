--- conflicted
+++ resolved
@@ -48,236 +48,10 @@
     echo "                           --verbose - print debugging output during the test"
     echo "                           --optional - controls which optional tests are run"
     echo "                           --help - show all testing options"
-<<<<<<< HEAD
     echo "  -v, --version       -- display Sage version information"
     if [ -n "$SAGE_ROOT" ]; then
         exec "$SAGE_ROOT/build/bin/sage-site" "-h"
     fi
-=======
-    echo "  -upgrade [version]  -- download, build and install the given version. Here,"
-    echo "                         'version' is a git branch or tag name. Useful values"
-    echo "                         are 'master' (the current development version, this"
-    echo "                         is the default) or a version number like '5.13'."
-    echo "  -v, -version        -- display Sage version information"
-    exit 0
-}
-
-usage_advanced() {
-    sage_version -v
-    ####  1.......................26..................................................78
-    ####  |.....................--.|...................................................|
-    echo
-    echo "Running Sage:"
-    echo "  file.[sage|py|spyx] -- run given .sage, .py or .spyx file"
-    echo "  -advanced           -- print this advanced help message"
-    echo "  -c <cmd>            -- Evaluates cmd as sage code"
-    echo "  -h, -?              -- print short help message"
-    echo "  -min [...]          -- do not populate global namespace (must be first"
-    echo "                         option)"
-    echo "  -preparse <file.sage> -- preparse file.sage and produce corresponding file.sage.py"
-    echo "  -q                  -- quiet; start with no banner"
-    echo "  -root               -- print the Sage root directory"
-    echo "  -gthread, -qthread, -q4thread, -wthread, -pylab"
-    echo "                      -- pass the option through to ipython"
-    echo "  -v, -version        -- display Sage version information"
-    echo "  -dumpversion        -- print Sage version"
-    echo "  -git-branch         -- print the current git branch"
-
-    echo
-    ####  1.......................26..................................................78
-    ####  |.....................--.|...................................................|
-    echo "Running the notebook:"
-    echo "  --notebook=[...]    -- start the Sage notebook (valid options are"
-    echo "                         'default', 'sagenb', 'jupyter' and 'export')."
-    echo "                         Current default is 'export' sagenb to jupyter."
-    echo "                         See the output of sage --notebook --help"
-    echo "                         for more details and examples of how to pass"
-    echo "                         optional arguments"
-    echo "  -bn, -build-and-notebook [...] -- build the Sage library then start"
-    echo "                         the Sage notebook"
-    echo "  -inotebook [...]    -- start the *insecure* Sage notebook (deprecated)"
-    echo "  -n, -notebook [...] -- start the default Sage notebook (options are the"
-    echo "                         same as for the notebook command in Sage).  See the"
-    echo "                         output of sage -n -h for more details"
-
-    echo
-    ####  1.......................26..................................................78
-    ####  |.....................--.|...................................................|
-    echo "Running external programs:"
-    echo "  -cleaner            -- run the Sage cleaner"
-    echo "  -cython [...]       -- run Cython with given arguments"
-    echo "  -ecl [...]          -- run Common Lisp"
-    echo "  -gap [...]          -- run Sage's Gap with given arguments"
-    echo "  -gap3 [...]         -- run Sage's Gap3 with given arguments"
-    echo "  -gdb                -- run Sage under the control of gdb"
-    echo "  -gp [...]           -- run Sage's PARI/GP calculator with given arguments"
-    echo "  -ipython [...]      -- run Sage's IPython using the default environment (not"
-    echo "                         Sage), passing additional options to IPython"
-    echo "  -ipython3 [...]     -- same as above, but using Python 3"
-    echo "  -jupyter [...]      -- run Sage's Jupyter with given arguments"
-    echo "  -kash [...]         -- run Sage's Kash with given arguments"
-    command -v kash &>/dev/null || \
-    echo "                         (not installed currently, run sage -i kash)"
-    echo "  -lisp [...]         -- run Lisp interpreter included with Sage"
-    echo "  -M2 [...]           -- run Sage's Macaulay2 with given arguments"
-    command -v M2 &>/dev/null || \
-    echo "                         (not installed currently, run sage -i macaulay2)"
-    echo "  -maxima [...]       -- run Sage's Maxima with given arguments"
-    echo "  -mwrank [...]       -- run Sage's mwrank with given arguments"
-    echo "  -polymake [...]     -- run Sage's Polymake with given arguments"
-    command -v polymake &>/dev/null || \
-    echo "                         (not installed currently, run sage -i polymake)"
-    echo "  -python [...]       -- run the Python interpreter"
-    echo "  -python2 [...]      -- run the Python 2 interpreter"
-    echo "  -python3 [...]      -- run the Python 3 interpreter"
-    echo "  -R [...]            -- run Sage's R with given arguments"
-    echo "  -scons [...]        -- run Sage's scons"
-    echo "  -sh [...]           -- run \$SHELL ($SHELL) with Sage environment variables"
-    echo "                         as they are set in the runtime of Sage"
-    echo "  -buildsh [...]      -- run \$SHELL ($SHELL) with Sage environment variables"
-    echo "                         as they are set while building Sage and its packages"
-    echo "  -singular [...]     -- run Sage's singular with given arguments"
-    echo "  -sqlite3 [...]      -- run Sage's sqlite3 with given arguments"
-
-    echo
-    ####  1.......................26..................................................78
-    ####  |.....................--.|...................................................|
-    echo "Installing packages and upgrading:"
-    echo "  -package [args]     -- call the new package manager with given arguments."
-    echo "                         Run without arguments for package-specific help."
-    echo "  -experimental       -- list all experimental packages that can be installed"
-    echo "  -f [opts] [packages]-- shortcut for -i -f: force build of the given Sage"
-    echo "                         packages"
-    echo "  -i [opts] [packages]-- install the given Sage packages.  Options:"
-    echo "                           -c -- run the packages' test suites"
-    echo "                           -d -- only download, do not install packages"
-    echo "                           -f -- force build: install the packages even"
-    echo "                                 if they are already installed"
-    echo "                           -s -- do not delete the temporary build directories"
-    echo "                                 after a successful build"
-    echo "                           -y -- reply yes to prompts about experimental"
-    echo "                                 and old-style packages; warning: there"
-    echo "                                 is no guarantee that these packages will"
-    echo "                                 build correctly; use at your own risk"
-    echo "                           -n -- reply no to prompts about experimental"
-    echo "                                 and old-style packages"
-    echo "  -p [opts] [packages]-- install the given Sage packages, without dependency"
-    echo "                         checking. Options are the same as for the -i command."
-    echo "  -info [packages]    -- print the SPKG.txt or SPKG.rst of the given packages,"
-    echo "                         and some additional information."
-    echo "  --location          -- if needed, fix paths to make Sage relocatable"
-    echo "  -optional           -- list all optional packages that can be installed"
-    echo "  -standard           -- list all standard packages that can be installed"
-    echo "  -installed          -- list all installed packages"
-    echo "  -upgrade [version]  -- download, build and install the given version. Here,"
-    echo "                         'version' is a git branch or tag name. Useful values"
-    echo "                         are 'master' (the current development version, this"
-    echo "                         is the default) or a version number like '5.13'."
-    echo "  -pip [...]          -- invoke pip, the Python package manager"
-
-    echo
-    ####  1.......................26..................................................78
-    ####  |.....................--.|...................................................|
-    echo "Building and testing the Sage library:"
-    echo "  -b                  -- build Sage library."
-    echo "  -ba                 -- same as -b and rebuild all Cython code"
-    echo "  -ba-force           -- same as -ba, but don't query before rebuilding"
-    echo "  -br                 -- build and run Sage"
-    echo "  -bt [...]           -- build and test, options like -t below"
-    echo "  -btp <N> [...]      -- build and test parallel, options like -tp below"
-    echo "  -btnew [...]        -- build and test modified files, options like -tnew"
-    echo "  -fixdoctests <file.py> [output_file] [--long]"
-    echo "                      -- replace failing doctests with the actual output. With"
-    echo "                         optional output_file: redirect there. With the --long"
-    echo "                         option: include #long time tests."
-    echo "  -startuptime [module] -- display how long each component of Sage takes to"
-    echo "                         start up; optionally specify a module to get more"
-    echo "                         details about that particular module"
-    echo "  -t [options] <--all|files|dir>"
-    echo "                      -- test examples in .py, .pyx, .sage, .tex or .rst files"
-    echo "                         selected options:"
-    echo "                           --long - include lines with the phrase 'long time'"
-    echo "                           --verbose - print debugging output during the test"
-    echo "                           --all - test all files"
-    echo "                           --sagenb - test all sagenb files"
-    echo "                           --optional - controls which optional tests are run"
-    echo "                           --new - only test files modified since last commit"
-    echo "                           --initial - only show the first failure per block"
-    echo "                           --debug - drop into PDB after an unexpected error"
-    echo "                           --failed - only test files that failed last test"
-    echo "                           --warn-long [timeout] - warning if doctest is slow"
-    echo "                           --only-errors - only output failures, not successes"
-    echo "                           --gc=GC - control garbarge collection (ALWAYS:"
-    echo "                                     collect garbage before every test; NEVER:"
-    echo "                                     disable gc; DEFAULT: Python default)"
-    echo "                           --help - show all testing options"
-    echo "  -tp <N> [...]       -- like -t above, but tests in parallel using N threads"
-    echo "                         with 0 interpreted as a sensible default"
-    echo "  -testall [options]  -- test all source files, docs, and examples.  options"
-    echo "                         like -t"
-
-    echo
-    ####  1.......................26..................................................78
-    ####  |.....................--.|...................................................|
-    echo "Documentation:"
-    echo "  -coverage <files>   -- give info about doctest coverage of files"
-    echo "  -coverageall        -- give summary info about doctest coverage of all"
-    echo "                         files in the Sage library"
-    echo "  -docbuild [lang/]<document> <html|pdf|...> -- Build the Sage documentation"
-    echo "  -search_src <string> -- search through all the Sage library code for string"
-    echo "  -search_doc <string> -- search through the Sage documentation for string"
-    echo "  -grep <string>      -- same as -search_src"
-    echo "  -grepdoc <string>   -- same as -search_doc"
-
-    echo
-    ####  1.......................26..................................................78
-    ####  |.....................--.|...................................................|
-    echo "File conversion:"
-    echo "  -rst2ipynb [...]    -- Generates Jupyter notebook (.ipynb) from standalone"
-    echo "                         reStructuredText source."
-    command -v rst2ipynb &>/dev/null || \
-    echo "                         (not installed currently, run sage -i rst2ipynb)"
-    echo "  -ipynb2rst [...]    -- Generates a reStructuredText source file from"
-    echo "                         a Jupyter notebook (.ipynb)."
-    echo "  -rst2txt [...]      -- Generates Sage worksheet text file from standalone"
-    echo "                         reStructuredText source."
-    echo "  -rst2sws [...]      -- Generates Sage worksheet (.sws) from standalone"
-    echo "                         reStructuredText source."
-    echo "  -sws2rst <sws doc>  -- Generates a reStructuredText source file from"
-    echo "                         a Sage worksheet (.sws) document."
-
-    echo
-    ####  1.......................26..................................................78
-    ####  |.....................--.|...................................................|
-    echo "Making Sage packages or distributions:"
-    echo "  -sdist              -- build a source distribution of Sage"
-    echo "  -fix-pkg-checksums  -- fix the checksums from build/pkgs directories from "
-    echo "                         the packages located in upstream/"
-
-    echo
-    ####  1.......................26..................................................78
-    ####  |.....................--.|...................................................|
-    echo "Valgrind memory debugging:"
-    echo "  -cachegrind         -- run Sage using Valgrind's cachegrind tool.  The log"
-    echo "                         files are named sage-cachegrind.PID can be found in"
-    echo "                         $DOT_SAGE"
-    echo "  -callgrind          -- run Sage using Valgrind's callgrind tool.  The log"
-    echo "                         files are named sage-callgrind.PID can be found in"
-    echo "                         $DOT_SAGE"
-    echo "  -massif             -- run Sage using Valgrind's massif tool.  The log"
-    echo "                         files are named sage-massif.PID can be found in"
-    echo "                         $DOT_SAGE"
-    echo "  -memcheck           -- run Sage using Valgrind's memcheck tool.  The log"
-    echo "                         files are named sage-memcheck.PID can be found in"
-    echo "                         $DOT_SAGE"
-    echo "  -omega              -- run Sage using Valgrind's omega tool.  The log"
-    echo "                         files are named sage-omega.PID can be found in"
-    echo "                         $DOT_SAGE"
-    echo "  -valgrind           -- this is an alias for -memcheck"
-    echo
-    echo "You can also use -- before a long option, e.g., 'sage --optional'."
-    echo
->>>>>>> 02b0be1f
     exit 0
 }
 
@@ -807,14 +581,6 @@
     exec sqlite3 "$@"
 fi
 
-<<<<<<< HEAD
-=======
-if [ "$1" = '-sws2rst' -o "$1" = '--sws2rst' ]; then
-    shift
-    exec sage-sws2rst "$@"
-fi
-
->>>>>>> 02b0be1f
 if [ "$1" = '-ecl' -o "$1" = '--ecl' ]; then
     shift
     exec ecl "$@"
@@ -1239,29 +1005,9 @@
     exec sage-sdist "$@"
 fi
 
-<<<<<<< HEAD
 #####################################################################
 # Debugging tools
 #####################################################################
-=======
-if [ "$1" = '-rsyncdist' -o "$1" = "--rsyncdist" ]; then
-    if [ $# -ne 2 ]; then
-        echo >&2 "** MISSING VERSION NUMBER! **"
-        exit 2
-    fi
-    maybe_sage_location
-    exec sage-rsyncdist $2
-fi
-
-if [ "$1" = "-docbuild" -o "$1" = "--docbuild" ]; then
-    # Redirect stdin from /dev/null. This helps with running TeX which
-    # tends to ask interactive questions if something goes wrong. These
-    # cause the build to hang. If stdin is /dev/null, TeX just aborts.
-    shift
-    export LANG=C # to ensure it is possible to scrape out non-EN locale warnings
-    exec sage-python -m sage_setup.docbuild "$@" </dev/null
-fi
->>>>>>> 02b0be1f
 
 if [ "$1" = '-gdb' -o "$1" = "--gdb" ]; then
     shift
