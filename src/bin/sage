--- conflicted
+++ resolved
@@ -380,19 +380,7 @@
     # Now install the packages
     for PKG in $PACKAGES; do
         echo
-<<<<<<< HEAD
-        # First check that $PKG is an optional or experimental package
-        # so that it can be handled by configure --enable-PKG
-        SPKG_TYPE="$(cat "build/pkgs/$PKG/type" 2>/dev/null || true)"
-        case "$SPKG_TYPE" in
-            optional|experimental)
-                ENABLE_ARGS="$ENABLE_ARGS '--enable-$PKG'"
-                ;;
-        esac
-        # Otherwise check that $PKG is actually a Makefile target
-=======
         # Check that $PKG is actually a Makefile target
->>>>>>> bfbaddcc
         # See https://trac.sagemath.org/ticket/25078
         if ! echo "$ALL_TARGETS" | grep "^${PKG}$" >/dev/null; then
             echo >&2 "Error: package '$PKG' not found"
@@ -404,13 +392,6 @@
     echo "New packages may have been installed."
     echo "Re-running configure and make in case any dependent packages need updating."
     touch "$SAGE_ROOT/configure" && $MAKE all-build
-<<<<<<< HEAD
-    if [ -n "$ENABLE_ARGS" ]; then
-        echo >&2 "Hint: These optional/experimental packages can also be configured"
-        echo >&2 "to be installed by passing$ENABLE_ARGS to ./configure"
-    fi
-=======
->>>>>>> bfbaddcc
     exit 0
 fi
 
