--- conflicted
+++ resolved
@@ -53,7 +53,7 @@
 
     .. automethod:: _cartesian_product_of_elements
     """
-    def __init__(self, sets, category, flatten=False, **kwargs):
+    def __init__(self, sets, category, flatten=False):
         r"""
         INPUT:
 
@@ -77,15 +77,8 @@
             sage: cartesian_product([ZZ, ZZ], blub=None)
             Traceback (most recent call last):
             ...
-<<<<<<< HEAD
-            TypeError: unknown parameters: blub
-=======
             TypeError: __init__() got an unexpected keyword argument 'blub'
->>>>>>> e56459a5
-        """
-        if kwargs:
-            raise TypeError('unknown parameters: %s' %
-                            ', '.join(str(k) for k in kwargs.iterkeys()))
+        """
         self._sets = tuple(sets)
         Parent.__init__(self, category=category)
 
@@ -328,417 +321,4 @@
                 42
                 1
             """
-            return iter(self.value)
-
-
-class CartesianProductPosets(CartesianProduct):
-    r"""
-    A class implementing cartesian products of posets (and elements
-    thereof). Compared to :class:`CartesianProduct` you are able to
-    specify an order for comparison of the elements.
-
-    INPUT:
-
-    - ``sets`` -- a tuple of parents.
-
-    - ``category`` -- a subcategory of
-      ``Sets().CartesianProducts() & Posets()``.
-
-    - ``order`` -- a string or function specifing an order less or equal.
-      It can be one of the following:
-
-      - ``'lex'`` -- elements are ordered lexicographically.
-
-      - ``'components'`` -- an element is less or equal to another
-        element, if less or equal is true for all its components
-        (cartesian projections).
-
-      - a function ``order_le(left, right)``, which performs the comparison.
-
-    Other keyword arguments (``kwargs``) are passed to the constructor
-    of :class:`CartesianProduct`.
-
-    EXAMPLES::
-
-        sage: P = Poset((srange(3), lambda left, right: left <= right))
-        sage: P.CartesianProduct = sage.sets.cartesian_product.CartesianProductPosets
-        sage: Cl = cartesian_product((P, P), order='lex')
-        sage: Cl((1, 1)) <= Cl((2, 0))
-        True
-        sage: Cc = cartesian_product((P, P), order='components')
-        sage: Cc((1, 1)) <= Cc((2, 0))
-        False
-        sage: def le_sum(left, right):
-        ....:     return (sum(left) < sum(right) or
-        ....:             sum(left) == sum(right) and left[0] <= right[0])
-        sage: Cs = cartesian_product((P, P), order=le_sum)
-        sage: Cs((1, 1)) <= Cs((2, 0))
-        True
-
-    TESTS::
-
-        sage: Cc.category()
-        Join of Category of finite posets and
-        Category of Cartesian products of finite enumerated sets
-        sage: Cs.category()
-        Join of Category of finite posets and
-        Category of Cartesian products of finite enumerated sets
-
-    .. SEEALSO:
-
-        :class:`CartesianProduct`
-    """
-
-    def __init__(self, sets, category, order, **kwargs):
-        r"""
-        See :class:`CartesianProductPosets` for details,
-
-        TESTS::
-
-            sage: P = Poset((srange(3), lambda left, right: left <= right))
-            sage: P.CartesianProduct = sage.sets.cartesian_product.CartesianProductPosets
-            sage: Cl = cartesian_product((P, P), order='notexisting')
-            Traceback (most recent call last):
-            ...
-            ValueError: No order 'notexisting' known.
-        """
-        if isinstance(order, str):
-            try:
-                self._le_ = getattr(self, 'le_' + order)
-            except AttributeError:
-                raise ValueError("No order '%s' known." % (order,))
-        else:
-            self._le_ = order
-
-        super(CartesianProductPosets, self).__init__(
-            sets, category, **kwargs)
-        from sage.categories.posets import Posets
-        self._refine_category_(Posets())
-
-
-    def le(self, left, right):
-        r"""
-        Tests if ``left`` is smaller or equal to ``right``.
-
-        INPUT:
-
-        - ``left`` -- an element.
-
-        - ``right`` -- an element.
-
-        OUTPUT:
-
-        A boolean.
-
-        .. NOTE::
-
-            This method uses the order defined on creation of this
-            cartesian product. See :class:`CartesianProductPosets`
-
-        EXAMPLES::
-
-            sage: QQ.CartesianProduct = sage.sets.cartesian_product.CartesianProductPosets
-            sage: def le_sum(left, right):
-            ....:     return (sum(left) < sum(right) or
-            ....:             sum(left) == sum(right) and left[0] <= right[0])
-            sage: C = cartesian_product((QQ, QQ), order=le_sum)
-            sage: C.le(C((1/3, 2)), C((2, 1/3)))
-            True
-            sage: C.le(C((2, 1/3)), C((1/3, 2)))
-            False
-            sage: C.le(C((1/3, 2)), C((2, 2)))
-            True
-            sage: C.le(C((2, 2)), C((1/3, 2)))
-            False
-        """
-        return self._le_(left, right)
-
-
-    def le_lex(self, left, right):
-        r"""
-        Tests if ``left`` is lexicographically smaller or equal
-        to ``right``.
-
-        INPUT:
-
-        - ``left`` -- an element.
-
-        - ``right`` -- an element.
-
-        OUTPUT:
-
-        A boolean.
-
-        EXAMPLES::
-
-            sage: P = Poset((srange(2), lambda left, right: left <= right))
-            sage: P.CartesianProduct = sage.sets.cartesian_product.CartesianProductPosets
-            sage: Q = cartesian_product((P, P), order='lex')
-            sage: T = [Q((0, 0)), Q((1, 1)), Q((0, 1)), Q((1, 0))]
-            sage: for a in T:
-            ....:     for b in T:
-            ....:         assert(Q.le(a, b) == (a <= b))
-            ....:         print '%s <= %s = %s' % (a, b, a <= b)
-            (0, 0) <= (0, 0) = True
-            (0, 0) <= (1, 1) = True
-            (0, 0) <= (0, 1) = True
-            (0, 0) <= (1, 0) = True
-            (1, 1) <= (0, 0) = False
-            (1, 1) <= (1, 1) = True
-            (1, 1) <= (0, 1) = False
-            (1, 1) <= (1, 0) = False
-            (0, 1) <= (0, 0) = False
-            (0, 1) <= (1, 1) = True
-            (0, 1) <= (0, 1) = True
-            (0, 1) <= (1, 0) = True
-            (1, 0) <= (0, 0) = False
-            (1, 0) <= (1, 1) = True
-            (1, 0) <= (0, 1) = False
-            (1, 0) <= (1, 0) = True
-        """
-        for l, r, S in \
-                zip(left.value, right.value, self.cartesian_factors()):
-            if l == r:
-                continue
-            if S.le(l, r):
-                return True
-            if S.le(r, l):
-                return False
-        return True  # equal
-
-
-    def le_components(self, left, right):
-        r"""
-        Tests if ``left`` is component-wise smaller or equal
-        to ``right``.
-
-        INPUT:
-
-        - ``left`` -- an element.
-
-        - ``right`` -- an element.
-
-        OUTPUT:
-
-        A boolean.
-
-        The comparison is ``True`` if the result of the
-        comparision in each component is ``True``.
-
-        EXAMPLES::
-
-            sage: P = Poset((srange(2), lambda left, right: left <= right))
-            sage: P.CartesianProduct = sage.sets.cartesian_product.CartesianProductPosets
-            sage: Q = cartesian_product((P, P), order='components')
-            sage: T = [Q((0, 0)), Q((1, 1)), Q((0, 1)), Q((1, 0))]
-            sage: for a in T:
-            ....:     for b in T:
-            ....:         assert(Q.le(a, b) == (a <= b))
-            ....:         print '%s <= %s = %s' % (a, b, a <= b)
-            (0, 0) <= (0, 0) = True
-            (0, 0) <= (1, 1) = True
-            (0, 0) <= (0, 1) = True
-            (0, 0) <= (1, 0) = True
-            (1, 1) <= (0, 0) = False
-            (1, 1) <= (1, 1) = True
-            (1, 1) <= (0, 1) = False
-            (1, 1) <= (1, 0) = False
-            (0, 1) <= (0, 0) = False
-            (0, 1) <= (1, 1) = True
-            (0, 1) <= (0, 1) = True
-            (0, 1) <= (1, 0) = False
-            (1, 0) <= (0, 0) = False
-            (1, 0) <= (1, 1) = True
-            (1, 0) <= (0, 1) = False
-            (1, 0) <= (1, 0) = True
-        """
-        return all(
-            S.le(l, r)
-            for l, r, S in
-            zip(left.value, right.value, self.cartesian_factors()))
-
-
-    class Element(CartesianProduct.Element):
-
-        def _le_(self, other):
-            r"""
-            Return if this element is less or equal to ``other``.
-
-            INPUT:
-
-            - ``other`` -- an element.
-
-            OUTPUT:
-
-            A boolean.
-
-            .. NOTE::
-
-                This method calls :meth:`CartesianProductPosets.le`. Override
-                it in inherited class to change this.
-
-                It can be assumed that this element and ``other`` have
-                the same parent.
-
-            TESTS::
-
-                sage: QQ.CartesianProduct = sage.sets.cartesian_product.CartesianProductPosets
-                sage: def le_sum(left, right):
-                ....:     return (sum(left) < sum(right) or
-                ....:             sum(left) == sum(right) and left[0] <= right[0])
-                sage: C = cartesian_product((QQ, QQ), order=le_sum)
-                sage: C((1/3, 2)) <= C((2, 1/3))  # indirect doctest
-                True
-                sage: C((1/3, 2)) <= C((2, 2))  # indirect doctest
-                True
-            """
-            return self.parent().le(self, other)
-
-
-        def __le__(self, other):
-            r"""
-            Return if this element is less than or equal to ``other``.
-
-            INPUT:
-
-            - ``other`` -- an element.
-
-            OUTPUT:
-
-            A boolean.
-
-            .. NOTE::
-
-                This method uses the coercion framework to find a
-                suitable common parent.
-
-                This method can be deleted once :trac:`10130` is fixed and
-                provides these methods automatically.
-
-            TESTS::
-
-                sage: QQ.CartesianProduct = sage.sets.cartesian_product.CartesianProductPosets
-                sage: def le_sum(left, right):
-                ....:     return (sum(left) < sum(right) or
-                ....:             sum(left) == sum(right) and left[0] <= right[0])
-                sage: C = cartesian_product((QQ, QQ), order=le_sum)
-                sage: C((1/3, 2)) <= C((2, 1/3))
-                True
-                sage: C((1/3, 2)) <= C((2, 2))
-                True
-            """
-            from sage.structure.element import have_same_parent
-            if have_same_parent(self, other):
-                return self._le_(other)
-
-            from sage.structure.element import get_coercion_model
-            import operator
-            try:
-                return get_coercion_model().bin_op(self, other, operator.le)
-            except TypeError:
-                return False
-
-
-        def __ge__(self, other):
-            r"""
-            Return if this element is greater than or equal to ``other``.
-
-            INPUT:
-
-            - ``other`` -- an element.
-
-            OUTPUT:
-
-            A boolean.
-
-            .. NOTE::
-
-                This method uses the coercion framework to find a
-                suitable common parent.
-
-                This method can be deleted once :trac:`10130` is fixed and
-                provides these methods automatically.
-
-            TESTS::
-
-                sage: QQ.CartesianProduct = sage.sets.cartesian_product.CartesianProductPosets
-                sage: def le_sum(left, right):
-                ....:     return (sum(left) < sum(right) or
-                ....:             sum(left) == sum(right) and left[0] <= right[0])
-                sage: C = cartesian_product((QQ, QQ), order=le_sum)
-                sage: C((1/3, 2)) >= C((2, 1/3))
-                False
-                sage: C((1/3, 2)) >= C((2, 2))
-                False
-            """
-            return other.__le__(self)
-
-
-        def __lt__(self, other):
-            r"""
-            Return if this element is less than ``other``.
-
-            INPUT:
-
-            - ``other`` -- an element.
-
-            OUTPUT:
-
-            A boolean.
-
-            .. NOTE::
-
-                This method uses the coercion framework to find a
-                suitable common parent.
-
-                This method can be deleted once :trac:`10130` is fixed and
-                provides these methods automatically.
-
-            TESTS::
-
-                sage: QQ.CartesianProduct = sage.sets.cartesian_product.CartesianProductPosets
-                sage: def le_sum(left, right):
-                ....:     return (sum(left) < sum(right) or
-                ....:             sum(left) == sum(right) and left[0] <= right[0])
-                sage: C = cartesian_product((QQ, QQ), order=le_sum)
-                sage: C((1/3, 2)) < C((2, 1/3))
-                True
-                sage: C((1/3, 2)) < C((2, 2))
-                True
-            """
-            return not self == other and self.__le__(other)
-
-
-        def __gt__(self, other):
-            r"""
-            Return if this element is greater than ``other``.
-
-            INPUT:
-
-            - ``other`` -- an element.
-
-            OUTPUT:
-
-            A boolean.
-
-            .. NOTE::
-
-                This method uses the coercion framework to find a
-                suitable common parent.
-
-                This method can be deleted once :trac:`10130` is fixed and
-                provides these methods automatically.
-
-            TESTS::
-
-                sage: QQ.CartesianProduct = sage.sets.cartesian_product.CartesianProductPosets
-                sage: def le_sum(left, right):
-                ....:     return (sum(left) < sum(right) or
-                ....:             sum(left) == sum(right) and left[0] <= right[0])
-                sage: C = cartesian_product((QQ, QQ), order=le_sum)
-                sage: C((1/3, 2)) > C((2, 1/3))
-                False
-                sage: C((1/3, 2)) > C((2, 2))
-                False
-            """
-            return not self == other and other.__le__(self)+            return iter(self.value)