"""
Classes for sources of doctests

This module defines various classes for sources from which doctests
originate, such as files, functions or database entries.

AUTHORS:

- David Roe (2012-03-27) -- initial version, based on Robert Bradshaw's code.
"""

# ****************************************************************************
#       Copyright (C) 2012 David Roe <roed.math@gmail.com>
#                          Robert Bradshaw <robertwb@gmail.com>
#                          William Stein <wstein@gmail.com>
#
#  Distributed under the terms of the GNU General Public License (GPL)
#
#                  https://www.gnu.org/licenses/
# ****************************************************************************

import os
import sys
import re
import random
import doctest
from sage.cpython.string import bytes_to_str
from sage.repl.load import load
from sage.misc.lazy_attribute import lazy_attribute
from sage.misc.package_dir import is_package_or_sage_namespace_package_dir
from .parsing import SageDocTestParser
from .util import NestedName
from sage.structure.dynamic_class import dynamic_class
from sage.env import SAGE_SRC, SAGE_LIB

# Python file parsing
triple_quotes = re.compile(r"\s*[rRuU]*((''')|(\"\"\"))")
name_regex = re.compile(r".*\s(\w+)([(].*)?:")

# LaTeX file parsing
begin_verb = re.compile(r"\s*\\begin{verbatim}")
end_verb = re.compile(r"\s*\\end{verbatim}\s*(%link)?")
begin_lstli = re.compile(r"\s*\\begin{lstlisting}")
end_lstli = re.compile(r"\s*\\end{lstlisting}\s*(%link)?")
skip = re.compile(r".*%skip.*")

# ReST file parsing
link_all = re.compile(r"^\s*\.\.\s+linkall\s*$")
double_colon = re.compile(r"^(\s*).*::\s*$")
code_block = re.compile(r"^(\s*)[.][.]\s*code-block\s*::.*$")

whitespace = re.compile(r"\s*")
bitness_marker = re.compile('#.*(32|64)-bit')
bitness_value = '64' if sys.maxsize > (1 << 32) else '32'

# For neutralizing doctests
find_prompt = re.compile(r"^(\s*)(>>>|sage:)(.*)")

# For testing that enough doctests are created
sagestart = re.compile(r"^\s*(>>> |sage: )\s*[^#\s]")
untested = re.compile("(not implemented|not tested)")

# For parsing a PEP 0263 encoding declaration
pep_0263 = re.compile(br'^[ \t\v]*#.*?coding[:=]\s*([-\w.]+)')

# Source line number in warning output
doctest_line_number = re.compile(r"^\s*doctest:[0-9]")


def get_basename(path):
    """
    This function returns the basename of the given path, e.g. sage.doctest.sources or doc.ru.tutorial.tour_advanced

    EXAMPLES::

        sage: from sage.doctest.sources import get_basename
        sage: from sage.env import SAGE_SRC
        sage: import os
        sage: get_basename(os.path.join(SAGE_SRC,'sage','doctest','sources.py'))
        'sage.doctest.sources'
    """
    if path is None:
        return None
    if not os.path.exists(path):
        return path
    path = os.path.abspath(path)
    root = os.path.dirname(path)
    # If the file is in the sage library, we can use our knowledge of
    # the directory structure
    dev = SAGE_SRC
    sp = SAGE_LIB
    if path.startswith(dev):
        # there will be a branch name
        i = path.find(os.path.sep, len(dev))
        if i == -1:
            # this source is the whole library....
            return path
        root = path[:i]
    elif path.startswith(sp):
        root = path[:len(sp)]
    else:
        # If this file is in some python package we can see how deep
        # it goes.
        while is_package_or_sage_namespace_package_dir(root):
            root = os.path.dirname(root)
    fully_qualified_path = os.path.splitext(path[len(root) + 1:])[0]
    if os.path.split(path)[1] == '__init__.py':
        fully_qualified_path = fully_qualified_path[:-9]
    return fully_qualified_path.replace(os.path.sep, '.')


class DocTestSource():
    """
    This class provides a common base class for different sources of doctests.

    INPUT:

    - ``options`` -- a :class:`sage.doctest.control.DocTestDefaults`
      instance or equivalent.
    """
    def __init__(self, options):
        """
        Initialization.

        EXAMPLES::

            sage: from sage.doctest.control import DocTestDefaults
            sage: from sage.doctest.sources import FileDocTestSource
            sage: from sage.env import SAGE_SRC
            sage: import os
            sage: filename = os.path.join(SAGE_SRC,'sage','doctest','sources.py')
            sage: FDS = FileDocTestSource(filename,DocTestDefaults())
            sage: TestSuite(FDS).run()
        """
        self.options = options

    def __eq__(self, other):
        """
        Comparison is just by comparison of attributes.

        EXAMPLES::

            sage: from sage.doctest.control import DocTestDefaults
            sage: from sage.doctest.sources import FileDocTestSource
            sage: from sage.env import SAGE_SRC
            sage: import os
            sage: filename = os.path.join(SAGE_SRC,'sage','doctest','sources.py')
            sage: DD = DocTestDefaults()
            sage: FDS = FileDocTestSource(filename,DD)
            sage: FDS2 = FileDocTestSource(filename,DD)
            sage: FDS == FDS2
            True
        """
        if type(self) != type(other):
            return False
        return self.__dict__ == other.__dict__

    def __ne__(self, other):
        """
        Test for non-equality.

        EXAMPLES::

            sage: from sage.doctest.control import DocTestDefaults
            sage: from sage.doctest.sources import FileDocTestSource
            sage: from sage.env import SAGE_SRC
            sage: import os
            sage: filename = os.path.join(SAGE_SRC,'sage','doctest','sources.py')
            sage: DD = DocTestDefaults()
            sage: FDS = FileDocTestSource(filename,DD)
            sage: FDS2 = FileDocTestSource(filename,DD)
            sage: FDS != FDS2
            False
        """
        return not (self == other)

    def _process_doc(self, doctests, doc, namespace, start):
        """
        Appends doctests defined in ``doc`` to the list ``doctests``.

        This function is called when a docstring block is completed
        (either by ending a triple quoted string in a Python file,
        unindenting from a comment block in a ReST file, or ending a
        verbatim or lstlisting environment in a LaTeX file).

        INPUT:

        - ``doctests`` -- a running list of doctests to which the new
          test(s) will be appended.

        - ``doc`` -- a list of lines of a docstring, each including
          the trailing newline.

        - ``namespace`` -- a dictionary or
          :class:`sage.doctest.util.RecordingDict`, used in the
          creation of new :class:`doctest.DocTest` s.

        - ``start`` -- an integer, giving the line number of the start
          of this docstring in the larger file.

        EXAMPLES::

            sage: from sage.doctest.control import DocTestDefaults
            sage: from sage.doctest.sources import FileDocTestSource
            sage: from sage.doctest.parsing import SageDocTestParser
            sage: from sage.env import SAGE_SRC
            sage: import os
            sage: filename = os.path.join(SAGE_SRC,'sage','doctest','util.py')
            sage: FDS = FileDocTestSource(filename,DocTestDefaults())
            sage: doctests, _ = FDS.create_doctests({})
            sage: manual_doctests = []
            sage: for dt in doctests:
            ....:     FDS.qualified_name = dt.name
            ....:     FDS._process_doc(manual_doctests, dt.docstring, {}, dt.lineno-1)
            sage: doctests == manual_doctests
            True
        """
        docstring = "".join(doc)
        new_doctests = self.parse_docstring(docstring, namespace, start)
        sig_on_count_doc_doctest = "sig_on_count() # check sig_on/off pairings (virtual doctest)\n"
        for dt in new_doctests:
            if len(dt.examples) > 0 and not (hasattr(dt.examples[-1],'sage_source')
                                             and dt.examples[-1].sage_source == sig_on_count_doc_doctest):
                # Line number refers to the end of the docstring
                sigon = doctest.Example(sig_on_count_doc_doctest, "0\n", lineno=docstring.count("\n"))
                sigon.sage_source = sig_on_count_doc_doctest
                dt.examples.append(sigon)
            doctests.append(dt)

    def _create_doctests(self, namespace, tab_okay=None):
        """
        Creates a list of doctests defined in this source.

        This function collects functionality common to file and string
        sources, and is called by
        :meth:`FileDocTestSource.create_doctests`.

        INPUT:

        - ``namespace`` -- a dictionary or
          :class:`sage.doctest.util.RecordingDict`, used in the
          creation of new :class:`doctest.DocTest` s.

        - ``tab_okay`` -- whether tabs are allowed in this source.

        OUTPUT:

        - ``doctests`` -- a list of doctests defined by this source

        - ``extras`` -- a dictionary with ``extras['tab']`` either
          False or a list of linenumbers on which tabs appear.

        EXAMPLES::

            sage: from sage.doctest.control import DocTestDefaults
            sage: from sage.doctest.sources import FileDocTestSource
            sage: from sage.doctest.util import NestedName
            sage: from sage.env import SAGE_SRC
            sage: import os
            sage: filename = os.path.join(SAGE_SRC,'sage','doctest','sources.py')
            sage: FDS = FileDocTestSource(filename,DocTestDefaults())
            sage: FDS.qualified_name = NestedName('sage.doctest.sources')
            sage: doctests, extras = FDS._create_doctests({})
            sage: len(doctests)
            41
            sage: extras['tab']
            False
            sage: extras['line_number']
            False
        """
        if tab_okay is None:
            tab_okay = isinstance(self,TexSource)
        self._init()
        self.line_shift = 0
        self.parser = SageDocTestParser(self.options.optional,
                                        self.options.long)
        self.linking = False
        doctests = []
        in_docstring = False
        unparsed_doc = False
        doc = []
        start = None
        tab_locations = []
        contains_line_number = False
        for lineno, line in self:
            if doctest_line_number.search(line) is not None:
                contains_line_number = True
            if "\t" in line:
                tab_locations.append(str(lineno+1))
            if "SAGE_DOCTEST_ALLOW_TABS" in line:
                tab_okay = True
            just_finished = False
            if in_docstring:
                if self.ending_docstring(line):
                    in_docstring = False
                    just_finished = True
                    self._process_doc(doctests, doc, namespace, start)
                    unparsed_doc = False
                else:
                    bitness = bitness_marker.search(line)
                    if bitness:
                        if bitness.groups()[0] != bitness_value:
                            self.line_shift += 1
                            continue
                        else:
                            line = line[:bitness.start()] + "\n"
                    if self.line_shift and sagestart.match(line):
                        # We insert blank lines to make up for the removed lines
                        doc.extend(["\n"]*self.line_shift)
                        self.line_shift = 0
                    doc.append(line)
                    unparsed_doc = True
            if not in_docstring and (not just_finished or self.start_finish_can_overlap):
                # to get line numbers in linked docstrings correct we
                # append a blank line to the doc list.
                doc.append("\n")
                if not line.strip():
                    continue
                if self.starting_docstring(line):
                    in_docstring = True
                    if self.linking:
                        # If there's already a doctest, we overwrite it.
                        if len(doctests) > 0:
                            doctests.pop()
                        if start is None:
                            start = lineno
                            doc = []
                    else:
                        self.line_shift = 0
                        start = lineno
                        doc = []
        # In ReST files we can end the file without decreasing the indentation level.
        if unparsed_doc:
            self._process_doc(doctests, doc, namespace, start)

        extras = dict(tab=not tab_okay and tab_locations,
                      line_number=contains_line_number,
                      optionals=self.parser.optionals)
        if self.options.randorder is not None and self.options.randorder is not False:
            # we want to randomize even when self.randorder = 0
            random.seed(self.options.randorder)
            randomized = []
            while doctests:
                i = random.randint(0, len(doctests) - 1)
                randomized.append(doctests.pop(i))
            return randomized, extras
        else:
            return doctests, extras


class StringDocTestSource(DocTestSource):
    r"""
    This class creates doctests from a string.

    INPUT:

    - ``basename`` -- string such as 'sage.doctests.sources', going
      into the names of created doctests and examples.

    - ``source`` -- a string, giving the source code to be parsed for
      doctests.

    - ``options`` -- a :class:`sage.doctest.control.DocTestDefaults`
      or equivalent.

    - ``printpath`` -- a string, to be used in place of a filename
      when doctest failures are displayed.

    - ``lineno_shift`` -- an integer (default: 0) by which to shift
      the line numbers of all doctests defined in this string.

    EXAMPLES::

        sage: from sage.doctest.control import DocTestDefaults
        sage: from sage.doctest.sources import StringDocTestSource, PythonSource
        sage: from sage.structure.dynamic_class import dynamic_class
        sage: s = "'''\n    sage: 2 + 2\n    4\n'''"
        sage: PythonStringSource = dynamic_class('PythonStringSource',(StringDocTestSource, PythonSource))
        sage: PSS = PythonStringSource('<runtime>', s, DocTestDefaults(), 'runtime')
        sage: dt, extras = PSS.create_doctests({})
        sage: len(dt)
        1
        sage: extras['tab']
        []
        sage: extras['line_number']
        False

        sage: s = "'''\n\tsage: 2 + 2\n\t4\n'''"
        sage: PSS = PythonStringSource('<runtime>', s, DocTestDefaults(), 'runtime')
        sage: dt, extras = PSS.create_doctests({})
        sage: extras['tab']
        ['2', '3']

        sage: s = "'''\n    sage: import warnings; warnings.warn('foo')\n    doctest:1: UserWarning: foo \n'''"
        sage: PSS = PythonStringSource('<runtime>', s, DocTestDefaults(), 'runtime')
        sage: dt, extras = PSS.create_doctests({})
        sage: extras['line_number']
        True
    """
    def __init__(self, basename, source, options, printpath, lineno_shift=0):
        r"""
        Initialization

        TESTS::

            sage: from sage.doctest.control import DocTestDefaults
            sage: from sage.doctest.sources import StringDocTestSource, PythonSource
            sage: from sage.structure.dynamic_class import dynamic_class
            sage: s = "'''\n    sage: 2 + 2\n    4\n'''"
            sage: PythonStringSource = dynamic_class('PythonStringSource',(StringDocTestSource, PythonSource))
            sage: PSS = PythonStringSource('<runtime>', s, DocTestDefaults(), 'runtime')
            sage: TestSuite(PSS).run()
        """
        self.qualified_name = NestedName(basename)
        self.printpath = printpath
        self.source = source
        self.lineno_shift = lineno_shift
        DocTestSource.__init__(self, options)

    def __iter__(self):
        r"""
        Iterating over this source yields pairs ``(lineno, line)``.

        EXAMPLES::

            sage: from sage.doctest.control import DocTestDefaults
            sage: from sage.doctest.sources import StringDocTestSource, PythonSource
            sage: from sage.structure.dynamic_class import dynamic_class
            sage: s = "'''\n    sage: 2 + 2\n    4\n'''"
            sage: PythonStringSource = dynamic_class('PythonStringSource',(StringDocTestSource, PythonSource))
            sage: PSS = PythonStringSource('<runtime>', s, DocTestDefaults(), 'runtime')
            sage: for n, line in PSS:
            ....:     print("{} {}".format(n, line))
            0 '''
            1     sage: 2 + 2
            2     4
            3 '''
        """
        for lineno, line in enumerate(self.source.split('\n')):
            yield lineno + self.lineno_shift, line + '\n'

    def create_doctests(self, namespace):
        r"""
        Creates doctests from this string.

        INPUT:

        - ``namespace`` -- a dictionary or :class:`sage.doctest.util.RecordingDict`.

        OUTPUT:

        - ``doctests`` -- a list of doctests defined by this string

        - ``tab_locations`` -- either False or a list of linenumbers
          on which tabs appear.

        EXAMPLES::

            sage: from sage.doctest.control import DocTestDefaults
            sage: from sage.doctest.sources import StringDocTestSource, PythonSource
            sage: from sage.structure.dynamic_class import dynamic_class
            sage: s = "'''\n    sage: 2 + 2\n    4\n'''"
            sage: PythonStringSource = dynamic_class('PythonStringSource',(StringDocTestSource, PythonSource))
            sage: PSS = PythonStringSource('<runtime>', s, DocTestDefaults(), 'runtime')
            sage: dt, tabs = PSS.create_doctests({})
            sage: for t in dt:
            ....:     print("{} {}".format(t.name, t.examples[0].sage_source))
            <runtime> 2 + 2
        """
        return self._create_doctests(namespace)


class FileDocTestSource(DocTestSource):
    """
    This class creates doctests from a file.

    INPUT:

    - ``path`` -- string, the filename

    - ``options`` -- a :class:`sage.doctest.control.DocTestDefaults`
      instance or equivalent.

    EXAMPLES::

        sage: from sage.doctest.control import DocTestDefaults
        sage: from sage.doctest.sources import FileDocTestSource
        sage: from sage.env import SAGE_SRC
        sage: import os
        sage: filename = os.path.join(SAGE_SRC,'sage','doctest','sources.py')
        sage: FDS = FileDocTestSource(filename,DocTestDefaults())
        sage: FDS.basename
        'sage.doctest.sources'

    TESTS::

        sage: TestSuite(FDS).run()

    ::

        sage: from sage.doctest.control import DocTestDefaults
        sage: from sage.doctest.sources import FileDocTestSource
        sage: filename = tmp_filename(ext=".txtt")
        sage: FDS = FileDocTestSource(filename,DocTestDefaults())
        Traceback (most recent call last):
        ...
        ValueError: unknown extension for the file to test (=...txtt),
        valid extensions are: .py, .pyx, .pxd, .pxi, .sage, .spyx, .tex, .rst, .rst.txt

    """
    def __init__(self, path, options):
        """
        Initialization.

        EXAMPLES::

            sage: from sage.doctest.control import DocTestDefaults
            sage: from sage.doctest.sources import FileDocTestSource
            sage: from sage.env import SAGE_SRC
            sage: import os
            sage: filename = os.path.join(SAGE_SRC,'sage','doctest','sources.py')
            sage: FDS = FileDocTestSource(filename,DocTestDefaults(randorder=0))
            sage: FDS.options.randorder
            0
        """
        self.path = path
        DocTestSource.__init__(self, options)
        if path.endswith('.rst.txt'):
            ext = '.rst.txt'
        else:
            base, ext = os.path.splitext(path)
        valid_code_ext = ('.py', '.pyx', '.pxd', '.pxi', '.sage', '.spyx')
        if ext in valid_code_ext:
            self.__class__ = dynamic_class('PythonFileSource',(FileDocTestSource,PythonSource))
            self.encoding = "utf-8"
        elif ext == '.tex':
            self.__class__ = dynamic_class('TexFileSource',(FileDocTestSource,TexSource))
            self.encoding = "utf-8"
        elif ext == '.rst' or ext == '.rst.txt':
            self.__class__ = dynamic_class('RestFileSource',(FileDocTestSource,RestSource))
            self.encoding = "utf-8"
        else:
            valid_ext = ", ".join(valid_code_ext + ('.tex', '.rst', '.rst.txt'))
            raise ValueError("unknown extension for the file to test (={}),"
                    " valid extensions are: {}".format(path, valid_ext))

    def __iter__(self):
        r"""
        Iterating over this source yields pairs ``(lineno, line)``.

        EXAMPLES::

            sage: from sage.doctest.control import DocTestDefaults
            sage: from sage.doctest.sources import FileDocTestSource
            sage: filename = tmp_filename(ext=".py")
            sage: s = "'''\n    sage: 2 + 2\n    4\n'''"
            sage: with open(filename, 'w') as f:
            ....:     _ = f.write(s)
            sage: FDS = FileDocTestSource(filename, DocTestDefaults())
            sage: for n, line in FDS:
            ....:     print("{} {}".format(n, line))
            0 '''
            1     sage: 2 + 2
            2     4
            3 '''

        The encoding is "utf-8" by default::

            sage: FDS.encoding
            'utf-8'

        We create a file with a Latin-1 encoding without declaring it::

            sage: s = b"'''\nRegardons le polyn\xF4me...\n'''\n"
            sage: with open(filename, 'wb') as f:
            ....:     _ = f.write(s)
            sage: FDS = FileDocTestSource(filename, DocTestDefaults())
            sage: L = list(FDS)
            Traceback (most recent call last):
            ...
            UnicodeDecodeError: 'utf...8' codec can...t decode byte 0xf4 in position 18: invalid continuation byte

        This works if we add a PEP 0263 encoding declaration::

            sage: s = b"#!/usr/bin/env python\n# -*- coding: latin-1 -*-\n" + s
            sage: with open(filename, 'wb') as f:
            ....:     _ = f.write(s)
            sage: FDS = FileDocTestSource(filename, DocTestDefaults())
            sage: L = list(FDS)
            sage: FDS.encoding
            'latin-1'
        """
        with open(self.path, 'rb') as source:
            for lineno, line in enumerate(source):
                if lineno < 2:
                    match = pep_0263.search(line)
                    if match:
                        self.encoding = bytes_to_str(match.group(1), 'ascii')
                yield lineno, line.decode(self.encoding)

    @lazy_attribute
    def printpath(self):
        """
        Whether the path is printed absolutely or relatively depends on an option.

        EXAMPLES::

            sage: from sage.doctest.control import DocTestDefaults
            sage: from sage.doctest.sources import FileDocTestSource
            sage: from sage.env import SAGE_SRC
            sage: import os
            sage: root = os.path.realpath(os.path.join(SAGE_SRC,'sage'))
            sage: filename = os.path.join(root,'doctest','sources.py')
            sage: cwd = os.getcwd()
            sage: os.chdir(root)
            sage: FDS = FileDocTestSource(filename,DocTestDefaults(randorder=0,abspath=False))
            sage: FDS.printpath
            'doctest/sources.py'
            sage: FDS = FileDocTestSource(filename,DocTestDefaults(randorder=0,abspath=True))
            sage: FDS.printpath
            '.../sage/doctest/sources.py'
            sage: os.chdir(cwd)
        """
        if self.options.abspath:
            return os.path.abspath(self.path)
        else:
            relpath = os.path.relpath(self.path)
            if relpath.startswith(".." + os.path.sep):
                return self.path
            else:
                return relpath

    @lazy_attribute
    def basename(self):
        """
        The basename of this file source, e.g. sage.doctest.sources

        EXAMPLES::

            sage: from sage.doctest.control import DocTestDefaults
            sage: from sage.doctest.sources import FileDocTestSource
            sage: from sage.env import SAGE_SRC
            sage: import os
            sage: filename = os.path.join(SAGE_SRC,'sage','rings','integer.pyx')
            sage: FDS = FileDocTestSource(filename,DocTestDefaults())
            sage: FDS.basename
            'sage.rings.integer'
        """
        return get_basename(self.path)

    @lazy_attribute
    def in_lib(self):
        """
        Whether this file is to be treated as a module in a Python package.

        Such files aren't loaded before running tests.

        This uses :func:`~sage.misc.package_dir.is_package_or_sage_namespace_package_dir`
        but can be overridden via :class:`~sage.doctest.control.DocTestDefaults`.

        EXAMPLES::

            sage: from sage.doctest.control import DocTestDefaults
            sage: from sage.doctest.sources import FileDocTestSource
            sage: from sage.env import SAGE_SRC
            sage: import os
            sage: filename = os.path.join(SAGE_SRC, 'sage', 'rings', 'integer.pyx')
            sage: FDS = FileDocTestSource(filename, DocTestDefaults())
            sage: FDS.in_lib
            True
            sage: filename = os.path.join(SAGE_SRC, 'sage', 'doctest', 'tests', 'abort.rst')
            sage: FDS = FileDocTestSource(filename, DocTestDefaults())
            sage: FDS.in_lib
            False

        You can override the default::

            sage: FDS = FileDocTestSource("hello_world.py",DocTestDefaults())
            sage: FDS.in_lib
            False
            sage: FDS = FileDocTestSource("hello_world.py",DocTestDefaults(force_lib=True))
            sage: FDS.in_lib
            True
        """
        return (self.options.force_lib
                or is_package_or_sage_namespace_package_dir(os.path.dirname(self.path)))

    def create_doctests(self, namespace):
        r"""
        Return a list of doctests for this file.

        INPUT:

        - ``namespace`` -- a dictionary or :class:`sage.doctest.util.RecordingDict`.

        OUTPUT:

        - ``doctests`` -- a list of doctests defined in this file.

        - ``extras`` -- a dictionary

        EXAMPLES::

            sage: from sage.doctest.control import DocTestDefaults
            sage: from sage.doctest.sources import FileDocTestSource
            sage: from sage.env import SAGE_SRC
            sage: import os
            sage: filename = os.path.join(SAGE_SRC,'sage','doctest','sources.py')
            sage: FDS = FileDocTestSource(filename,DocTestDefaults())
            sage: doctests, extras = FDS.create_doctests(globals())
            sage: len(doctests)
            41
            sage: extras['tab']
            False

        We give a self referential example::

            sage: doctests[18].name
            'sage.doctest.sources.FileDocTestSource.create_doctests'
            sage: doctests[18].examples[10].source
            'doctests[Integer(18)].examples[Integer(10)].source\n'

        TESTS:

        We check that we correctly process results that depend on 32
        vs 64 bit architecture::

            sage: import sys
            sage: bitness = '64' if sys.maxsize > (1 << 32) else '32'
            sage: gp.get_precision() == 38
            False # 32-bit
            True  # 64-bit
            sage: ex = doctests[18].examples[13]
            sage: (bitness == '64' and ex.want == 'True  \n') or (bitness == '32' and ex.want == 'False \n')
            True

        We check that lines starting with a # aren't doctested::

            #sage: raise RuntimeError
        """
        if not os.path.exists(self.path):
            import errno
            raise IOError(errno.ENOENT, "File does not exist", self.path)
        base, filename = os.path.split(self.path)
        _, ext = os.path.splitext(filename)
        if not self.in_lib and ext in ('.py', '.pyx', '.sage', '.spyx'):
            cwd = os.getcwd()
            if base:
                os.chdir(base)
            try:
                load(filename, namespace) # errors raised here will be caught in DocTestTask
            finally:
                os.chdir(cwd)
        self.qualified_name = NestedName(self.basename)
        return self._create_doctests(namespace)

    def _test_enough_doctests(self, check_extras=True, verbose=True):
        r"""
        This function checks to see that the doctests are not getting
        unexpectedly skipped.  It uses a different (and simpler) code
        path than the doctest creation functions, so there are a few
        files in Sage that it counts incorrectly.

        INPUT:

        - ``check_extras`` -- bool (default ``True``), whether to check if
<<<<<<< HEAD
          doctests are created that do not correspond to either a ``sage: ``
          or a ``>>> `` prompt
=======
          doctests are created that do not correspond to either a ``sage:``
          or a ``>>>`` prompt
>>>>>>> 3b9399d7

        - ``verbose`` -- bool (default ``True``), whether to print
          offending line numbers when there are missing or extra tests

        TESTS::

            sage: from sage.doctest.control import DocTestDefaults
            sage: from sage.doctest.sources import FileDocTestSource
            sage: from sage.env import SAGE_SRC
            sage: cwd = os.getcwd()
            sage: os.chdir(SAGE_SRC)
            sage: import itertools
            sage: for path, dirs, files in itertools.chain(os.walk('sage'), os.walk('doc')): # long time
            ....:     path = os.path.relpath(path)
            ....:     dirs.sort(); files.sort()
            ....:     for F in files:
            ....:         _, ext = os.path.splitext(F)
            ....:         if ext in ('.py', '.pyx', '.pxd', '.pxi', '.sage', '.spyx', '.rst'):
            ....:             filename = os.path.join(path, F)
            ....:             FDS = FileDocTestSource(filename, DocTestDefaults(long=True, optional=True, force_lib=True))
            ....:             FDS._test_enough_doctests(verbose=False)
            There are 3 unexpected tests being run in sage/doctest/parsing.py
            There are 1 unexpected tests being run in sage/doctest/reporting.py
            sage: os.chdir(cwd)
        """
        expected = []
        rest = isinstance(self, RestSource)
        if rest:
            skipping = False
            in_block = False
            last_line = ''
        for lineno, line in self:
            if not line.strip():
                continue
            if rest:
                if line.strip().startswith(".. nodoctest"):
                    return
                # We need to track blocks in order to figure out whether we're skipping.
                if in_block:
                    indent = whitespace.match(line).end()
                    if indent <= starting_indent:
                        in_block = False
                        skipping = False
                if not in_block:
                    m1 = double_colon.match(line)
                    m2 = code_block.match(line.lower())
                    starting = (m1 and not line.strip().startswith(".. ")) or m2
                    if starting:
                        if ".. skip" in last_line:
                            skipping = True
                        in_block = True
                        starting_indent = whitespace.match(line).end()
                last_line = line
            if (not rest or in_block) and sagestart.match(line) and not ((rest and skipping) or untested.search(line.lower())):
                expected.append(lineno+1)
        actual = []
        tests, _ = self.create_doctests({})
        for dt in tests:
            if dt.examples:
                for ex in dt.examples[:-1]: # the last entry is a sig_on_count()
                    actual.append(dt.lineno + ex.lineno + 1)
        shortfall = sorted(set(expected).difference(set(actual)))
        extras = sorted(set(actual).difference(set(expected)))
        if len(actual) == len(expected):
            if not shortfall:
                return
            dif = extras[0] - shortfall[0]
            for e, s in zip(extras[1:],shortfall[1:]):
                if dif != e - s:
                    break
            else:
                print("There are %s tests in %s that are shifted by %s" % (len(shortfall), self.path, dif))
                if verbose:
                    print("    The correct line numbers are %s" % (", ".join(str(n) for n in shortfall)))
                return
        elif len(actual) < len(expected):
            print("There are %s tests in %s that are not being run" % (len(expected) - len(actual), self.path))
        elif check_extras:
            print("There are %s unexpected tests being run in %s" % (len(actual) - len(expected), self.path))
        if verbose:
            if shortfall:
                print("    Tests on lines %s are not run" % (", ".join(str(n) for n in shortfall)))
            if check_extras and extras:
                print("    Tests on lines %s seem extraneous" % (", ".join(str(n) for n in extras)))


class SourceLanguage:
    """
    An abstract class for functions that depend on the programming language of a doctest source.

    Currently supported languages include Python, ReST and LaTeX.
    """
    def parse_docstring(self, docstring, namespace, start):
        """
        Return a list of doctest defined in this docstring.

        This function is called by :meth:`DocTestSource._process_doc`.
        The default implementation, defined here, is to use the
        :class:`sage.doctest.parsing.SageDocTestParser` attached to
        this source to get doctests from the docstring.

        INPUT:

        - ``docstring`` -- a string containing documentation and tests.

        - ``namespace`` -- a dictionary or :class:`sage.doctest.util.RecordingDict`.

        - ``start`` -- an integer, one less than the starting line number

        EXAMPLES::

            sage: from sage.doctest.control import DocTestDefaults
            sage: from sage.doctest.sources import FileDocTestSource
            sage: from sage.doctest.parsing import SageDocTestParser
            sage: from sage.doctest.util import NestedName
            sage: from sage.env import SAGE_SRC
            sage: import os
            sage: filename = os.path.join(SAGE_SRC,'sage','doctest','util.py')
            sage: FDS = FileDocTestSource(filename,DocTestDefaults())
            sage: doctests, _ = FDS.create_doctests({})
            sage: for dt in doctests:
            ....:     FDS.qualified_name = dt.name
            ....:     dt.examples = dt.examples[:-1] # strip off the sig_on() test
            ....:     assert(FDS.parse_docstring(dt.docstring,{},dt.lineno-1)[0] == dt)
        """
        return [self.parser.get_doctest(docstring, namespace, str(self.qualified_name),
                                        self.printpath, start + 1)]

class PythonSource(SourceLanguage):
    """
    This class defines the functions needed for the extraction of doctests from python sources.

    EXAMPLES::

        sage: from sage.doctest.control import DocTestDefaults
        sage: from sage.doctest.sources import FileDocTestSource
        sage: from sage.env import SAGE_SRC
        sage: import os
        sage: filename = os.path.join(SAGE_SRC,'sage','doctest','sources.py')
        sage: FDS = FileDocTestSource(filename,DocTestDefaults())
        sage: type(FDS)
        <class 'sage.doctest.sources.PythonFileSource'>
    """
    # The same line can't both start and end a docstring
    start_finish_can_overlap = False

    def _init(self):
        """
        This function is called before creating doctests from a Python source.

        EXAMPLES::

            sage: from sage.doctest.control import DocTestDefaults
            sage: from sage.doctest.sources import FileDocTestSource
            sage: from sage.env import SAGE_SRC
            sage: import os
            sage: filename = os.path.join(SAGE_SRC,'sage','doctest','sources.py')
            sage: FDS = FileDocTestSource(filename,DocTestDefaults())
            sage: FDS._init()
            sage: FDS.last_indent
            -1
        """
        self.last_indent = -1
        self.last_line = None
        self.quotetype = None
        self.paren_count = 0
        self.bracket_count = 0
        self.curly_count = 0
        self.code_wrapping = False

    def _update_quotetype(self, line):
        r"""
        Updates the track of what kind of quoted string we're in.

        We need to track whether we're inside a triple quoted
        string, since a triple quoted string that starts a line
        could be the end of a string and thus not the beginning of a
        doctest (see sage.misc.sageinspect for an example).

        To do this tracking we need to track whether we're inside a
        string at all, since ''' inside a string doesn't start a
        triple quote (see the top of this file for an example).

        We also need to track parentheses and brackets, since we only
        want to update our record of last line and indentation level
        when the line is actually over.

        EXAMPLES::

            sage: from sage.doctest.control import DocTestDefaults
            sage: from sage.doctest.sources import FileDocTestSource
            sage: from sage.env import SAGE_SRC
            sage: import os
            sage: filename = os.path.join(SAGE_SRC,'sage','doctest','sources.py')
            sage: FDS = FileDocTestSource(filename,DocTestDefaults())
            sage: FDS._init()
            sage: FDS._update_quotetype('\"\"\"'); print(" ".join(list(FDS.quotetype)))
            " " "
            sage: FDS._update_quotetype("'''"); print(" ".join(list(FDS.quotetype)))
            " " "
            sage: FDS._update_quotetype('\"\"\"'); print(FDS.quotetype)
            None
            sage: FDS._update_quotetype("triple_quotes = re.compile(\"\\s*[rRuU]*((''')|(\\\"\\\"\\\"))\")")
            sage: print(FDS.quotetype)
            None
            sage: FDS._update_quotetype("''' Single line triple quoted string \\''''")
            sage: print(FDS.quotetype)
            None
            sage: FDS._update_quotetype("' Lots of \\\\\\\\'")
            sage: print(FDS.quotetype)
            None
        """
        def _update_parens(start,end=None):
            self.paren_count += line.count("(",start,end) - line.count(")",start,end)
            self.bracket_count += line.count("[",start,end) - line.count("]",start,end)
            self.curly_count += line.count("{",start,end) - line.count("}",start,end)
        pos = 0
        while pos < len(line):
            if self.quotetype is None:
                next_single = line.find("'",pos)
                next_double = line.find('"',pos)
                if next_single == -1 and next_double == -1:
                    next_comment = line.find("#",pos)
                    if next_comment == -1:
                        _update_parens(pos)
                    else:
                        _update_parens(pos,next_comment)
                    break
                elif next_single == -1:
                    m = next_double
                elif next_double == -1:
                    m = next_single
                else:
                    m = min(next_single, next_double)
                next_comment = line.find('#',pos,m)
                if next_comment != -1:
                    _update_parens(pos,next_comment)
                    break
                _update_parens(pos,m)
                if m+2 < len(line) and line[m] == line[m+1] == line[m+2]:
                    self.quotetype = line[m:m+3]
                    pos = m+3
                else:
                    self.quotetype = line[m]
                    pos = m+1
            else:
                next = line.find(self.quotetype,pos)
                if next == -1:
                    break
                elif next == 0 or line[next-1] != '\\':
                    pos = next + len(self.quotetype)
                    self.quotetype = None
                else:
                    # We need to worry about the possibility that
                    # there are an even number of backslashes before
                    # the quote, in which case it is not escaped
                    count = 1
                    slashpos = next - 2
                    while slashpos >= pos and line[slashpos] == '\\':
                        count += 1
                        slashpos -= 1
                    if count % 2 == 0:
                        pos = next + len(self.quotetype)
                        self.quotetype = None
                    else:
                        # The possible ending quote was escaped.
                        pos = next + 1

    def starting_docstring(self, line):
        """
        Determines whether the input line starts a docstring.

        If the input line does start a docstring (a triple quote),
        then this function updates ``self.qualified_name``.

        INPUT:

        - ``line`` -- a string, one line of an input file

        OUTPUT:

        - either None or a Match object.

        EXAMPLES::

            sage: from sage.doctest.control import DocTestDefaults
            sage: from sage.doctest.sources import FileDocTestSource
            sage: from sage.doctest.util import NestedName
            sage: from sage.env import SAGE_SRC
            sage: import os
            sage: filename = os.path.join(SAGE_SRC,'sage','doctest','sources.py')
            sage: FDS = FileDocTestSource(filename,DocTestDefaults())
            sage: FDS._init()
            sage: FDS.starting_docstring("r'''")
            <...Match object...>
            sage: FDS.ending_docstring("'''")
            <...Match object...>
            sage: FDS.qualified_name = NestedName(FDS.basename)
            sage: FDS.starting_docstring("class MyClass():")
            sage: FDS.starting_docstring("    def hello_world(self):")
            sage: FDS.starting_docstring("        '''")
            <...Match object...>
            sage: FDS.qualified_name
            sage.doctest.sources.MyClass.hello_world
            sage: FDS.ending_docstring("    '''")
            <...Match object...>
            sage: FDS.starting_docstring("class NewClass():")
            sage: FDS.starting_docstring("    '''")
            <...Match object...>
            sage: FDS.ending_docstring("    '''")
            <...Match object...>
            sage: FDS.qualified_name
            sage.doctest.sources.NewClass
            sage: FDS.starting_docstring("print(")
            sage: FDS.starting_docstring("    '''Not a docstring")
            sage: FDS.starting_docstring("    ''')")
            sage: FDS.starting_docstring("def foo():")
            sage: FDS.starting_docstring("    '''This is a docstring'''")
            <...Match object...>
        """
        indent = whitespace.match(line).end()
        quotematch = None
        if self.quotetype is None and not self.code_wrapping:
            # We're not inside a triple quote and not inside code like
            # print(
            #     """Not a docstring
            #     """)

            if line[indent] != '#' and (indent == 0 or indent > self.last_indent):
                quotematch = triple_quotes.match(line)
                # It would be nice to only run the name_regex when
                # quotematch wasn't None, but then we mishandle classes
                # that don't have a docstring.
                if not self.code_wrapping and self.last_indent >= 0 and indent > self.last_indent:
                    name = name_regex.match(self.last_line)
                    if name:
                        name = name.groups()[0]
                        self.qualified_name[indent] = name
                    elif quotematch:
                        self.qualified_name[indent] = '?'
        self._update_quotetype(line)
        if line[indent] != '#' and not self.code_wrapping:
            self.last_line, self.last_indent = line, indent
        self.code_wrapping = not (self.paren_count == self.bracket_count == self.curly_count == 0)
        return quotematch

    def ending_docstring(self, line):
        r"""
        Determines whether the input line ends a docstring.

        INPUT:

        - ``line`` -- a string, one line of an input file.

        OUTPUT:

        - an object that, when evaluated in a boolean context, gives
          True or False depending on whether the input line marks the
          end of a docstring.

        EXAMPLES::

            sage: from sage.doctest.control import DocTestDefaults
            sage: from sage.doctest.sources import FileDocTestSource
            sage: from sage.doctest.util import NestedName
            sage: from sage.env import SAGE_SRC
            sage: import os
            sage: filename = os.path.join(SAGE_SRC,'sage','doctest','sources.py')
            sage: FDS = FileDocTestSource(filename,DocTestDefaults())
            sage: FDS._init()
            sage: FDS.quotetype = "'''"
            sage: FDS.ending_docstring("'''")
            <...Match object...>
            sage: FDS.ending_docstring('\"\"\"')
        """
        quotematch = triple_quotes.match(line)
        if quotematch is not None and quotematch.groups()[0] != self.quotetype:
            quotematch = None
        self._update_quotetype(line)
        return quotematch

    def _neutralize_doctests(self, reindent):
        r"""
        Return a string containing the source of ``self``, but with
        doctests modified so they are not tested.

        This function is used in creating doctests for ReST files,
        since docstrings of Python functions defined inside verbatim
        blocks screw up Python's doctest parsing.

        INPUT:

        - ``reindent`` -- an integer, the number of spaces to indent
          the result.

        EXAMPLES::

            sage: from sage.doctest.control import DocTestDefaults
            sage: from sage.doctest.sources import StringDocTestSource, PythonSource
            sage: from sage.structure.dynamic_class import dynamic_class
            sage: s = "'''\n    sage: 2 + 2\n    4\n'''"
            sage: PythonStringSource = dynamic_class('PythonStringSource',(StringDocTestSource, PythonSource))
            sage: PSS = PythonStringSource('<runtime>', s, DocTestDefaults(), 'runtime')
            sage: print(PSS._neutralize_doctests(0))
            '''
                safe: 2 + 2
                4
            '''
        """
        neutralized = []
        in_docstring = False
        self._init()
        for lineno, line in self:
            if not line.strip():
                neutralized.append(line)
            elif in_docstring:
                if self.ending_docstring(line):
                    in_docstring = False
                neutralized.append(" "*reindent + find_prompt.sub(r"\1safe:\3",line))
            else:
                if self.starting_docstring(line):
                    in_docstring = True
                neutralized.append(" "*reindent + line)
        return "".join(neutralized)

class TexSource(SourceLanguage):
    """
    This class defines the functions needed for the extraction of
    doctests from a LaTeX source.

    EXAMPLES::

        sage: from sage.doctest.control import DocTestDefaults
        sage: from sage.doctest.sources import FileDocTestSource
        sage: filename = "sage_paper.tex"
        sage: FDS = FileDocTestSource(filename,DocTestDefaults())
        sage: type(FDS)
        <class 'sage.doctest.sources.TexFileSource'>
    """
    # The same line can't both start and end a docstring
    start_finish_can_overlap = False

    def _init(self):
        """
        This function is called before creating doctests from a Tex file.

        EXAMPLES::

            sage: from sage.doctest.control import DocTestDefaults
            sage: from sage.doctest.sources import FileDocTestSource
            sage: filename = "sage_paper.tex"
            sage: FDS = FileDocTestSource(filename,DocTestDefaults())
            sage: FDS._init()
            sage: FDS.skipping
            False
        """
        self.skipping = False

    def starting_docstring(self, line):
        r"""
        Determines whether the input line starts a docstring.

        Docstring blocks in tex files are defined by verbatim or
        lstlisting environments, and can be linked together by adding
        %link immediately after the \end{verbatim} or \end{lstlisting}.

        Within a verbatim (or lstlisting) block, you can tell Sage not to
        process the rest of the block by including a %skip line.

        INPUT:

        - ``line`` -- a string, one line of an input file

        OUTPUT:

        - a boolean giving whether the input line marks the
          start of a docstring (verbatim block).

        EXAMPLES::

            sage: from sage.doctest.control import DocTestDefaults
            sage: from sage.doctest.sources import FileDocTestSource
            sage: filename = "sage_paper.tex"
            sage: FDS = FileDocTestSource(filename,DocTestDefaults())
            sage: FDS._init()

        We start docstrings with \begin{verbatim} or \begin{lstlisting}::

            sage: FDS.starting_docstring(r"\begin{verbatim}")
            True
            sage: FDS.starting_docstring(r"\begin{lstlisting}")
            True
            sage: FDS.skipping
            False
            sage: FDS.ending_docstring("sage: 2+2")
            False
            sage: FDS.ending_docstring("4")
            False

        To start ignoring the rest of the verbatim block, use %skip::

            sage: FDS.ending_docstring("%skip")
            True
            sage: FDS.skipping
            True
            sage: FDS.starting_docstring("sage: raise RuntimeError")
            False

        You can even pretend to start another verbatim block while skipping::

            sage: FDS.starting_docstring(r"\begin{verbatim}")
            False
            sage: FDS.skipping
            True

        To stop skipping end the verbatim block::

            sage: FDS.starting_docstring(r"\end{verbatim} %link")
            False
            sage: FDS.skipping
            False

        Linking works even when the block was ended while skipping::

            sage: FDS.linking
            True
            sage: FDS.starting_docstring(r"\begin{verbatim}")
            True
        """
        if self.skipping:
            if self.ending_docstring(line, check_skip=False):
                self.skipping = False
            return False
        return bool(begin_verb.match(line) or begin_lstli.match(line))

    def ending_docstring(self, line, check_skip=True):
        r"""
        Determines whether the input line ends a docstring.

        Docstring blocks in tex files are defined by verbatim or
        lstlisting environments, and can be linked together by adding
        %link immediately after the \end{verbatim} or \end{lstlisting}.

        Within a verbatim (or lstlisting) block, you can tell Sage not to
        process the rest of the block by including a %skip line.

        INPUT:

        - ``line`` -- a string, one line of an input file

        - ``check_skip`` -- boolean (default True), used internally in starting_docstring.

        OUTPUT:

        - a boolean giving whether the input line marks the
          end of a docstring (verbatim block).

        EXAMPLES::

            sage: from sage.doctest.control import DocTestDefaults
            sage: from sage.doctest.sources import FileDocTestSource
            sage: filename = "sage_paper.tex"
            sage: FDS = FileDocTestSource(filename,DocTestDefaults())
            sage: FDS._init()
            sage: FDS.ending_docstring(r"\end{verbatim}")
            True
            sage: FDS.ending_docstring(r"\end{lstlisting}")
            True
            sage: FDS.linking
            False

        Use %link to link with the next verbatim block::

            sage: FDS.ending_docstring(r"\end{verbatim}%link")
            True
            sage: FDS.linking
            True

        %skip also ends a docstring block::

            sage: FDS.ending_docstring("%skip")
            True
        """
        m = end_verb.match(line)
        if m:
            if m.groups()[0]:
                self.linking = True
            else:
                self.linking = False
            return True
        m = end_lstli.match(line)
        if m:
            if m.groups()[0]:
                self.linking = True
            else:
                self.linking = False
            return True
        if check_skip and skip.match(line):
            self.skipping = True
            return True
        return False


class RestSource(SourceLanguage):
    """
    This class defines the functions needed for the extraction of
    doctests from ReST sources.

    EXAMPLES::

        sage: from sage.doctest.control import DocTestDefaults
        sage: from sage.doctest.sources import FileDocTestSource
        sage: filename = "sage_doc.rst"
        sage: FDS = FileDocTestSource(filename,DocTestDefaults())
        sage: type(FDS)
        <class 'sage.doctest.sources.RestFileSource'>
    """
    # The same line can both start and end a docstring
    start_finish_can_overlap = True

    def _init(self):
        """
        This function is called before creating doctests from a ReST file.

        EXAMPLES::

            sage: from sage.doctest.control import DocTestDefaults
            sage: from sage.doctest.sources import FileDocTestSource
            sage: filename = "sage_doc.rst"
            sage: FDS = FileDocTestSource(filename,DocTestDefaults())
            sage: FDS._init()
            sage: FDS.link_all
            False
        """
        self.link_all = False
        self.last_line = ""
        self.last_indent = -1
        self.first_line = False
        self.skipping = False

    def starting_docstring(self, line):
        """
        A line ending with a double colon starts a verbatim block in a ReST file,
        as does a line containing ``.. CODE-BLOCK:: language``.

        This function also determines whether the docstring block
        should be joined with the previous one, or should be skipped.

        INPUT:

        - ``line`` -- a string, one line of an input file

        OUTPUT:

        - either None or a Match object.

        EXAMPLES::

            sage: from sage.doctest.control import DocTestDefaults
            sage: from sage.doctest.sources import FileDocTestSource
            sage: filename = "sage_doc.rst"
            sage: FDS = FileDocTestSource(filename,DocTestDefaults())
            sage: FDS._init()
            sage: FDS.starting_docstring("Hello world::")
            True
            sage: FDS.ending_docstring("    sage: 2 + 2")
            False
            sage: FDS.ending_docstring("    4")
            False
            sage: FDS.ending_docstring("We are now done")
            True
            sage: FDS.starting_docstring(".. link")
            sage: FDS.starting_docstring("::")
            True
            sage: FDS.linking
            True
        """
        if link_all.match(line):
            self.link_all = True
        if self.skipping:
            end_block = self.ending_docstring(line)
            if end_block:
                self.skipping = False
            else:
                return False
        m1 = double_colon.match(line)
        m2 = code_block.match(line.lower())
        starting = (m1 and not line.strip().startswith(".. ")) or m2
        if starting:
            self.linking = self.link_all or '.. link' in self.last_line
            self.first_line = True
            m = m1 or m2
            indent = len(m.groups()[0])
            if '.. skip' in self.last_line:
                self.skipping = True
                starting = False
        else:
            indent = self.last_indent
        self.last_line, self.last_indent = line, indent
        return starting

    def ending_docstring(self, line):
        """
        When the indentation level drops below the initial level the
        block ends.

        INPUT:

        - ``line`` -- a string, one line of an input file

        OUTPUT:

        - a boolean, whether the verbatim block is ending.

        EXAMPLES::

            sage: from sage.doctest.control import DocTestDefaults
            sage: from sage.doctest.sources import FileDocTestSource
            sage: filename = "sage_doc.rst"
            sage: FDS = FileDocTestSource(filename,DocTestDefaults())
            sage: FDS._init()
            sage: FDS.starting_docstring("Hello world::")
            True
            sage: FDS.ending_docstring("    sage: 2 + 2")
            False
            sage: FDS.ending_docstring("    4")
            False
            sage: FDS.ending_docstring("We are now done")
            True
        """
        if not line.strip():
            return False
        indent = whitespace.match(line).end()
        if self.first_line:
            self.first_line = False
            if indent <= self.last_indent:
                # We didn't indent at all
                return True
            self.last_indent = indent
        return indent < self.last_indent

    def parse_docstring(self, docstring, namespace, start):
        r"""
        Return a list of doctest defined in this docstring.

        Code blocks in a REST file can contain python functions with
        their own docstrings in addition to in-line doctests.  We want
        to include the tests from these inner docstrings, but Python's
        doctesting module has a problem if we just pass on the whole
        block, since it expects to get just a docstring, not the
        Python code as well.

        Our solution is to create a new doctest source from this code
        block and append the doctests created from that source.  We
        then replace the occurrences of "sage:" and ">>>" occurring
        inside a triple quote with "safe:" so that the doctest module
        doesn't treat them as tests.

        EXAMPLES::

            sage: from sage.doctest.control import DocTestDefaults
            sage: from sage.doctest.sources import FileDocTestSource
            sage: from sage.doctest.parsing import SageDocTestParser
            sage: from sage.doctest.util import NestedName
            sage: filename = "sage_doc.rst"
            sage: FDS = FileDocTestSource(filename,DocTestDefaults())
            sage: FDS.parser = SageDocTestParser(set(['sage']))
            sage: FDS.qualified_name = NestedName('sage_doc')
            sage: s = "Some text::\n\n    def example_python_function(a, \
            ....:      b):\n        '''\n        Brief description \
            ....:      of function.\n\n        EXAMPLES::\n\n            \
            ....:      sage: test1()\n            sage: test2()\n        \
            ....:      '''\n        return a + b\n\n    sage: test3()\n\nMore \
            ....:      ReST documentation."
            sage: tests = FDS.parse_docstring(s, {}, 100)
            sage: len(tests)
            2
            sage: for ex in tests[0].examples:
            ....:     print(ex.sage_source)
            test3()
            sage: for ex in tests[1].examples:
            ....:     print(ex.sage_source)
            test1()
            test2()
            sig_on_count() # check sig_on/off pairings (virtual doctest)
        """
        PythonStringSource = dynamic_class("sage.doctest.sources.PythonStringSource",
                                           (StringDocTestSource, PythonSource))
        min_indent = self.parser._min_indent(docstring)
        pysource = '\n'.join(l[min_indent:] for l in docstring.split('\n'))
        inner_source = PythonStringSource(self.basename, pysource,
                                          self.options,
                                          self.printpath,
                                          lineno_shift=start + 1)
        inner_doctests, _ = inner_source._create_doctests(namespace, True)
        safe_docstring = inner_source._neutralize_doctests(min_indent)
        outer_doctest = self.parser.get_doctest(safe_docstring, namespace,
                                                str(self.qualified_name),
                                                self.printpath, start + 1)
        return [outer_doctest] + inner_doctests

class DictAsObject(dict):
    """
    A simple subclass of dict that inserts the items from the initializing dictionary into attributes.

    EXAMPLES::

        sage: from sage.doctest.sources import DictAsObject
        sage: D = DictAsObject({'a':2})
        sage: D.a
        2
    """
    def __init__(self, attrs):
        """
        Initialization.

        INPUT:

        - ``attrs`` -- a dictionary.

        EXAMPLES::

            sage: from sage.doctest.sources import DictAsObject
            sage: D = DictAsObject({'a':2})
            sage: D.a == D['a']
            True
            sage: D.a
            2
        """
        super().__init__(attrs)
        self.__dict__.update(attrs)

    def __setitem__(self, ky, val):
        """
        We preserve the ability to access entries through either the
        dictionary or attribute interfaces.

        EXAMPLES::

            sage: from sage.doctest.sources import DictAsObject
            sage: D = DictAsObject({})
            sage: D['a'] = 2
            sage: D.a
            2
        """
        super().__setitem__(ky, val)
        try:
            super().__setattr__(ky, val)
        except TypeError:
            pass

    def __setattr__(self, ky, val):
        """
        We preserve the ability to access entries through either the
        dictionary or attribute interfaces.

        EXAMPLES::

            sage: from sage.doctest.sources import DictAsObject
            sage: D = DictAsObject({})
            sage: D.a = 2
            sage: D['a']
            2
        """
        super().__setitem__(ky, val)
        super().__setattr__(ky, val)<|MERGE_RESOLUTION|>--- conflicted
+++ resolved
@@ -764,13 +764,8 @@
         INPUT:
 
         - ``check_extras`` -- bool (default ``True``), whether to check if
-<<<<<<< HEAD
-          doctests are created that do not correspond to either a ``sage: ``
-          or a ``>>> `` prompt
-=======
           doctests are created that do not correspond to either a ``sage:``
           or a ``>>>`` prompt
->>>>>>> 3b9399d7
 
         - ``verbose`` -- bool (default ``True``), whether to print
           offending line numbers when there are missing or extra tests
