--- conflicted
+++ resolved
@@ -10,10 +10,7 @@
 - :class:`~sage.schemes.elliptic_curves.ell_curve_isogeny.EllipticCurveIsogeny`
 - :class:`~sage.schemes.elliptic_curves.weierstrass_morphism.WeierstrassIsomorphism`
 - :class:`~sage.schemes.elliptic_curves.hom_composite.EllipticCurveHom_composite`
-<<<<<<< HEAD
 - :class:`~sage.schemes.elliptic_curves.hom_scalar.EllipticCurveHom_scalar`
-=======
->>>>>>> 7f714948
 
 AUTHORS:
 
@@ -196,19 +193,12 @@
             sage: phi.degree() == prod(f.degree() for f in phi.factors())
             True
 
-<<<<<<< HEAD
-        - :meth:`EllipticCurveIsogeny.degree`
-        - :meth:`sage.schemes.elliptic_curves.weierstrass_morphism.WeierstrassIsomorphism.degree`
-        - :meth:`sage.schemes.elliptic_curves.hom_composite.EllipticCurveHom_composite.degree`
-        - :meth:`sage.schemes.elliptic_curves.hom_scalar.EllipticCurveHom_scalar.degree`
-=======
         Isomorphisms always have degree `1` by definition::
 
             sage: E1 = EllipticCurve([1,2,3,4,5])
             sage: E2 = EllipticCurve_from_j(E1.j_invariant())
             sage: E1.isomorphism_to(E2).degree()
             1
->>>>>>> 7f714948
 
         TESTS::
 
