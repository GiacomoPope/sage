# -*- coding: utf-8 -*-
r"""
Isogeny class of elliptic curves over number fields

AUTHORS:

- David Roe (2012-03-29) -- initial version.
- John Cremona (2014-08) -- extend to number fields.
"""

##############################################################################
#       Copyright (C) 2012-2014 David Roe <roed.math@gmail.com>
#                          John Cremona <john.cremona@gmail.com>
#                          William Stein <wstein@gmail.com>
#
#  Distributed under the terms of the GNU General Public License (GPL)
#
#    This code is distributed in the hope that it will be useful,
#    but WITHOUT ANY WARRANTY; without even the implied warranty of
#    MERCHANTABILITY or FITNESS FOR A PARTICULAR PURPOSE.  See the GNU
#    General Public License for more details.
#
#  The full text of the GPL is available at:
#
#                  http://www.gnu.org/licenses/
##############################################################################
from __future__ import print_function
from __future__ import absolute_import
import six
from six.moves import range

from sage.structure.sage_object import SageObject
from sage.structure.richcmp import richcmp_method, richcmp
import sage.databases.cremona
from sage.rings.all import ZZ, QQ
from sage.misc.all import flatten, cached_method
from sage.schemes.elliptic_curves.ell_field import EllipticCurve_field
from sage.schemes.elliptic_curves.ell_number_field import EllipticCurve_number_field


@richcmp_method
class IsogenyClass_EC(SageObject):
    r"""
    Isogeny class of an elliptic curve.

    .. note::

       The current implementation chooses a curve from each isomorphism
       class in the isogeny class. Over `\QQ` this is a unique reduced
       minimal model in each isomorphism class.  Over number fields the
       model chosen may change in future.
    """

    def __init__(self, E, label=None, empty=False):
        r"""
        Over `\QQ` we use curves since minimal models exist and there
        is a canonical choice of one.

        INPUT:

        - ``label`` -- string or None, a Cremona or LMFDB label, used
          in printing.  Ignored if base field is not `\QQ`.

        EXAMPLES::

            sage: cls = EllipticCurve('1011b1').isogeny_class()
            sage: print("\n".join([repr(E) for E in cls.curves]))
            Elliptic Curve defined by y^2 + x*y = x^3 - 8*x - 9 over Rational Field
            Elliptic Curve defined by y^2 + x*y = x^3 - 23*x + 30 over Rational Field
        """
        self.E = E
        self._label = label
        if not empty:
            self._compute()

    def __len__(self):
        """
        The number of curves in the class.

        EXAMPLES::

            sage: E = EllipticCurve('15a')
            sage: len(E.isogeny_class()) # indirect doctest
            8
        """
        return len(self.curves)

    def __iter__(self):
        """
        Iterator over curves in the class.

        EXAMPLES::

            sage: E = EllipticCurve('15a')
            sage: all(C.conductor() == 15 for C in E.isogeny_class()) # indirect doctest
            True
        """
        return iter(self.curves)

    def __getitem__(self, i):
        """
        Returns the `i`th curve in the class.

        EXAMPLES::

            sage: E = EllipticCurve('990j1')
            sage: iso = E.isogeny_class(order="lmfdb") # orders lexicographically on a-invariants
            sage: iso[2] == E # indirect doctest
            True
        """
        return self.curves[i]

    def index(self, C):
        """
        Returns the index of a curve in this class.

        INPUT:

        - ``C`` -- an elliptic curve in this isogeny class.

        OUTPUT:

        - ``i`` -- an integer so that the ``i`` th curve in the class
          is isomorphic to ``C``

        EXAMPLES::

            sage: E = EllipticCurve('990j1')
            sage: iso = E.isogeny_class(order="lmfdb") # orders lexicographically on a-invariants
            sage: iso.index(E.short_weierstrass_model())
            2
        """
        # This will need updating once we start talking about curves
        # over more general number fields
        if not isinstance(C, EllipticCurve_number_field):
            raise ValueError("x not in isogeny class")
        for i, E in enumerate(self.curves):
            if C.is_isomorphic(E):
                return i
        raise ValueError("%s is not in isogeny class %s" % (C,self))

    def __richcmp__(self, other, op):
        """
        Compare self and other.

        If they are different, compares the sorted underlying lists of
        curves.

        Note that two isogeny classes with different orderings will
        compare as the same.  If you want to include the ordering,
        just compare the list of curves.

        EXAMPLES::

            sage: E = EllipticCurve('990j1')
            sage: EE = EllipticCurve('990j4')
            sage: E.isogeny_class() == EE.isogeny_class() # indirect doctest
            True
        """
        if isinstance(other, IsogenyClass_EC):
            return richcmp(sorted(self.curves), sorted(other.curves), op)
        return NotImplemented

    def __hash__(self):
        """
        Hash is based on the a-invariants of the sorted list of
        minimal models.

        EXAMPLES::

            sage: E = EllipticCurve('990j1')
            sage: C = E.isogeny_class()
            sage: hash(C) == hash(tuple(sorted([curve.a_invariants() for curve in C.curves]))) # indirect doctest
            True
        """
        try:
            return self._hash
        except AttributeError:
            self._hash = hash(tuple(sorted([E.a_invariants() for E in self.curves])))
            return self._hash

    def _repr_(self):
        r"""
        The string representation of this isogeny class.

        .. note::

           Over `\QQ`, the string representation depends on whether an
           LMFDB or Cremona label for the curve is known when this
           isogeny class is constructed.  Over general number fields,
           instead of labels the representation uses that of the curve
           initially used to create the class.

        EXAMPLES:

        If the curve is constructed from an LMFDB label then that
        label is used::

            sage: E = EllipticCurve('462.f3')
            sage: E.isogeny_class() # indirect doctest
            Elliptic curve isogeny class 462.f

        If the curve is constructed from a Cremona label then that
        label is used::

            sage: E = EllipticCurve('990j1')
            sage: E.isogeny_class()
            Elliptic curve isogeny class 990j

        Otherwise, including curves whose base field is not `\QQ`,the
        representation is determined from the curve used to create the
        class::

            sage: E = EllipticCurve([1,2,3,4,5])
            sage: E.isogeny_class()
            Isogeny class of Elliptic Curve defined by y^2 + x*y + 3*y = x^3 + 2*x^2 + 4*x + 5 over Rational Field

            sage: K.<i> = QuadraticField(-1)
            sage: E = EllipticCurve(K, [0,0,0,0,1]); E
            Elliptic Curve defined by y^2 = x^3 + 1 over Number Field in i with defining polynomial x^2 + 1
            sage: C = E.isogeny_class()
            sage: C
            Isogeny class of Elliptic Curve defined by y^2 = x^3 + 1 over Number Field in i with defining polynomial x^2 + 1
            sage: C.curves
            [Elliptic Curve defined by y^2 = x^3 + (-27) over Number Field in i with defining polynomial x^2 + 1,
            Elliptic Curve defined by y^2 = x^3 + 1 over Number Field in i with defining polynomial x^2 + 1,
            Elliptic Curve defined by y^2 + (i+1)*x*y + (i+1)*y = x^3 + i*x^2 + (-i+3)*x + 4*i over Number Field in i with defining polynomial x^2 + 1,
            Elliptic Curve defined by y^2 + (i+1)*x*y + (i+1)*y = x^3 + i*x^2 + (-i+33)*x + (-58*i) over Number Field in i with defining polynomial x^2 + 1]
        """
        if self._label:
            return "Elliptic curve isogeny class %s"%(self._label)
        else:
            return "Isogeny class of %r"%(self.E)

    def __contains__(self, x):
        """
        INPUT:

        - ``x`` -- a Python object.

        OUTPUT:

        - boolean -- ``True`` iff ``x`` is an elliptic curve in this
          isogeny class.

        .. note::

           If the input is isomorphic but not identical to a curve in
           the class, then ``False`` will be returned.

        EXAMPLES::

            sage: cls = EllipticCurve('15a3').isogeny_class()
            sage: E = EllipticCurve('15a7'); E in cls
            True
            sage: E.short_weierstrass_model() in cls
            True
        """
        if not isinstance(x, EllipticCurve_field):
            return False
        return any([x.is_isomorphic(y) for y in self.curves])

    @cached_method
    def matrix(self, fill=True):
        """
        Returns the matrix whose entries give the minimal degrees of
        isogenies between curves in this class.

        INPUT:

        - ``fill`` -- boolean (default True).  If False then the
          matrix will contain only zeros and prime entries; if True it
          will fill in the other degrees.

        EXAMPLES::

            sage: isocls = EllipticCurve('15a3').isogeny_class()
            sage: isocls.matrix()
            [ 1  2  2  2  4  4  8  8]
            [ 2  1  4  4  8  8 16 16]
            [ 2  4  1  4  8  8 16 16]
            [ 2  4  4  1  2  2  4  4]
            [ 4  8  8  2  1  4  8  8]
            [ 4  8  8  2  4  1  2  2]
            [ 8 16 16  4  8  2  1  4]
            [ 8 16 16  4  8  2  4  1]
            sage: isocls.matrix(fill=False)
            [0 2 2 2 0 0 0 0]
            [2 0 0 0 0 0 0 0]
            [2 0 0 0 0 0 0 0]
            [2 0 0 0 2 2 0 0]
            [0 0 0 2 0 0 0 0]
            [0 0 0 2 0 0 2 2]
            [0 0 0 0 0 2 0 0]
            [0 0 0 0 0 2 0 0]
        """
        if self._mat is None:
            self._compute_matrix()
        mat = self._mat
        if fill and mat[0,0] == 0:
            from sage.schemes.elliptic_curves.ell_curve_isogeny import fill_isogeny_matrix
            mat = fill_isogeny_matrix(mat)
        if not fill and mat[0,0] == 1:
            from sage.schemes.elliptic_curves.ell_curve_isogeny import unfill_isogeny_matrix
            mat = unfill_isogeny_matrix(mat)
        return mat

    @cached_method
    def qf_matrix(self):
        """
        Returns the array whose entries are quadratic forms
        representing the degrees of isogenies between curves in this
        class (CM case only).

        OUTPUT:

        a `2x2` array (list of lists) of list, each of the form [2] or
        [2,1,3] representing the coefficients of an integral quadratic
        form in 1 or 2 variables whose values are the possible isogeny
        degrees between the i'th and j'th curve in the class.

        EXAMPLES::

            sage: pol = PolynomialRing(QQ,'x')([1,0,3,0,1])
            sage: K.<c> = NumberField(pol)
            sage: j = 1480640+565760*c^2
            sage: E = EllipticCurve(j=j)
            sage: C = E.isogeny_class()
            sage: C.qf_matrix()
            [[[1], [2, 2, 3]], [[2, 2, 3], [1]]]


        """
        if self._qfmat is None:
            raise ValueError("qf_matrix only defined for isogeny classes with rational CM")
        else:
            return self._qfmat

    @cached_method
    def isogenies(self, fill=False):
        r"""
        Returns a list of lists of isogenies and 0s, corresponding to
        the entries of :meth:`matrix`

        INPUT:

        - ``fill`` -- boolean (default False).  Whether to only return
          prime degree isogenies.  Currently only implemented for
          ``fill=False``.

        OUTPUT:

        - a list of lists, where the ``j`` th entry of the ``i`` th list
          is either zero or a prime degree isogeny from the ``i`` th curve
          in this class to the ``j`` th curve.

        .. WARNING::

           The domains and codomains of the isogenies will have the same
           Weierstrass equation as the curves in this class, but they
           may not be identical python objects in the current
           implementation.

        EXAMPLES::

            sage: isocls = EllipticCurve('15a3').isogeny_class()
            sage: f = isocls.isogenies()[0][1]; f
            Isogeny of degree 2 from Elliptic Curve defined by y^2 + x*y + y = x^3 + x^2 - 5*x + 2 over Rational Field to Elliptic Curve defined by y^2 + x*y + y = x^3 + x^2 - 80*x + 242 over Rational Field
            sage: f.domain() == isocls.curves[0] and f.codomain() == isocls.curves[1]
            True
        """
        if fill:
            raise NotImplementedError
        isogenies = self._maps
        if isogenies is None:
            self._compute_isogenies()
            isogenies = self._maps
        return isogenies

    @cached_method
    def graph(self):
        r"""
        Return a graph whose vertices correspond to curves in this
        class, and whose edges correspond to prime degree isogenies.

        .. note::

            There are only finitely many possible isogeny graphs for
            curves over `\QQ` [M78].  This function tries to lay out
            the graph nicely by special casing each isogeny graph.
            This could also be done over other number fields, such as
            quadratic fields.

        .. note::

            The vertices are labeled 1 to n rather than 0 to n-1 to
            match LMFDB and Cremona labels for curves over `\QQ`.

        EXAMPLES::

            sage: isocls = EllipticCurve('15a3').isogeny_class()
            sage: G = isocls.graph()
            sage: sorted(G._pos.items())
            [(1, [-0.8660254, 0.5]), (2, [-0.8660254, 1.5]), (3, [-1.7320508, 0]), (4, [0, 0]), (5, [0, -1]), (6, [0.8660254, 0.5]), (7, [0.8660254, 1.5]), (8, [1.7320508, 0])]

        REFERENCES:

        .. [M78] \B. Mazur.  Rational Isogenies of Prime Degree.
          *Inventiones mathematicae* 44,129-162 (1978).
        """
        from sage.graphs.graph import Graph

        if not self.E.base_field() is QQ:
            M = self.matrix(fill = False)
            n = len(self)
            G = Graph(M, format='weighted_adjacency_matrix')
            D = dict([(v,self.curves[v]) for v in G.vertices()])
            G.set_vertices(D)
            if self._qfmat: # i.e. self.E.has_rational_cm():
                for i in range(n):
                    for j in range(n):
                        if M[i,j]:
                            G.set_edge_label(i,j,str(self._qfmat[i][j]))
            G.relabel(list(range(1, n + 1)))
            return G


        M = self.matrix(fill = False)
        n = M.nrows() # = M.ncols()
        G = Graph(M, format='weighted_adjacency_matrix')
        N = self.matrix(fill = True)
        D = dict([(v,self.curves[v]) for v in G.vertices()])
        # The maximum degree classifies the shape of the isogeny
        # graph, though the number of vertices is often enough.
        # This only holds over Q, so this code will need to change
        # once other isogeny classes are implemented.

        if n == 1:
            # one vertex
            pass
        elif n == 2:
            # one edge, two vertices.  We align horizontally and put
            # the lower number on the left vertex.
            G.set_pos(pos={0:[-0.5,0],1:[0.5,0]})
        else:
            maxdegree = max(max(N))
            if n == 3:
                # o--o--o
                centervert = [i for i in range(3) if max(N.row(i)) < maxdegree][0]
                other = [i for i in range(3) if i != centervert]
                G.set_pos(pos={centervert:[0,0],other[0]:[-1,0],other[1]:[1,0]})
            elif maxdegree == 4:
                # o--o<8
                centervert = [i for i in range(4) if max(N.row(i)) < maxdegree][0]
                other = [i for i in range(4) if i != centervert]
                G.set_pos(pos={centervert:[0,0],other[0]:[0,1],other[1]:[-0.8660254,-0.5],other[2]:[0.8660254,-0.5]})
            elif maxdegree == 27:
                # o--o--o--o
                centers = [i for i in range(4) if list(N.row(i)).count(3) == 2]
                left = [j for j in range(4) if N[centers[0],j] == 3 and j not in centers][0]
                right = [j for j in range(4) if N[centers[1],j] == 3 and j not in centers][0]
                G.set_pos(pos={left:[-1.5,0],centers[0]:[-0.5,0],centers[1]:[0.5,0],right:[1.5,0]})
            elif n == 4:
                # square
                opp = [i for i in range(1,4) if not N[0,i].is_prime()][0]
                other = [i for i in range(1,4) if i != opp]
                G.set_pos(pos={0:[1,1],other[0]:[-1,1],opp:[-1,-1],other[1]:[1,-1]})
            elif maxdegree == 8:
                # 8>o--o<8
                centers = [i for i in range(6) if list(N.row(i)).count(2) == 3]
                left = [j for j in range(6) if N[centers[0],j] == 2 and j not in centers]
                right = [j for j in range(6) if N[centers[1],j] == 2 and j not in centers]
                G.set_pos(pos={centers[0]:[-0.5,0],left[0]:[-1,0.8660254],left[1]:[-1,-0.8660254],centers[1]:[0.5,0],right[0]:[1,0.8660254],right[1]:[1,-0.8660254]})
            elif maxdegree == 18:
                # two squares joined on an edge
                centers = [i for i in range(6) if list(N.row(i)).count(3) == 2]
                top = [j for j in range(6) if N[centers[0],j] == 3]
                bl = [j for j in range(6) if N[top[0],j] == 2][0]
                br = [j for j in range(6) if N[top[1],j] == 2][0]
                G.set_pos(pos={centers[0]:[0,0.5],centers[1]:[0,-0.5],top[0]:[-1,0.5],top[1]:[1,0.5],bl:[-1,-0.5],br:[1,-0.5]})
            elif maxdegree == 16:
                # tree from bottom, 3 regular except for the leaves.
                centers = [i for i in range(8) if list(N.row(i)).count(2) == 3]
                center = [i for i in centers if len([j for j in centers if N[i,j] == 2]) == 2][0]
                centers.remove(center)
                bottom = [j for j in range(8) if N[center,j] == 2 and j not in centers][0]
                left = [j for j in range(8) if N[centers[0],j] == 2 and j != center]
                right = [j for j in range(8) if N[centers[1],j] == 2 and j != center]
                G.set_pos(pos={center:[0,0],bottom:[0,-1],centers[0]:[-0.8660254,0.5],centers[1]:[0.8660254,0.5],left[0]:[-0.8660254,1.5],right[0]:[0.8660254,1.5],left[1]:[-1.7320508,0],right[1]:[1.7320508,0]})
            elif maxdegree == 12:
                # tent
                centers = [i for i in range(8) if list(N.row(i)).count(2) == 3]
                left = [j for j in range(8) if N[centers[0],j] == 2]
                right = []
                for i in range(3):
                    right.append([j for j in range(8) if N[centers[1],j] == 2 and N[left[i],j] == 3][0])
                G.set_pos(pos={centers[0]:[-0.75,0],centers[1]:[0.75,0],left[0]:[-0.75,1],right[0]:[0.75,1],left[1]:[-1.25,-0.75],right[1]:[0.25,-0.75],left[2]:[-0.25,-0.25],right[2]:[1.25,-0.25]})
        G.set_vertices(D)
        G.relabel(list(range(1, n + 1)))
        return G

    @cached_method
    def reorder(self, order):
        r"""
        Return a new isogeny class with the curves reordered.

        INPUT:

        - ``order`` -- None, a string or an iterable over all curves
          in this class.  See
          :meth:`sage.schemes.elliptic_curves.ell_rational_field.EllipticCurve_rational_field.isogeny_class`
          for more details.

        OUTPUT:

        - Another :class:`IsogenyClass_EC` with the curves reordered
          (and matrices and maps changed as appropriate)

        EXAMPLES::

            sage: isocls = EllipticCurve('15a1').isogeny_class()
            sage: print("\n".join([repr(C) for C in isocls.curves]))
            Elliptic Curve defined by y^2 + x*y + y = x^3 + x^2 - 10*x - 10 over Rational Field
            Elliptic Curve defined by y^2 + x*y + y = x^3 + x^2 - 5*x + 2 over Rational Field
            Elliptic Curve defined by y^2 + x*y + y = x^3 + x^2 + 35*x - 28 over Rational Field
            Elliptic Curve defined by y^2 + x*y + y = x^3 + x^2 - 135*x - 660 over Rational Field
            Elliptic Curve defined by y^2 + x*y + y = x^3 + x^2 - 80*x + 242 over Rational Field
            Elliptic Curve defined by y^2 + x*y + y = x^3 + x^2 over Rational Field
            Elliptic Curve defined by y^2 + x*y + y = x^3 + x^2 - 110*x - 880 over Rational Field
            Elliptic Curve defined by y^2 + x*y + y = x^3 + x^2 - 2160*x - 39540 over Rational Field
            sage: isocls2 = isocls.reorder('lmfdb')
            sage: print("\n".join([repr(C) for C in isocls2.curves]))
            Elliptic Curve defined by y^2 + x*y + y = x^3 + x^2 - 2160*x - 39540 over Rational Field
            Elliptic Curve defined by y^2 + x*y + y = x^3 + x^2 - 135*x - 660 over Rational Field
            Elliptic Curve defined by y^2 + x*y + y = x^3 + x^2 - 110*x - 880 over Rational Field
            Elliptic Curve defined by y^2 + x*y + y = x^3 + x^2 - 80*x + 242 over Rational Field
            Elliptic Curve defined by y^2 + x*y + y = x^3 + x^2 - 10*x - 10 over Rational Field
            Elliptic Curve defined by y^2 + x*y + y = x^3 + x^2 - 5*x + 2 over Rational Field
            Elliptic Curve defined by y^2 + x*y + y = x^3 + x^2 over Rational Field
            Elliptic Curve defined by y^2 + x*y + y = x^3 + x^2 + 35*x - 28 over Rational Field
        """
        if order is None or isinstance(order, six.string_types) and order == self._algorithm:
            return self
        if isinstance(order, six.string_types):
            if order == "lmfdb":
                reordered_curves = sorted(self.curves, key = lambda E: E.a_invariants())
            else:
                reordered_curves = list(self.E.isogeny_class(algorithm=order))
        elif isinstance(order, (list, tuple, IsogenyClass_EC)):
            reordered_curves = list(order)
            if len(reordered_curves) != len(self.curves):
                raise ValueError("Incorrect length")
        else:
            raise TypeError("order parameter should be a string, list of curves or isogeny class")
        need_perm = self._mat is not None
        cpy = self.copy()
        curves = []
        perm = []
        for E in reordered_curves:
            try:
                j = self.curves.index(E)
            except ValueError:
                try:
                    j = self.curves.index(E.minimal_model())
                except ValueError:
                    raise ValueError("order does not yield a permutation of curves")
            curves.append(self.curves[j])
            if need_perm:
                perm.append(j+1)
        cpy.curves = tuple(curves)
        if need_perm:
            from sage.groups.perm_gps.permgroup_named import SymmetricGroup
            perm = SymmetricGroup(len(self.curves))(perm)
            cpy._mat = perm.matrix() * self._mat * (~perm).matrix()
            if self._maps is not None:
                n = len(self._maps)
                cpy._maps = [self._maps[perm(i+1)-1] for i in range(n)]
                for i in range(n):
<<<<<<< HEAD
                    cpy._maps[i] = [cpy._maps[i][perm(jj+1)-1] for jj in range(n)]
=======
                    cpy._maps[i] = [cpy._maps[i][perm(jj + 1)-1]
                                    for jj in range(n)]
>>>>>>> 4ea72a10
        else:
            cpy._mat = None
            cpy._maps = None
        return cpy


class IsogenyClass_EC_NumberField(IsogenyClass_EC):
    """
    Isogeny classes for elliptic curves over number fields.
    """
<<<<<<< HEAD
    def __init__(self, E, reducible_primes=None, algorithm='Billerey', minimal_models=True):
        """
=======
    def __init__(self, E):
        r"""
>>>>>>> 4ea72a10
        INPUT:

        - ``E`` -- an elliptic curve over a number field.

        - ``reducible_primes`` (list of ints, or None (default)) -- if
          not None then this should be a list of primes; in computing
          the isogeny class, only composites isogenies of these
          degrees will be used.

        - ``algorithm`` (string, default 'Billerey') -- the algorithm
          to use to compute the reducible primes.  Ignored for CM
          curves or if ``reducible_primes`` is provided.  Values are
          'Billerey' (default), 'Larson', and 'heuristic'.

        - ``minimal_models`` (bool, default ``True``) -- if ``True``,
          all curves in the class will be minimal or semi-minimal
          models.  Over fields of larger degree it can be expensive to
          compute these so set to ``False``.

        EXAMPLES::

            sage: K.<i> = QuadraticField(-1)
            sage: E = EllipticCurve(K, [0,0,0,0,1])
            sage: C = E.isogeny_class(); C
            Isogeny class of Elliptic Curve defined by y^2 = x^3 + 1 over Number Field in i with defining polynomial x^2 + 1

        The curves in the class (sorted)::

            sage: [E1.ainvs() for E1 in C]
            [(0, 0, 0, 0, -27),
            (0, 0, 0, 0, 1),
            (i + 1, i, i + 1, -i + 3, 4*i),
            (i + 1, i, i + 1, -i + 33, -58*i)]

        The matrix of degrees of cyclic isogenies between curves::

            sage: C.matrix()
            [1 3 6 2]
            [3 1 2 6]
            [6 2 1 3]
            [2 6 3 1]

        The array of isogenies themselves is not filled out but only
        contains those used to construct the class, the other entries
        containing the integer 0.  This will be changed when the
        class :class:`EllipticCurveIsogeny` allowed composition.  In
        this case we used `2`-isogenies to go from 0 to 2 and from 1
        to 3, and `3`-isogenies to go from 0 to 1 and from 2 to 3::

            sage: isogs = C.isogenies()
            sage: [((i,j),isogs[i][j].degree()) for i in range(4) for j in range(4) if isogs[i][j]!=0]
            [((0, 1), 3),
            ((0, 3), 2),
            ((1, 0), 3),
            ((1, 2), 2),
            ((2, 1), 2),
            ((2, 3), 3),
            ((3, 0), 2),
            ((3, 2), 3)]
            sage: [((i,j),isogs[i][j].x_rational_map()) for i in range(4) for j in range(4) if isogs[i][j]!=0]
            [((0, 1), (1/9*x^3 - 12)/x^2),
             ((0, 3), (-1/2*i*x^2 + i*x - 12*i)/(x - 3)),
             ((1, 0), (x^3 + 4)/x^2),
             ((1, 2), (-1/2*i*x^2 - i*x - 2*i)/(x + 1)),
             ((2, 1), (1/2*i*x^2 - x)/(x + 3/2*i)),
             ((2, 3), (x^3 + 4*i*x^2 - 10*x - 10*i)/(x^2 + 4*i*x - 4)),
             ((3, 0), (1/2*i*x^2 + x + 4*i)/(x - 5/2*i)),
             ((3, 2), (1/9*x^3 - 4/3*i*x^2 - 34/3*x + 226/9*i)/(x^2 - 8*i*x - 16))]

            sage: K.<i> = QuadraticField(-1)
            sage: E = EllipticCurve([1+i, -i, i, 1, 0])
            sage: C = E.isogeny_class(); C
            Isogeny class of Elliptic Curve defined by y^2 + (i+1)*x*y + i*y = x^3 + (-i)*x^2 + x over Number Field in i with defining polynomial x^2 + 1
            sage: len(C)
            6
            sage: C.matrix()
            [ 1  3  9 18  6  2]
            [ 3  1  3  6  2  6]
            [ 9  3  1  2  6 18]
            [18  6  2  1  3  9]
            [ 6  2  6  3  1  3]
            [ 2  6 18  9  3  1]
            sage: [E1.ainvs() for E1 in C]
            [(i + 1, i - 1, i, -i - 1, -i + 1),
            (i + 1, i - 1, i, 14*i + 4, 7*i + 14),
            (i + 1, i - 1, i, 59*i + 99, 372*i - 410),
            (i + 1, -i, i, -240*i - 399, 2869*i + 2627),
            (i + 1, -i, i, -5*i - 4, 2*i + 5),
            (i + 1, -i, i, 1, 0)]

        An example with CM by `\sqrt{-5}`::

            sage: pol = PolynomialRing(QQ,'x')([1,0,3,0,1])
            sage: K.<c> = NumberField(pol)
            sage: j = 1480640+565760*c^2
            sage: E = EllipticCurve(j=j)
            sage: E.has_cm()
            True
            sage: E.has_rational_cm()
            True
            sage: E.cm_discriminant()
            -20
            sage: C = E.isogeny_class()
            sage: len(C)
            2
            sage: C.matrix()
            [1 2]
            [2 1]
            sage: [E.ainvs() for E in C]
            [(0, 0, 0, 83490*c^2 - 147015, -64739840*c^2 - 84465260),
            (0, 0, 0, -161535*c^2 + 70785, -62264180*c^3 + 6229080*c)]
            sage: C.isogenies()[0][1]
            Isogeny of degree 2 from Elliptic Curve defined by y^2 = x^3 + (83490*c^2-147015)*x + (-64739840*c^2-84465260) over Number Field in c with defining polynomial x^4 + 3*x^2 + 1 to Elliptic Curve defined by y^2 = x^3 + (-161535*c^2+70785)*x + (-62264180*c^3+6229080*c) over Number Field in c with defining polynomial x^4 + 3*x^2 + 1

        TESTS::

            sage: TestSuite(C).run()
        """
        self._algorithm = "sage"
        self._reducible_primes = reducible_primes
        self._algorithm = algorithm
        self._minimal_models = minimal_models
        IsogenyClass_EC.__init__(self, E, label=None, empty=False)

    def copy(self):
        """
        Returns a copy (mostly used in reordering).

        EXAMPLES::

            sage: K.<i> = QuadraticField(-1)
            sage: E = EllipticCurve(K, [0,0,0,0,1])
            sage: C = E.isogeny_class()
            sage: C2 = C.copy()
            sage: C is C2
            False
            sage: C == C2
            True
        """
        ans = IsogenyClass_EC_NumberField(self.E, reducible_primes=self._reducible_primes, algorithm=self._algorithm, minimal_models=self._minimal_models)
        # The following isn't needed internally, but it will keep
        # things from breaking if this is used for something other
        # than reordering.
        ans.curves = self.curves
        ans._mat = None
        ans._maps = None
        return ans

    def _compute(self, verbose=False):
        """
        Computes the list of curves, the matrix and prime-degree
        isogenies.

        EXAMPLES::

            sage: K.<i> = QuadraticField(-1)
            sage: E = EllipticCurve(K, [0,0,0,0,1])
            sage: C = E.isogeny_class()
            sage: C2 = C.copy()
            sage: C2._mat
            sage: C2._compute()
            sage: C2._mat
            [1 3 6 2]
            [3 1 2 6]
            [6 2 1 3]
            [2 6 3 1]

            sage: C2._compute(verbose=True)
            possible isogeny degrees: [2, 3] -actual isogeny degrees: {2, 3} -added curve #1 (degree 2)... -added tuple [0, 1, 2]... -added tuple [1, 0, 2]... -added curve #2 (degree 3)... -added tuple [0, 2, 3]... -added tuple [2, 0, 3]...... relevant degrees: [2, 3]... -now completing the isogeny class... -processing curve #1... -added tuple [1, 0, 2]... -added tuple [0, 1, 2]... -added curve #3... -added tuple [1, 3, 3]... -added tuple [3, 1, 3]... -processing curve #2... -added tuple [2, 3, 2]... -added tuple [3, 2, 2]... -added tuple [2, 0, 3]... -added tuple [0, 2, 3]... -processing curve #3... -added tuple [3, 2, 2]... -added tuple [2, 3, 2]... -added tuple [3, 1, 3]... -added tuple [1, 3, 3]...... isogeny class has size 4
            Sorting permutation = {0: 1, 1: 2, 2: 0, 3: 3}
            Matrix = [1 3 6 2]
            [3 1 2 6]
            [6 2 1 3]
            [2 6 3 1]

        TESTS:

        Check that :trac:`19030` is fixed (codomains of reverse isogenies were wrong)::

            sage: K.<i> = NumberField(x^2+1)
            sage: E = EllipticCurve([1, i + 1, 1, -72*i + 8, 95*i + 146])
            sage: C = E.isogeny_class()
            sage: curves = C.curves
            sage: isos = C.isogenies()
            sage: isos[0][3].codomain() == curves[3]
            True

        """
        from sage.schemes.elliptic_curves.ell_curve_isogeny import fill_isogeny_matrix
        from sage.matrix.all import MatrixSpace
        from sage.sets.set import Set
        self._maps = None

        if self._minimal_models:
            E = self.E.global_minimal_model(semi_global=True)
        else:
            E = self.E

        degs = self._reducible_primes
        if degs == None:
            self._reducible_primes = possible_isogeny_degrees(E, algorithm=self._algorithm)
            degs = self._reducible_primes
        if verbose:
            import sys
            sys.stdout.write(" possible isogeny degrees: %s" % degs)
            sys.stdout.flush()
        isogenies = E.isogenies_prime_degree(degs, minimal_models=self._minimal_models)
        if verbose:
            sys.stdout.write(" -actual isogeny degrees: %s" % Set([phi.degree() for phi in isogenies]))
            sys.stdout.flush()
        # Add all new codomains to the list and collect degrees:
        curves = [E]
        ncurves = 1
        degs = []
        # tuples (i,j,l,phi) where curve i is l-isogenous to curve j via phi
        tuples = []

        def add_tup(t):
            for T in [t, [t[1],t[0],t[2],0]]:
                if not T in tuples:
                    tuples.append(T)
                    if verbose:
                        sys.stdout.write(" -added tuple %s..." % T[:3])
                        sys.stdout.flush()

        for phi in isogenies:
            E2 = phi.codomain()
            d = ZZ(phi.degree())
            if not any([E2.is_isomorphic(E3) for E3 in curves]):
                curves.append(E2)
                if verbose:
                    sys.stdout.write(" -added curve #%s (degree %s)..." % (ncurves,d))
                    sys.stdout.flush()
                add_tup([0,ncurves,d,phi])
                ncurves += 1
                if not d in degs:
                    degs.append(d)
        if verbose:
            sys.stdout.write("... relevant degrees: %s..." % degs)
            sys.stdout.write(" -now completing the isogeny class...")
            sys.stdout.flush()

        i = 1
        while i < ncurves:
            E1 = curves[i]
            if verbose:
                sys.stdout.write(" -processing curve #%s..." % i)
                sys.stdout.flush()

            isogenies = E1.isogenies_prime_degree(degs, minimal_models=self._minimal_models)

            for phi in isogenies:
                E2 = phi.codomain()
                d = phi.degree()
                js = [j for j,E3 in enumerate(curves) if E2.is_isomorphic(E3)]
                if js: # seen codomain already -- up to isomorphism
                    j = js[0]
                    if phi.codomain()!=curves[j]:
                        iso = E2.isomorphism_to(curves[j])
                        phi.set_post_isomorphism(iso)
                    assert phi.domain()==curves[i] and phi.codomain()==curves[j]
                    add_tup([i,j,d,phi])
                else:
                    curves.append(E2)
                    if verbose:
                        sys.stdout.write(" -added curve #%s..." % ncurves)
                        sys.stdout.flush()
                    add_tup([i,ncurves,d,phi])
                    ncurves += 1
            i += 1

        if verbose:
            print("... isogeny class has size %s" % ncurves)

        # key function for sorting
        if E.has_rational_cm():
            key_function = lambda E: (-E.cm_discriminant(),flatten([list(ai) for ai in E.ainvs()]))
        else:
            key_function = lambda E: flatten([list(ai) for ai in E.ainvs()])

        self.curves = sorted(curves,key=key_function)
<<<<<<< HEAD
        perm = dict([(ind,self.curves.index(Ei)) for ind,Ei in enumerate(curves)])
=======
        perm = {ix: self.curves.index(Ex) for ix, Ex in enumerate(curves)}
>>>>>>> 4ea72a10
        if verbose:
            print("Sorting permutation = %s" % perm)

        mat = MatrixSpace(ZZ,ncurves)(0)
<<<<<<< HEAD
        self._maps = [[0]*ncurves for _ in range(ncurves)]
=======
        self._maps = [[0] * ncurves for _ in range(ncurves)]
>>>>>>> 4ea72a10
        for i,j,l,phi in tuples:
            if phi!=0:
                mat[perm[i],perm[j]] = l
                self._maps[perm[i]][perm[j]] = phi
        self._mat = fill_isogeny_matrix(mat)
        if verbose:
            print("Matrix = %s" % self._mat)

        if not E.has_rational_cm():
            self._qfmat = None
            return

        # In the CM case, we will have found some "horizontal"
        # isogenies of composite degree and would like to replace them
        # by isogenies of prime degree, mainly to make the isogeny
        # graph look better.  We also construct a matrix whose entries
        # are not degrees of cyclic isogenies, but rather quadratic
        # forms (in 1 or 2 variables) representing the isogeny
        # degrees.  For this we take a short cut: properly speaking,
        # when `\text{End}(E_1)=\text{End}(E_2)=O`, the set
        # `\text{Hom}(E_1,E_2)` is a rank `1` projective `O`-module,
        # hence has a well-defined ideal class associated to it, and
        # hence (using an identification between the ideal class group
        # and the group of classes of primitive quadratic forms of the
        # same discriminant) an equivalence class of quadratic forms.
        # But we currently only care about the numbers represented by
        # the form, i.e. which genus it is in rather than the exact
        # class.  So it suffices to find one form of the correct
        # discriminant which represents one isogeny degree from `E_1`
        # to `E_2` in order to obtain a form which represents all such
        # degrees.

        if verbose:
            print("Creating degree matrix (CM case)")

        allQs = {} # keys: discriminants d
                   # values: lists of equivalence classes of
                   # primitive forms of discriminant d
        def find_quadratic_form(d,n):
            if not d in allQs:
                from sage.quadratic_forms.binary_qf import BinaryQF_reduced_representatives

                allQs[d] = BinaryQF_reduced_representatives(d, primitive_only=True)
            # now test which of the Qs represents n
            for Q in allQs[d]:
                if Q.solve_integer(n):
                    return Q
            raise ValueError("No form of discriminant %d represents %s" %(d,n))

        mat = self._mat
        qfmat = [[0 for i in range(ncurves)] for j in range(ncurves)]
        for i, E1 in enumerate(self.curves):
            for j, E2 in enumerate(self.curves):
                if j<i:
                    qfmat[i][j] = qfmat[j][i]
                    mat[i,j] = mat[j,i]
                elif i==j:
                    qfmat[i][j] = [1]
                    # mat[i,j] already 1
                else:
                    d = E1.cm_discriminant()
                    if d != E2.cm_discriminant():
                        qfmat[i][j] = [mat[i,j]]
                        # mat[i,j] already unique
                    else: # horizontal isogeny
                        q = find_quadratic_form(d,mat[i,j])
                        qfmat[i][j] = list(q)
                        mat[i,j] = q.small_prime_value()

        self._mat = mat
        self._qfmat = qfmat
        if verbose:
            print("new matrix = %s" % mat)
            print("matrix of forms = %s" % qfmat)

    def _compute_matrix(self):
        """
        Computes the matrix, assuming that the list of curves is computed.

        EXAMPLES::

            sage: isocls = EllipticCurve('1225h1').isogeny_class('database')
            sage: isocls._mat
            sage: isocls._compute_matrix(); isocls._mat
            [ 0 37]
            [37  0]
        """
        self._mat = self.E.isogeny_class(order=self.curves)._mat

    def _compute_isogenies(self):
        """
        EXAMPLES::

            sage: E = EllipticCurve('15a1')
            sage: isocls = E.isogeny_class()
            sage: maps = isocls.isogenies() # indirect doctest
            sage: f = maps[0][1]
            sage: f.domain() == isocls[0] and f.codomain() == isocls[1]
            True
        """
        recomputed = self.E.isogeny_class(order=self.curves)
        self._mat = recomputed._mat
        # The domains and codomains here will be equal, but not the same Python object.
        self._maps = recomputed._maps


class IsogenyClass_EC_Rational(IsogenyClass_EC_NumberField):
    r"""
    Isogeny classes for elliptic curves over `\QQ`.
    """
    def __init__(self, E, algorithm="sage", label=None, empty=False):
        r"""
        INPUT:

        - ``E`` -- an elliptic curve over `\QQ`.

        - ``algorithm`` -- a string (default "sage").  One of the
          following:

          - "sage" -- Use sage's implementation to compute the curves,
            matrix and isogenies

          - "database" -- Use the Cremona database (only works if the
            curve is in the database)

        - ``label`` -- a string, the label of this isogeny class
          (e.g. '15a' or '37.b').  Used in printing.

        - ``empty`` -- don't compute the curves right now (used when reordering)

        EXAMPLES::

            sage: isocls = EllipticCurve('389a1').isogeny_class(); isocls
            Elliptic curve isogeny class 389a
            sage: E = EllipticCurve([0, 0, 0, 0, 1001]) # conductor 108216108
            sage: E.isogeny_class(order='database')
            Traceback (most recent call last):
            ...
            LookupError: Cremona database does not contain entry for Elliptic Curve defined by y^2 = x^3 + 1001 over Rational Field
            sage: TestSuite(isocls).run()
        """
        self._algorithm = algorithm
        IsogenyClass_EC.__init__(self, E, label=label, empty=empty)

    def copy(self):
        """
        Returns a copy (mostly used in reordering).

        EXAMPLES::

            sage: E = EllipticCurve('11a1')
            sage: C = E.isogeny_class()
            sage: C2 = C.copy()
            sage: C is C2
            False
            sage: C == C2
            True
        """
        ans = IsogenyClass_EC_Rational(self.E, self._algorithm, self._label, empty=True)
        # The following isn't needed internally, but it will keep
        # things from breaking if this is used for something other
        # than reordering.
        ans.curves = self.curves
        ans._mat = None
        ans._maps = None
        return ans

    def _compute(self):
        """
        Computes the list of curves, and possibly the matrix and
        prime-degree isogenies (depending on the algorithm selected).

        EXAMPLES::

            sage: isocls = EllipticCurve('48a1').isogeny_class('sage').copy()
            sage: isocls._mat
            sage: isocls._compute(); isocls._mat
            [0 2 2 2 0 0]
            [2 0 0 0 2 2]
            [2 0 0 0 0 0]
            [2 0 0 0 0 0]
            [0 2 0 0 0 0]
            [0 2 0 0 0 0]
        """
        algorithm = self._algorithm
        from sage.matrix.all import MatrixSpace
        self._maps = None
        if algorithm == "database":
            try:
                label = self.E.cremona_label(space=False)
            except RuntimeError:
                raise RuntimeError("unable to find %s in the database" % self.E)
            db = sage.databases.cremona.CremonaDatabase()
            curves = db.isogeny_class(label)
            if len(curves) == 0:
                raise RuntimeError("unable to find %s in the database" % self.E)
            # All curves will have the same conductor and isogeny class,
            # and there are most 8 of them, so lexicographic sorting is okay.
            self.curves = tuple(sorted(curves, key = lambda E: E.cremona_label()))
            self._mat = None
        elif algorithm == "sage":
            curves = [self.E.minimal_model()]
            ijl_triples = []
            l_list = None
            i = 0
            while i<len(curves):
                E = curves[i]
                isogs = E.isogenies_prime_degree(l_list)
                for phi in isogs:
                    Edash = phi.codomain()
                    l = phi.degree()
                    # look to see if Edash is new.  Note that the
                    # curves returned by isogenies_prime_degree() are
                    # standard minimal models, so it suffices to check
                    # equality rather than isomorphism here.
                    try:
                        j = curves.index(Edash)
                    except ValueError:
                        j = len(curves)
                        curves.append(Edash)
                    ijl_triples.append((i,j,l,phi))
                if l_list is None:
<<<<<<< HEAD
                    l_list = [d for d in set([ZZ(f.degree()) for f in isogs])]
                i += 1
            self.curves = tuple(curves)
            ncurves = len(curves)
            self._mat = MatrixSpace(ZZ,ncurves)(0)
            self._maps = [[0]*ncurves for _ in range(ncurves)]
=======
                    l_list = [ell for ell in set([ZZ(f.degree()) for f in isogs])]
                i += 1
            self.curves = tuple(curves)
            ncurves = len(curves)
            self._mat = MatrixSpace(ZZ, ncurves)(0)
            self._maps = [[0] * ncurves for _ in range(ncurves)]
>>>>>>> 4ea72a10
            for i,j,l,phi in ijl_triples:
                self._mat[i,j] = l
                self._maps[i][j]=phi
        else:
            raise ValueError("unknown algorithm '%s'" % algorithm)


def isogeny_degrees_cm(E, verbose=False):
    r"""
    Return a list of primes `\ell` sufficient to generate the
    isogeny class of `E`, where `E` has CM.

    INPUT:

    - ``E`` -- An elliptic curve defined over a number field.

    OUTPUT:

    A finite list of primes `\ell` such that every curve isogenous to
    this curve can be obtained by a finite sequence of isogenies of
    degree one of the primes in the list.

    ALGORITHM:

    For curves with CM by the order `O` of discriminant `d`, the
    Galois representation is always non-surjective and the curve will
    admit `\ell`-isogenies for infinitely many primes `\ell`, but
    there are only finitely many codomains `E'`.  The primes can be
    divided according to the discriminant `d'` of the CM order `O'`
    associated to `E`: either `O=O'`, or one contains the other with
    index `\ell`, since `\ell O\subset O'` and vice versa.

    Case (1): `O=O'`.  The degrees of all isogenies between `E` and
    `E'` are precisely the integers represented by one of the classes
    of binary quadratic forms `Q` of discriminant `d`.  Hence to
    obtain all possible isomorphism classes of codomain `E'`, we need
    only use one prime `\ell` represented by each such class `Q`.  It
    would in fact suffice to use primes represented by forms which
    generate the class group.  Here we simply omit the principal class
    and one from each pair of inverse classes, and include a prime
    represented by each of the remaining forms.

    Case (2): `[O':O]=\ell`: so `d=\ell^2d;`.  We include all prime
    divisors of `d`.

    Case (3): `[O:O']=\ell`: we may assume that `\ell` does not divide
    `d` as we have already included these, so `\ell` either splits or
    is inert in `O`; the class numbers satisfy `h(O')=(\ell\pm1)h(O)`
    accordingly.  We include all primes `\ell` such that `\ell\pm1`
    divides the degree `[K:\QQ]`.

    For curves with only potential CM we proceed as in the CM case,
    using `2[K:\QQ]` instead of `[K:\QQ]`.

    EXAMPLES:

    For curves with CM by a quadratic order of class number greater
    than `1`, we use the structure of the class group to only give one
    prime in each ideal class::

        sage: pol = PolynomialRing(QQ,'x')([1,-3,5,-5,5,-3,1])
        sage: L.<a> = NumberField(pol)
        sage: j = hilbert_class_polynomial(-23).roots(L,multiplicities=False)[0]
        sage: E = EllipticCurve(j=j)
        sage: from sage.schemes.elliptic_curves.isogeny_class import isogeny_degrees_cm
        sage: isogeny_degrees_cm(E, verbose=True)
        CM case, discriminant = -23
        initial primes: {2}
        upward primes: {}
        downward ramified primes: {}
        downward split primes: {2, 3}
        downward inert primes: {5}
        primes generating the class group: [2]
        Complete set of primes: {2, 3, 5}
        [2, 3, 5]
    """
    if not E.has_cm():
        raise ValueError("possible_isogeny_degrees_cm(E) requires E to be an elliptic curve with CM")
    d = E.cm_discriminant()

    if verbose:
        print("CM case, discriminant = %s" % d)

    from sage.libs.pari.all import pari
    from sage.sets.all import Set
    from sage.arith.all import kronecker_symbol

    n = E.base_field().absolute_degree()
    if not E.has_rational_cm():
        n *= 2
    divs = n.divisors()

    data = pari(d).quadclassunit()
    # This has 4 components: the class number, class group
    # structure (ignored), class group generators (as quadratic
    # forms) and regulator (=1 since d<0, ignored).

    h = data[0].sage()

    # We must have 2*h dividing n, and will need the quotient so
    # see if the j-invariants of any proper sub-orders could lie
    # in the same field

    n_over_2h = n//(2*h)

    # Collect possible primes.  First put in 2, and also 3 for
    # discriminant -3 (special case because of units):

    L = Set([ZZ(2), ZZ(3)]) if d==-3 else  Set([ZZ(2)])
    if verbose:
        print("initial primes: %s" % L)

    # Step 1: "vertical" primes l such that the isogenous curve
    # has CM by an order whose index is l or 1/l times the index
    # of the order O of discriminant d.  The latter case can only
    # happen when l^2 divides d.

    # Compute the ramified primes

    ram_l = d.odd_part().prime_factors()

    # if the CM is not rational we include all ramified primes,
    # which is simpler than using the class group later:

    if not E.has_rational_cm():
        L1 = Set(ram_l)
        L += L1
        if verbose:
            print("ramified primes: %s" % L1)

    else:

        # Find the "upward" primes (index divided by l):

        L1 = Set([l for l in ram_l if d.valuation(l)>1])
        L += L1
        if verbose:
            print("upward primes: %s" % L1)

        # Find the "downward" primes (index multiplied by l, class
        # number multiplied by l-kronecker_symbol(d,l)):

        # (a) ramified primes; the suborder has class number l*h, so l
        # must divide n/2h:

        L1 = Set([l for l in ram_l if l.divides(n_over_2h)])
        L += L1
        if verbose:
            print("downward ramified primes: %s" % L1)

    # (b) split primes; the suborder has class number (l-1)*h, so
    # l-1 must divide n/2h:

    L1 = Set([lm1+1 for lm1 in divs
              if (lm1+1).is_prime() and kronecker_symbol(d,lm1+1)==+1])
    L += L1
    if verbose:
        print("downward split primes: %s" % L1)

    # (c) inert primes; the suborder has class number (l+1)*h, so
    # l+1 must divide n/2h:

    L1 = Set([lp1-1 for lp1 in divs
              if (lp1-1).is_prime() and kronecker_symbol(d,lp1-1)==-1])
    L += L1
    if verbose:
        print("downward inert primes: %s" % L1)

    # Now find primes represented by each form of discriminant d.
    # In the rational CM case, we use all forms associated to
    # generators of the class group, otherwise only forms of order
    # 2:

    if E.has_rational_cm():
        from sage.quadratic_forms.binary_qf import BinaryQF
        Qs = [BinaryQF(list(q)) for q in data[2]]

        L1 = [Q.small_prime_value() for Q in Qs]
        if verbose:
            print("primes generating the class group: %s" % L1)
        L += Set(L1)

    # Return sorted list

    if verbose:
        print("Complete set of primes: %s" % L)

    return sorted(list(L))

def possible_isogeny_degrees(E, algorithm='Billerey', max_l=None,
                             num_l=None, exact=True, verbose=False):
    r"""
    Return a list of primes `\ell` sufficient to generate the
    isogeny class of `E`.

    INPUT:

    - ``E`` -- An elliptic curve defined over a number field.

    - ``algorithm`` (string, default 'Billerey') -- Algorithm to be
      used for non-CM curves: either 'Billerey', 'Larson', or
      'heuristic'.  Only relevant for non-CM curves and base fields
      other than `\QQ`.

    - ``max_l`` (int or ``None``) -- only relevant for non-CM curves
      and algorithms 'Billerey' and 'heuristic.  Controls the maximum
      prime used in either algorithm.  If ``None``, use the default
      for that algorithm.

    - ``num_l`` (int or ``None``) -- only relevant for non-CM curves
      and algorithm 'Billerey'.  Controls the maximum number of primes
      used in the algorithm.  If ``None``, use the default for that
      algorithm.

    - ``exact`` (bool, default ``True``) -- if ``True``, perform an
      additional check that the primes returned are all reducible.  If
      ``False``, skip this step, in which case some of the primes
      returned may be irreducible.

    OUTPUT:

    A finite list of primes `\ell` such that every curve isogenous to
    this curve can be obtained by a finite sequence of isogenies of
    degree one of the primes in the list.

    ALGORITHM:

    For curves without CM, the set may be taken to be the finite set
    of primes at which the Galois representation is not surjective,
    since the existence of an `\ell`-isogeny is equivalent to the
    image of the mod-`\ell` Galois representation being contained in a
    Borel subgroup.  Two rigorous algorithms have been implemented to
    determine this set, due to Larson and Billeray respectively.  We
    also provide a non-rigorous 'heuristic' algorithm which only tests
    reducible primes up to a bound depending on the degree of the
    base field.

    For curves with CM see the documentation for :meth:`isogeny_degrees_cm()`.

    EXAMPLES:

    For curves without CM we determine the primes at which the mod `p`
    Galois representation is reducible, i.e. contained in a Borel
    subgroup::

        sage: from sage.schemes.elliptic_curves.isogeny_class import possible_isogeny_degrees
        sage: E = EllipticCurve('11a1')
        sage: possible_isogeny_degrees(E)
        [5]
        sage: possible_isogeny_degrees(E, algorithm='Larson')
        [5]
        sage: possible_isogeny_degrees(E, algorithm='Billerey')
        [5]
        sage: possible_isogeny_degrees(E, algorithm='heuristic')
        [5]

    We check that in this case `E` really does have rational
    `5`-isogenies::

        sage: [phi.degree() for phi in E.isogenies_prime_degree()]
        [5, 5]

    Over an extension field::

        sage: E3 = E.change_ring(CyclotomicField(3))
        sage: possible_isogeny_degrees(E3)
        [5]
        sage: [phi.degree() for phi in E3.isogenies_prime_degree()]
        [5, 5]

    A higher degree example (LMFDB curve 5.5.170701.1-4.1-b1)::

        sage: K.<a> = NumberField(x^5 - x^4 - 6*x^3 + 4*x + 1)
        sage: E = EllipticCurve(K, [a^3 - a^2 - 5*a + 1, a^4 - a^3 - 5*a^2 - a + 1, -a^4 + 2*a^3 + 5*a^2 - 5*a - 3, a^4 - a^3 - 5*a^2 - a, -3*a^4 + 4*a^3 + 17*a^2 - 6*a - 12])
        sage: possible_isogeny_degrees(E, algorithm='heuristic')
        [2]
        sage: possible_isogeny_degrees(E, algorithm='Billerey')
        [2]
        sage: possible_isogeny_degrees(E, algorithm='Larson')
        [2]

    LMFDB curve 4.4.8112.1-108.1-a5::

        sage: K.<a> = NumberField(x^4 - 5*x^2 + 3)
        sage: E = EllipticCurve(K, [a^2 - 2, -a^2 + 3, a^2 - 2, -50*a^2 + 35, 95*a^2 - 67])
        sage: possible_isogeny_degrees(E, exact=False, algorithm='Billerey')
        [2, 5]
        sage: possible_isogeny_degrees(E, exact=False, algorithm='Larson')
        [2, 5]
        sage: possible_isogeny_degrees(E, exact=False, algorithm='heuristic')
        [2, 5]
        sage: possible_isogeny_degrees(E)
        [2, 5]

    This function only returns the primes which are isogeny degrees::

        sage: Set(E.isogeny_class().matrix().list())
        {1, 2, 4, 5, 20, 10}

    For curves with CM by a quadratic order of class number greater
    than `1`, we use the structure of the class group to only give one
    prime in each ideal class::

        sage: pol = PolynomialRing(QQ,'x')([1,-3,5,-5,5,-3,1])
        sage: L.<a> = NumberField(pol)
        sage: j = hilbert_class_polynomial(-23).roots(L,multiplicities=False)[0]
        sage: E = EllipticCurve(j=j)
        sage: from sage.schemes.elliptic_curves.isogeny_class import possible_isogeny_degrees
        sage: possible_isogeny_degrees(E, verbose=True)
        CM case, discriminant = -23
        initial primes: {2}
        upward primes: {}
        downward ramified primes: {}
        downward split primes: {2, 3}
        downward inert primes: {5}
        primes generating the class group: [2]
        Complete set of primes: {2, 3, 5}
        [2, 3, 5]
    """
    if E.has_cm():
        return isogeny_degrees_cm(E, verbose)

    if E.base_field() == QQ:
        from sage.schemes.elliptic_curves.gal_reps_number_field import reducible_primes_naive
        return reducible_primes_naive(E, max_l=37, verbose=verbose)

    #  Non-CM case

    # NB The following functions first computes a finite set
    # containing the reducible primes, then checks that each is
    # reducible by computing l-isogenies.  This appears circular
    # but the computated l-isogenies for a fixed prime l is
    # cached.

    if verbose:
        print("Non-CM case, using {} algorithm".format(algorithm))

    # First we obtain a finite set of primes containing the reducible
    # ones Each of these algorithms includes application of the
    # "Frobenius filter" eliminating any ell for which there exists a
    # prime P of good reduction such that the Frobenius polynomial at
    # P does not factor modulo ell.

    if algorithm=='Larson':
        L = E.galois_representation().isogeny_bound()

    elif algorithm=='Billerey':
        from sage.schemes.elliptic_curves.gal_reps_number_field import reducible_primes_Billerey
        L = reducible_primes_Billerey(E, num_l=num_l, max_l=max_l, verbose=verbose)

    elif algorithm=='heuristic':
        from sage.schemes.elliptic_curves.gal_reps_number_field import reducible_primes_naive
        L = reducible_primes_naive(E, max_l=max_l, num_P=num_l, verbose=verbose)

    else:
        raise ValueError("algorithm for possible_isogeny_degrees must be one of 'Larson', 'Billerey', 'heuristic'")

    # The set L may contain irreducible primes.  We optionally test
    # each one to see if it is actually reducible, by computing ell-isogenies:

    if exact:
        L = [l for l in L if E.isogenies_prime_degree(l, minimal_models=False)]

    return L
<|MERGE_RESOLUTION|>--- conflicted
+++ resolved
@@ -576,12 +576,8 @@
                 n = len(self._maps)
                 cpy._maps = [self._maps[perm(i+1)-1] for i in range(n)]
                 for i in range(n):
-<<<<<<< HEAD
-                    cpy._maps[i] = [cpy._maps[i][perm(jj+1)-1] for jj in range(n)]
-=======
                     cpy._maps[i] = [cpy._maps[i][perm(jj + 1)-1]
                                     for jj in range(n)]
->>>>>>> 4ea72a10
         else:
             cpy._mat = None
             cpy._maps = None
@@ -592,13 +588,8 @@
     """
     Isogeny classes for elliptic curves over number fields.
     """
-<<<<<<< HEAD
     def __init__(self, E, reducible_primes=None, algorithm='Billerey', minimal_models=True):
         """
-=======
-    def __init__(self, E):
-        r"""
->>>>>>> 4ea72a10
         INPUT:
 
         - ``E`` -- an elliptic curve over a number field.
@@ -880,20 +871,12 @@
             key_function = lambda E: flatten([list(ai) for ai in E.ainvs()])
 
         self.curves = sorted(curves,key=key_function)
-<<<<<<< HEAD
         perm = dict([(ind,self.curves.index(Ei)) for ind,Ei in enumerate(curves)])
-=======
-        perm = {ix: self.curves.index(Ex) for ix, Ex in enumerate(curves)}
->>>>>>> 4ea72a10
         if verbose:
             print("Sorting permutation = %s" % perm)
 
         mat = MatrixSpace(ZZ,ncurves)(0)
-<<<<<<< HEAD
-        self._maps = [[0]*ncurves for _ in range(ncurves)]
-=======
         self._maps = [[0] * ncurves for _ in range(ncurves)]
->>>>>>> 4ea72a10
         for i,j,l,phi in tuples:
             if phi!=0:
                 mat[perm[i],perm[j]] = l
@@ -1116,21 +1099,12 @@
                         curves.append(Edash)
                     ijl_triples.append((i,j,l,phi))
                 if l_list is None:
-<<<<<<< HEAD
                     l_list = [d for d in set([ZZ(f.degree()) for f in isogs])]
                 i += 1
             self.curves = tuple(curves)
             ncurves = len(curves)
             self._mat = MatrixSpace(ZZ,ncurves)(0)
             self._maps = [[0]*ncurves for _ in range(ncurves)]
-=======
-                    l_list = [ell for ell in set([ZZ(f.degree()) for f in isogs])]
-                i += 1
-            self.curves = tuple(curves)
-            ncurves = len(curves)
-            self._mat = MatrixSpace(ZZ, ncurves)(0)
-            self._maps = [[0] * ncurves for _ in range(ncurves)]
->>>>>>> 4ea72a10
             for i,j,l,phi in ijl_triples:
                 self._mat[i,j] = l
                 self._maps[i][j]=phi
