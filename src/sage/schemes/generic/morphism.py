--- conflicted
+++ resolved
@@ -77,7 +77,6 @@
 #  the License, or (at your option) any later version.
 #                  http://www.gnu.org/licenses/
 #*****************************************************************************
-<<<<<<< HEAD
 from __future__ import print_function
 from __future__ import absolute_import
 
@@ -89,16 +88,9 @@
 from sage.rings.all import Integer, CIF
 from sage.rings.fraction_field import FractionField
 from sage.rings.fraction_field_element import FractionFieldElement
-=======
-
-
-from sage.structure.element   import AdditiveGroupElement, RingElement, Element, generic_power
 from sage.categories.morphism import Morphism
-from sage.structure.sequence  import Sequence
-from sage.categories.homset   import Homset
 from sage.rings.all           import Integer
 from sage.rings.commutative_ring import is_CommutativeRing
->>>>>>> 2a78d304
 from sage.rings.morphism import is_RingHomomorphism
 from .point import is_SchemeTopologicalPoint
 from sage.rings.infinity import infinity
@@ -1346,7 +1338,7 @@
                 Defn: Defined on coordinates by sending (x : y) to
                     (x : y)
 
-<<<<<<< HEAD
+
         Check that :trac:`16834` is fixed::
 
             sage: A.<x,y,z> = AffineSpace(RR, 3)
@@ -1459,7 +1451,7 @@
             else:
                 G.append(f.change_ring(R))
         return(H(G, check))
-=======
+
     def _composition_(self, other, homset):
         r"""
         Straightforward implementation of composition for scheme morphisms
@@ -1496,7 +1488,6 @@
         except AttributeError:
             raise NotImplementedError
         return homset([p(*opolys) for p in self._polys])
->>>>>>> 2a78d304
 
 ############################################################################
 # Rational points on schemes, which we view as morphisms determined
