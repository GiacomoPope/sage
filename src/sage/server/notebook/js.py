r"""
Javascript (AJAX) Component of SAGE Notebook

AUTHORS:
    -- William Stein
    -- Tom Boothby
    -- Alex Clemesha


This file is one big raw triple-quoted string that contains a bunch of javascript.  This javascript is inserted into
the head of the notebook web page. """

from sage.misc.misc import SAGE_URL
import keyboards

###########################################################################
#       Copyright (C) 2006 William Stein <wstein@gmail.com>
#                     2006 Tom Boothby <boothby@u.washington.edu>
#
#  Distributed under the terms of the GNU General Public License (GPL)
#                  http://www.gnu.org/licenses/
###########################################################################

def async_lib():
    s = r"""
///////////////////////////////////////////////////////////////////
// An AJAX framework for connections back to the
// SAGE server (written by Tom Boothby).
///////////////////////////////////////////////////////////////////
//globals

var async_oblist = [null,null,null,null,null];
var async_idstack= [0,1,2,3,4];

function getAsyncObject(handler) {
  var asyncObj;
  try {
    if (browser_ie) {
      var s =browser_ie5?"Microsoft.XMLHTTP":"Msxml2.XMLHTTP";
      asyncObj = new ActiveXObject(s);
      asyncObj.onreadystatechange = handler;
      return asyncObj;
    } else {
      asyncObj = new XMLHttpRequest();
      asyncObj.onload  = handler;
      asyncObj.onerror = handler;
      return asyncObj;
    }
  } catch(e) {
    no_async = true;
    return null;
  }
}

function generic_callback(status, response_text) {
   /* do nothing */
}

function asyncCallbackHandler(id) {
    //this was a one-liner, but Opera doesn't like to eval
    // "function() {bla}" -- it needs to be part of an assignment
    //Also, some versions of firefox don't like to see "function()"
    //you need a space between the parentheses.  WTF?
    var f;
    eval("f = function( ) { async_callback("+id+"); }");
    return f;
}

function async_callback(id) {
    var asyncObj = async_oblist[id][0];
    var callback = async_oblist[id][1];
    try {
        if( (asyncObj.readyState==4 || asyncObj.readyState=="complete")
              && asyncObj.status == 200 )
            try {
                callback('success', asyncObj.responseText);
                async_release(id);  //don't release the id until we've tried to capture output
            } catch(e) {
                async_release(id);  //release immediately in case exception was in the callback
                callback('success', "empty");
            }
    } catch(e) {
        if(async_oblist[id] != null) //release immediately
            async_release(id);
        callback("failure", e);
    }
}

function async_request(url, callback, postvars) {
  var id = async_id();
  var f = asyncCallbackHandler(id);
  var asyncObj = getAsyncObject(f);
  async_oblist[id] = [asyncObj,callback];

  if(postvars != null) {
    asyncObj.open('POST',url,true);
    asyncObj.setRequestHeader('Content-Type','application/x-www-form-urlencoded');
    asyncObj.send(postvars);
  } else {
    asyncObj.open('GET',url,true);
    asyncObj.setRequestHeader('Content-Type',  "text/html");
    asyncObj.send(null);
  }
}

function async_id() {
  if(async_idstack.length == 0) {
    id = async_oblist.length;
    async_oblist.push(null);
  } else {
    id = async_idstack.pop();
  }
  return id
}

function async_release(id) {
  async_oblist[id] = null;
  async_idstack.push(id);
  if(async_idstack.length == async_oblist.length && async_oblist.length > 10) {
    async_oblist = [null,null,null,null,null];
    async_idstack= [0,1,2,3,4];
  }
}

"""
    return s




def javascript():
    s = async_lib()
    s+= r"""

///////////////////////////////////////////////////////////////////
//
// GLOBAL VARIABLES
//
// PLEASE define all global variables up here, and if you want to
// set them with anything but simple assignment, 'var' them first,
// and set them later.  Your code might work in your browser, but
// it might break initial setup for other critical pieces in other
// browsers.  Thanks. (and for the record, I'm guilty of this more
// than anybody else here -- I figure a big block comment might
// help keep me in check)
//
// Exception: keyboard globals are defined at the end
//
///////////////////////////////////////////////////////////////////


// The active cell list.
var active_cell_list = [];

//Browser & OS identification
var browser_op, browser_saf, browser_konq, browser_moz, browser_ie, browser_ie5;
var os_mac, os_lin, os_win;

var update_error_count = 0;
var update_error_threshold = 30;

// in milliseconds
var update_error_delta = 1024;
//var update_normal_delta = 256;
var update_normal_delta = 512;
var cell_output_delta = update_normal_delta;

var SEP = '___S_A_G_E___';   // this had better be the same as in the server
var current_cell = -1;       // gets set on focus / blur
var no_async = false; //this isn't really used -- should we think about dealing with this?

// introspection variables
var introspection_loaded = false;
var introspect_id;
var introspection_text = "";
var replacement_text = "";
var replacement_row = 0;
var replacement_col = 0;
var replacing_word = "";
var replacement_word = "";
var replacing = false;
var sub_introspecting = false;

// Info about the current worksheet.  These get set in notebook.py
var worksheet_id=0;
var worksheet_filename='';
var worksheet_name='';

//regular expressions used to peek into the cell input for introspection
var non_word = "[^a-zA-Z0-9_]"; //finds any character that doesn't belong in a variable name
var command_pat = "([a-zA-Z_][a-zA-Z._0-9]*)$"; //identifies the command at the end of a string
var function_pat = "([a-zA-Z_][a-zA-Z._0-9]*)\\([^()]*$";
var one_word_pat = "([a-zA-Z_][a-zA-Z._0-9]*)";

var whitespace_pat = "(\\s*)";

try{
  non_word = new RegExp(non_word);
  command_pat = new RegExp(command_pat);
  function_pat = new RegExp(function_pat);
  one_word_pat = new RegExp(one_word_pat);
  whitespace_pat = new RegExp(whitespace_pat);
} catch(e){}

var after_cursor, before_cursor, before_replacing_word;

var update_timeout = -1;

var updating = false; var update_time = -1;

var jsmath_font_msg = '<a href="SAGE_URL/jsmath">jsMath temporarily disabled while we resolve a windows firefox hang bug</a><br>'; /*var jsmath_font_msg = '<a href="SAGE_URL/jsmath">Click to download and install tex fonts.</a><br>'; */

var cell_id_list; // this gets set in worksheet.py

var input_keypress; //this gets set to a function when we set up the keyboards

var in_slide_mode = false; //whether or not we're in slideshow mode
var slide_hidden = false; //whether the current slide has the hidden input class

var worksheet_locked;

<<<<<<< HEAD
=======
var original_title;

//var title_spinner = ['    ', '.   ', '..  ', '... '];
//var title_spinner = ['[ ] ', '[.] ', '[:] ', '[.] '];
//var title_spinner = ['S ', 'SA ', 'SAG ', 'SAGE '];
var title_spinner = ['/ ', '\\ '];
//var title_spinner = ['[   ] ', '[.  ] ', '[.. ] ', '[...] '];
//var title_spinner = ['[-] ','[/] ','[|] ','[\\] '];
var title_spinner_i = 0;
try{
    original_title = document.title;
} catch(e) {}
>>>>>>> 540b266c

///////////////////////////////////////////////////////////////////
//
// Cross-Browser Stuff
//
///////////////////////////////////////////////////////////////////

function true_function() {return true;}
input_keypress = true_function;

try{
  var n=navigator;
  var nav=n.appVersion;
  var nan=n.appName;
  var nua=n.userAgent;
  browser_op=(nua.indexOf('Opera')!=-1);
  browser_saf=(nua.indexOf('Safari')!=-1);
  browser_konq=(!browser_saf && (nua.indexOf('Konqueror')!=-1) ) ? true : false;
  browser_moz=( (!browser_saf && !browser_konq ) && ( nua.indexOf('Gecko')!=-1 ) ) ? true : false;
  browser_ie=((nua.indexOf('MSIE')!=-1)&&!browser_op);
  browser_ie5=(browser_ie&&(nua.indexOF('MSIE 5')!=-1));
  os_mac=(nav.indexOf('Mac')!=-1);
  os_win=( ( (nav.indexOf('Win')!=-1) || (nav.indexOf('NT')!=-1) ) && !os_mac)?true:false;
  os_lin=(nua.indexOf('Linux')!=-1);

  get_keyboard();
} catch(e){}

try{
  [].indexOf || (Array.prototype.indexOf = function(v,n){
    n = (n==null)?0:n; m = this.length;
    for(var i = n; i < m; i++)
      if(this[i] == v)
         return i;
    return -1;
  });
} catch(e){}


function get_keyboard() {
  var b,o,warn=false;

  input_keypress = cell_input_key_event;
  debug_keypress = debug_input_key_event;

  if(browser_op) {
    b = "o";
  } else if(browser_ie) {
    b = "i";
    document.onkeydown = key_listen_ie;
    input_keypress = true_function;
    debug_keypress = true_function;
//    warn = true;
  } else if(browser_saf) {
    b = "s";
  } else if(browser_konq) {
    b = "k";
//    warn = true;
  } else {
    b = "m";
  }

  if(os_mac) {
    o = "m";
  } else if(os_lin) {
    o = "l";
  } else {
    o = "w"
  }

  if(b == null || o == null || warn) {
    alert("Your browser / OS combination is not supported.  \nPlease use Firefox or Opera under linux, windows, or mac OSX, or Safari.")
  }

  async_request('__keyboard_'+b+o+'__.js', get_keyboard_callback, null);
}

function get_keyboard_callback(status, response_text) {
  if(status == 'success') {
    eval(response_text);
  }
}

function get_element(id) {
  if(document.getElementById)
    return document.getElementById(id);
  if(document.all)
    return document.all[id];
  if(document.layers)
    return document.layers[id];
}

function set_class(id, cname) {
  e = get_element(id);
  if(e!=null) {
      e.className = cname;
  }
}

function get_class(id) {
  e = get_element(id);
  if(e!=null) {
      return e.className;
  }
  return null
}

function set_html(id, html) {
  e = get_element(id);
  if(e!=null) {
      e.innerHTML = html;
  }
}

function get_event(e) {
   return (e==null)?window.event:e;
}

function key_event(e) {
   if(e==null) e = window.event;
   if(e.modifiers) {
     this.a = e.modifiers | 1;
     this.c = e.modifiers | 2;
     this.s = e.modifiers | 4;
   } else {
     this.a = e.altKey;
     this.c = e.ctrlKey;
     this.s = e.shiftKey;
   }
   this.k = e.keyCode + "," + e.which;
   this.m = this.k + (this.s?'!':'');
   return this;
}

function time_now() {
  return (new Date()).getTime();
}


///////////////////////////////////////////////////////////////////
//
// Misc page functions -- for making the page work nicely
// (this is a crappy descriptor)
///////////////////////////////////////////////////////////////////

function is_whitespace(s) {
    m = whitespace_pat.exec(s);
    return (m[1] == s);
}

function trim(s) {
    m = one_word_pat.exec(s);
    if(m == null)
        return s;
    return m[1];
}

function body_load() {
// init_menus();
}

function init_menus() {
  for( i = 1; i <= 3; i++) {
    menu = get_element("menu"+i);
    menu.style.display="none";
  }
}

function toggle_menu(name) {
  if(get_class(name) == "hidden") {
    set_class(name, name);
    set_html(name+'_hider', '[-]');
  } else {
    set_class(name, 'hidden');
    set_html(name+'_hider', '[+]');
  }
}

function toggle_left_pane() {
  if(get_class('left_pane') == "hidden") {
    set_class('left_pane', 'pane');
    set_class('worksheet', 'worksheet');
//    set_class('left_pane_bar', 'hidden');
//    set_html('left_pane_hider', '&laquo;&laquo;');
  } else {
    set_class('left_pane', 'hidden');
    set_class('worksheet', 'slideshow');
//    set_class('left_pane_bar', 'left_pane_bar');
//    set_html('left_pane_hider', '&raquo; Control Bar &raquo;');
  }
}


///////////////////////////////////////////////////////////////////
//
// Completions interface stuff
//
///////////////////////////////////////////////////////////////////

function handle_replacement_controls(cell_input, event) {
    deselect_replacement_element();
    if(key_menu_up(event)) {
        if(replacement_row <= 0) {
            halt_introspection();
        } else {
            replacement_row--;
        }
    } else if(key_menu_down(event)) {
        replacement_row++;
        if(!replacement_element_exists())
            replacement_row = 0;
    } else if(key_menu_right(event)) {
        replacement_col++;
        if(!replacement_element_exists())
            replacement_col = 0;
    } else if(key_menu_left(event)) {
        replacement_col--;
        if(!replacement_element_exists()) {
            replacement_col = 1;
            while(replacement_element_exists())
                replacement_col++;
            replacement_col--;
        }
    } else if(key_menu_pick(event)) {
        do_replacement(introspect_id, replacement_word, true);
        return false;
    } else if(key_request_introspections(event)) {
        if(sub_introspecting) {
            introspection_text = replacement_text;
            introspection_loaded = true;
            sub_introspecting = false;
            update_introspection_text();
        } else {
            replacement_text = introspection_text;
            introspection_loaded = false;
            sub_introspecting = true;
        }
    } else {
       halt_introspection();
       return true;
    }
    select_replacement_element();

    if(sub_introspecting) {
        active_cell_list = active_cell_list.concat([introspect_id]);
        evaluate_cell_introspection(introspect_id, before_replacing_word+replacement_word+'?', after_cursor);
    }

    return false;
}

function do_replacement(id, word,do_trim) {
    var cell_input = get_cell(id);
    cell_focus(id, false);

    if(do_trim) //optimization 'cause Opera has a slow regexp engine
        word = trim(word);

    cell_input.value = before_replacing_word + word + after_cursor;

    var pos = before_replacing_word.length + word.length;

    //note for explorer:  may need to focus cell first.
    if(cell_input.setSelectionRange) {
        cell_input.setSelectionRange(pos,pos);
    } else if (cell_input.createTextRange) {
        var range = cell_input.createTextRange();
        range.moveEnd('character', pos - cell_input.value.length);
        range.collapse(false);
        range.select();
    } else {
        //debug_append("crap");
    }

    halt_introspection();
}

function get_replacement_element() {
    return get_element("completion"+introspect_id + "_" + replacement_row + "_" + replacement_col);
}

function replacement_element_exists() {
    return get_replacement_element() != null;
}

function select_replacement(row, col) {
    deselect_replacement_element();
    replacement_row = row;
    replacement_col = col;
    select_replacement_element();
}

function deselect_replacement_element() {
    e = get_replacement_element();
    if(e==null) return;
    e.className = 'completion_menu_two';
}

function select_replacement_element() {
    var e = get_replacement_element();
    if (e==null) return;
    e.className = 'completion_menu_two completion_menu_selected';
    var l = e.getElementsByTagName('a');
    if(l.length && l[0]!=null) {
        var h = l[0].innerHTML;
        var i = h.indexOf('&nbsp')
        if (i != -1) {
            h = h.substr(0,i);
        }
        replacement_word = h;
    }
}

function update_introspection_text(preserve_cursor) {
  close_introspection_text();
  d = get_element("introspect_div_"+introspect_id);
  if(!d) return;

  if(introspection_loaded) {
    if(introspection_text == "") {
        halt_introspection();
        return;
    }
    d.innerHTML = introspection_text;
    if(replacing)
      select_replacement_element();
  } else {
    d.innerHTML = "loading..."
  }
}

function close_introspection_text() {
  d = get_element("introspect_div_"+introspect_id);
  if(d!=null)
    d.innerHTML = "";
}

function halt_introspection() {
    close_introspection_text();
    introspect_id = null;
    replacing = false;
    sub_introspecting = false;
    introspection_loaded = false;
    replacement_row = replacement_col = 0;
}

///////////////////////////////////////////////////////////////////
//
// OBJECT functions -- for managing saved objects
//
///////////////////////////////////////////////////////////////////

function click_on_object(name) {
   // o = document.open("/" + name + ".sobj");
}


///////////////////////////////////////////////////////////////////
//
// WORKSHEET functions -- for switching between and managing worksheets
//
///////////////////////////////////////////////////////////////////

function add_worksheet(name,pass) {
    async_request('/add_worksheet', add_worksheet_callback, 'name='+name+'&passcode='+pass)
}

function add_worksheet_callback(status,response_text) {
    if (status == "success") {
        /* expect response_text to encode a pair consisting of
           the HTML for the updated worksheet list and the
           name of the new worksheet. */
        var X = response_text.split(SEP);
        if (X.length <= 1) {
            alert("Unable to add worksheet.");
        } else {
            set_worksheet_list(X[0]);
            switch_to_worksheet(X[1]);
        }
    } else {
        alert("Possible failure adding worksheet.");
    }
}

function delete_worksheet(name) {
    async_request('/delete_worksheet', delete_worksheet_callback, 'name='+name)
}

function delete_worksheet_callback(status, response_text) {
    if (status == "success") {
        /* expect response_text to encode a pair consisting of
           the HTML for the updated worksheet list and the
           id of a worksheet to switch to in case we just
           deleted the current worksheet. */
        var X = response_text.split(SEP);
        if (X.length <= 1) {
            alert("Possible failure deleting worksheet.  " + response_text);
        } else {
            set_worksheet_list(X[0]);
            if (X[1] != -1)
               switch_to_worksheet(X[1]);
        }
    } else {
        alert("Possible failure deleting worksheet.");
    }
}

function show_worksheet_menu(worksheet) {
    // not implemented
}

function set_worksheet_list(worksheets) {
    var wlist = get_element('worksheet_list');
    wlist.innerHTML = worksheets;
}

function show_add_new_worksheet_menu() {
    var add_worksheet_menu = get_element('add_worksheet_menu');
    add_worksheet_menu.style.display = 'block';
    get_element('new_worksheet_box').focus()
}

function hide_add_new_worksheet_menu() {
    var add_worksheet_menu = get_element('add_worksheet_menu');
    add_worksheet_menu.style.display = 'none';
}

function show_upload_worksheet_menu() {
    window.open("__upload__.html","","location=1,menubar=1,scrollbars=0,width=800,height=700,toolbar=1,resizable=1");
    if(w.focus)
      w.focus();
}


function hide_upload_worksheet_menu() {
    var upload_worksheet_menu = get_element('upload_worksheet_menu');
    upload_worksheet_menu.style.display = 'none';
}

function process_upload_worksheet_menu_submit() {
    hide_upload_worksheet_menu();
    var box = get_element('upload_worksheet_filename');
    var filename = box.value;
    box.value = '';
    upload_worksheet(filename);
}

function upload_worksheet(filename) {
   async_request('/upload_worksheet', upload_worksheet_callback, 'filename='+filename)
}

function upload_worksheet_callback(status, response_text) {
    if (status == "success") {
        if (response_text.slice(0,5) == "Error") {
            alert("Error uploading worksheet.");
        } else {
            set_worksheet_list(response_text);
        }
    } else {
        alert("Possible problem uploading file.");
    }
}

function show_delete_worksheet_menu() {
    var delete_worksheet_menu = get_element('delete_worksheet_menu');
    delete_worksheet_menu.style.display = 'block';
    get_element('delete_worksheet_box').focus();
}

function hide_delete_worksheet_menu() {
    var delete_worksheet_menu = get_element('delete_worksheet_menu');
    delete_worksheet_menu.style.display = 'none';
}

function process_new_worksheet_menu_submit() {
    hide_add_new_worksheet_menu();
    var add_worksheet_box = get_element('new_worksheet_box');
    name = add_worksheet_box.value;
    var add_worksheet_pass = get_element('new_worksheet_pass');
    pass = add_worksheet_pass.value;
    add_worksheet_box.value = '';
    add_worksheet_pass.value = '';
    add_worksheet(name,pass);
}

function process_delete_worksheet_menu_submit() {
    hide_delete_worksheet_menu();
    var delete_worksheet_box = get_element('delete_worksheet_box');
    name = delete_worksheet_box.value;
    delete_worksheet_box.value = '';
    delete_worksheet(name);
}


// We decided not to implement the following, since normal user's
// tabbed browsing (or multiple windows, depending on user taste!)
// does the same thing much better and in a more flexible manner.
function switch_to_worksheet(id) {
    /* 1. check to see if worksheet is already loaded into the DOM
       2. If not, load it into the dom.
       3. Move it to the front and everything else to the back by changing the css.
    */
  /* alert('switch to worksheet ' + id); */
}

function unlock_worksheet() {
    lock = get_element("worksheet_lock");
    lock.innerHTML = 'Enter Passcode: <input onKeyPress="return unlock_worksheet_submit(event,value);" id="lock_input" type="password">';
    lock.innerHTML+= '<span id="unlock_error" class="red"></span>';
    lock_input = get_element("lock_input");
    lock_input.focus();
}

function unlock_worksheet_submit(e,passcode) {
    if(is_submit(e)) {
        document.cookie = "ws_"+worksheet_filename+"_passcode="+passcode;
        async_request('/unlock_worksheet', unlock_worksheet_callback, 'worksheet_id='+worksheet_id);
        return false;
    }
    return true;
}

function unlock_worksheet_callback(status, response_text) {
    if(status == 'success' && response_text == 'ok') {
        lock = get_element("worksheet_lock");
        lock.parentNode.removeChild(lock);
        worksheet_locked = false;
    } else {
        lock_input = get_element("lock_input");
        lock_input.value = "";
        lock_input.focus();
        txt = get_element('unlock_error');
        if(txt)
            txt.innerHTML = 'incorrect';
    }
}

function sync_active_cell_list() {
    async_request('/get_queue', sync_active_cell_list_callback, 'worksheet_id='+worksheet_id);
}

function sync_active_cell_list_callback(status, response_text) {
    if(status == 'success') {
        if(response_text == "")
            return;
        active_cell_list = response_text.split(",");
        for(var i = 0; i < active_cell_list.length; i++)
            cell_set_running(active_cell_list[i]);
        start_update_check();
    }
}

///////////////////////////////////////////////////////////////////
//
// CELL functions -- for the individual cells
//
///////////////////////////////////////////////////////////////////

function get_cell(id) {
    return get_element('cell_input_'+ id);
}

<<<<<<< HEAD
function cell_focus(id) {
    e = get_cell(id);
    current_cell = id;
    if(e == null) return;
    e.className="cell_input_active";
    cell_input_resize(e);
    return true;
}
=======
>>>>>>> 540b266c
function cell_blur(id) {
    var e = get_cell(id);
    if(e == null) return;
    e.className="hidden";

   /* if(!in_slide_mode)
        current_cell = -1; */
<<<<<<< HEAD
    e = get_cell(id);
    if(e == null) return;
    e.className="cell_input";
    cell_input_minimize_size(e);
=======

    var display_cell = get_element('cell_display_' + id)
    set_class('cell_display_' + id, 'cell_input')  // TODO: %hide -- deal with later
    var t = e.value;
    if (t.length == 0) {
        t = ' ';
    }
    display_cell.innerHTML = prettyPrintOne(t);

>>>>>>> 540b266c
    return true;
}

function debug_focus() {
    in_debug_input = true;
    w = get_element('debug_window');
    if(w)
       w.className = 'debug_window_active';
}

function debug_blur() {
    in_debug_input = false;
    w = get_element('debug_window');
    if(w)
        w.className = 'debug_window_inactive';
}

//set and_delay to true if you want to refocus the browser in a keyevent
//which expects a tab -- Opera apparently resists canceling the tab key
//event -- so we can subvert that by breaking out of the call stack with
//a little timeout.  Safari also has this problem.
function cell_focus(id, bottom) {
    // make_cell_input_active(id);
    current_cell = id;

    var cell = get_cell(id);
    if (cell) {
        cell.focus();
        set_class('cell_display_' + id, 'hidden');
        cell.className="cell_input_active";
        cell_input_resize(cell);
        if (!bottom)
            move_cursor_to_top_of_cell(cell);
        current_cell = id;
        cell.focus();
    }
    return true;
}

function move_cursor_to_top_of_cell(cell) {
    try{ //firefox, et al.
        cell.selectionStart = 0;
        cell.selectionEnd = 0;
    } catch(e) {}
}

function focus_delay(id,bottom) {
    if(!bottom)
         setTimeout('cell_focus('+id+',false)', 10);
    else
         setTimeout('cell_focus('+id+',true)', 10);
}


function cell_input_resize(cell_input) {
    var rows = 2;
    //var rows = cell_input.value.split('\n').length - 1;
    var rows = cell_input.value.split('\n').length + 1;
    if (rows <= 1) {
      rows = 2;
    } else {
      /* to avoid bottom chop off */
<<<<<<< HEAD
/*      rows = rows + 1; */
=======
      rows = rows + 2;
    }
    if (rows >= 30) {
      rows = 30;
>>>>>>> 540b266c
    }

    try {
        cell_input.style.height = rows + 'em'; // this sort of works in konqueror...
    } catch(e) {}
    try{
        cell_input.rows = rows;
    } catch(e) {}

    if(slide_hidden) {
        cell_input.className="cell_input_active";
        slide_hidden = false;
    }
}

function lstrip(s) {
    var n = s.length;
    var i = 0;
    while (i < n && (s[i] == ' ' || s[i] == '\n' || s[i] == '\t')) {
        i = i + 1;
    }
    return s.slice(i);
}

function cell_input_minimize_size(cell_input) {
    var v = cell_input.value;
    var w = lstrip(v);
    var sl = w.slice(0,5);
    if (sl == '%hide') {
        cell_input.className = 'cell_input_hide';
        cell_input.style.height = '1em';
        return;
    }

    cell_input.className = 'cell_input';
    var rows = v.split('\n').length ;
    if (rows < 1) {
      rows = 1;
    }
<<<<<<< HEAD
=======
    if (rows >= 25) {
      rows = 25;
    }
>>>>>>> 540b266c
    cell_input.rows = rows;
    if (rows == 1) {
       // hack because of bug in firefox with 1-row textarea
       cell_input.style.height = '1.5em';
    }
}

function cell_input_minimize_all() {
    var v = cell_id_list;
    var n = v.length;
    var i;
    for(i=0; i<n; i++) {
        var cell=get_cell(v[i]);
        cell_input_minimize_size(cell);
    }
}

function cell_delete_callback(status, response_text) {
    if (status == "failure") {
     // cell = get_element('cell_outer_' + id_to_delete);
     // var worksheet = get_element('worksheet_cell_list');
     // worksheet.removeChild(cell);
     // jump_to_cell(id_to_delete,-1);
     // cell_id_list = delete_from_array(cell_id_list, id_to_delete);
     // id_to_delete = -1;
        return;
    }
    var X = response_text.split(SEP);
    if (X[0] == 'ignore') {
        return; /* do not delete, for some reason */
    }
    var cell = get_element('cell_outer_' + X[1]);
    var worksheet = get_element('worksheet_cell_list');
    worksheet.removeChild(cell);
    jump_to_cell(X[1],-1);
    cell_id_list = delete_from_array(cell_id_list, X[1]);
}

function cell_delete_all_callback(status, response_text){
    if (status == "success") {
        var worksheet = get_element('worksheet_cell_list');
        for (var i = 1; i < cell_id_list.length; i++){
            var cell = get_element('cell_outer_' + cell_id_list[i]);
            worksheet.removeChild(cell);
        }
        get_cell(cell_id_list[0]).value = "";
        cell_id_list = [cell_id_list[0]];
    }
}

function cell_delete(id) {
   async_request('/delete_cell', cell_delete_callback, 'id='+id)
}

function cell_delete_all() {
   async_request('/delete_cell_all', cell_delete_all_callback, 'worksheet_id='+worksheet_id)
}


function key_listen_ie() {
    var e = get_event(null);
    if(current_cell != -1) {
        k = new key_event(e);
        if(key_shift(k) || key_ctrl(k) || key_alt(k))
          return true;

        if(!cell_input_key_event(current_cell, e)) {
            void(0);
            e.returnValue=false;
            e.cancelBubble=true;
            return false;
        }
        return true;
    }
    if(in_debug_input) {
        if(!debug_input_key_event(e)) {
            void(0);
            e.returnValue=false;
            e.cancelBubble=true;
            return false;
        }
        return true;
    }
    return true;
}

function debug_input_key_event(e) {
    e = new key_event(e);
    debug_input = get_element('debug_input');

    if (key_down_arrow(e)) {
        var after = text_cursor_split(debug_input)[1];
        var i = after.indexOf('\n');
        if (i == -1 || after == '') {
            jump_to_cell(cell_id_list[0],0)
            return false;
        } else {
            return true;
        }
    }
    if (key_send_input(e)) {
        var out = ""
        try {
          out = eval(debug_input.value);
        } catch(err) {
          out = "Error: " + err.description;
        } finally {
          debug_append(out);
          return false;
        }
    }
}

function cell_input_key_event(id, e) {
    cell_input = get_cell(id);
    e = new key_event(e);
    if (e==null) return;

    if (key_delete_cell(e) && is_whitespace(cell_input.value)) {
        cell_delete(id);
        return false;
    }

    if((introspect_id == id) && introspection_loaded && replacing) {
        if(!handle_replacement_controls(cell_input, e)) {
            if(browser_op) focus_delay(id,true);
            return false; //otherwise, keep going
        }
        halt_introspection();
    }

    cell_input_resize(cell_input);

    // Will need IE version... if possible.
    if (!in_slide_mode && key_up_arrow(e)) {
        var before = text_cursor_split(cell_input)[0];
        var i = before.indexOf('\n');
        if (i == -1 || before == '') {
            jump_to_cell(id,-1, true);
            return false;
        } else {
            return true;
        }
    } else if (!in_slide_mode && key_down_arrow(e)) {
        var after = text_cursor_split(cell_input)[1];
        var i = after.indexOf('\n');
        if (i == -1 || after == '') {
            jump_to_cell(id,1);
            return false;
        } else {
            return true;
        }
    } else if (key_send_input(e)) {
       // User pressed shift-enter (or whatever the submit key is)
       evaluate_cell(id, 0);
       return false;
    } else if (key_send_input_newcell(e)) {
       evaluate_cell(id, 1);
       return false;
    } else if (key_request_introspections(e)) {
       // command introspection (tab completion, ?, ??)
       evaluate_cell(id, 2);
       focus_delay(id,true);
       return false;
    } else if (key_interrupt(e)) {
       interrupt();
       return false;
    } else if (key_page_down(e)) {
       if(in_slide_mode) {
           slide_next();
       } else {
           jump_to_cell(id, 5);
       }
       return false;
    } else if (key_page_up(e)) {
       if(in_slide_mode) {
           slide_prev();
       } else {
           jump_to_cell(id, -5);
       }
       return false;
    } else if (key_request_history(e)) {
       history_window();
    } else if (key_request_log(e)) {
       text_log_window(worksheet_filename);
    }
    return true;
}

function id_of_cell_delta(id, delta) {
    if (cell_id_list.length == 0) {
        alert("bug -- no cells.");
        return;
    }
    var i = cell_id_list.indexOf(eval(id));
    var new_id;
    if (i == -1) {
        return(id); /* Better not to move. */
    } else {
        i = i + delta;
        if (i < 0) {
            i = 0;
        } else if (i >= cell_id_list.length) {
            i = cell_id_list.length - 1;
        }
        return(cell_id_list[i]);
    }
}

function debug_clear() {
    output = get_element("debug_output");
    if(output == null) return;
    output.innerHTML = "";
}

function debug_append(txt) {
    output = get_element("debug_output");
    if(output == null) return;
    output.innerHTML = txt + "\n" + output.innerHTML;
}

/* old_id = -1;
function make_cell_input_active(id) {
   if (old_id != -1) {
        make_cell_input_inactive(old_id);
   }
   var txt = get_cell(id);
   if (txt.style.display == "inline") {
       return;
   }
   cell_input_resize(txt);
   current_cell = id;
   txt.style.display = "inline";

   var pre = get_element('cell_input_pre_'+id);
   pre.style.display = "none";
   txt.value = pre.innerHTML;
   pre.innerHTML = '';
}

function make_cell_input_inactive(id) {
   var txt = get_cell(id);
   if (txt.style.display != "inline") {
       return;
   }

   txt.style.display = "none";


   var pre = get_element('cell_input_pre_'+id);
   pre.style.display = "inline";
   pre.innerHTML = txt.value;
   txt.value = '';
}
*/

function jump_to_cell(id, delta, bottom) {
    if(delta != 0)
        id = id_of_cell_delta(id, delta)
    if(in_slide_mode) {
        jump_to_slide(id);
    } else {
        cell_focus(id, bottom);
    }
}

function escape0(input) {
    input = escape(input);
    input = input.replace(/\+/g,"%2B");
    return input;
}

function text_cursor_split(input) {
    if(browser_ie) {
        //for explorer, we call the
        // document.selection.createRange().duplicate()
        //to generate a selection range object which does not effect the
        //original input box.
        //Then, we rewind the start point of the range until we encounter
        //a non-word character, or we've rewound past the beginning of
        //the textarea).
        var range = document.selection.createRange().duplicate();
        var i = range.text.length;
        while((input.value.match(range.text) || i==0)
               && range.text.length == i) {
            range.moveStart('character', -1);
            i = i + 1;
        }
        if(!input.value.match(range.text))
            range.moveStart('character', 1);
        b = range.text;
    } else {
        b = input.value.substr(0,input.selectionEnd);
    }

    a = input.value.substr(b.length);
    return new Array(b,a);
}

function evaluate_cell(id, action) {
    if(worksheet_locked) {
        alert("This worksheet is locked.  Click on the word [locked] next to the worksheet name to unlock it.")
        return;
    }

    active_cell_list = active_cell_list.concat([id]);

    if(action == 2) { // Introspection
       evaluate_cell_introspection(id,null,null);
       return;
    }

    if(!in_slide_mode) {
       jump_to_cell(id,1);
    }
    cell_set_running(id);

    var cell_input = get_cell(id);
    var I = cell_input.value;
    var input = escape0(I);

    async_request('/eval' + action, evaluate_cell_callback,
            'id=' + id + '&input='+input);
}

function evaluate_cell_introspection(id, before, after) {
    var cell_input = get_cell(id);

    replacing = false;
    if(before == null) {
        var in_text = text_cursor_split(cell_input);
        before_cursor = before = in_text[0];
        after_cursor = after = in_text[1];
        before_replacing_word = before;

        m = command_pat.exec(before);
        f = function_pat.exec(before);
        if(introspect_id != null)
            halt_introspection();
        introspect_id = id;

        var last_char_before = before.charAt(before.length-1);
        if(last_char_before == "?") {
        } else if(m) {
            replacing = true;
            replacing_word = m[1];
            before_replacing_word = before.substring(0, before.length-replacing_word.length);
        } else if(f != null) { //we're in an open function paren -- give info on the function
            before = f[1] + "?";
        } else { //just a tab
            do_replacement(id, '    ',false);
            return;
        }
    } else {
        sub_introspecting = true;
    }
    if(!replacing && (browser_op || browser_saf))
        focus_delay(id);

    update_introspection_text();
    var before_cursor_e = escape0(before);
    var after_cursor_e = escape0(after);
    cell_set_running(id);
    async_request('/introspect', evaluate_cell_callback,
          'id=' + id + '&before_cursor='+before_cursor_e + '&after_cursor='+after_cursor_e);
}

function evaluate_cell_callback(status, response_text) {
    /* update focus and possibly add a new cell to the end */
    if (status == "failure") {
       /* alert("Failure evaluating a cell."); */
        return;
    }
    var X = response_text.split(SEP);
    if (X[0] == '-1') {
        /* something went wrong -- i.e., the requested cell doesn't exist. */
        alert("You requested to evaluate a cell that, for some reason, the server is unaware of.");
        return;
    }
    if (X[1] == 'append_new_cell') {
        // add a new cell to the very end
        append_new_cell(X[0],X[2]);
    } else if (X[1] == 'insert_cell') {
        // insert a new cell after the one with id X[3]
        do_insert_new_cell_after(X[3], X[0], X[2]);
        jump_to_cell(X[0],0);
    }
    start_update_check();
}

function cell_output_set_type(id, typ, do_async) {
    set_class('cell_div_output_' + id,    'cell_output_' + typ)
    set_class('cell_output_' + id,        'cell_output_' + typ)
    set_class('cell_output_nowrap_' + id, 'cell_output_nowrap_' + typ)
    set_class('cell_output_html_' + id,   'cell_output_html_' + typ)

    /* Do async request back to the server */
    if(do_async != false)
        async_request('/cell_output_set', generic_callback, 'id='+id+'&type=' + typ)
}

function cycle_cell_output_type(id) {
    var cell_div = get_element('cell_div_output_' + id);

    if (cell_div.className == 'cell_output_hidden' || cell_div.className=='cell_output_running') {
        cell_output_set_type(id, 'wrap');
        return;
    }

    if (cell_div.className == 'cell_output_wrap') {
        cell_output_set_type(id, 'nowrap');
    } else {
        cell_output_set_type(id, 'hidden');
    }
}

function cell_set_evaluated(id) {
    var D = get_element('cell_'+id);
    D.className = "cell_evaluated";
}

function cell_set_not_evaluated(id) {
    var D = get_element('cell_'+id);
    D.className = "cell_not_evaluated";
    cell_set_done(id);
}

function cell_set_running(id) {
    set_output_text(id, '', '', '', '', '');
    cell_output_set_type(id, 'wrap');
    var cell_div = get_element('cell_div_output_' + id);
    cell_div.className = 'cell_output_running';
    var cell_number = get_element('cell_number_' + id);
    cell_number.className = 'cell_number_running';
}

function cell_set_done(id) {
    var cell_div = get_element('cell_div_output_' + id)
    cell_div.className = 'cell_output_wrap';
    var cell_number = get_element('cell_number_' + id);
    cell_number.className = 'cell_number';
}

function check_for_cell_update() {
    if (active_cell_list.length == 0) {
        cancel_update_check();
        return;
    }
    var cell_id = active_cell_list[0];
    update_time = time_now();
    async_request('/cell_update',
                    check_for_cell_update_callback,
                    'cell_id=' + cell_id + '&worksheet_id='+worksheet_id);
    try{
        title_spinner_i = (title_spinner_i+1)%title_spinner.length;
        document.title = title_spinner[title_spinner_i] + original_title;
    } catch(e){}
}

function start_update_check() {
    if(updating) return;
    updating = true;
    check_for_cell_update();
    set_class('interrupt', 'interrupt')
}

function cancel_update_check() {
    updating = false;
    clearTimeout(update_timeout);
    set_class('interrupt', 'interrupt_grey')
    document.title = original_title;
}

function set_output_text(id, text, wrapped_text, output_html, status, introspect_html) {
    /* fill in output text got so far */
    var cell_output = get_element('cell_output_' + id);
    var cell_output_nowrap = get_element('cell_output_nowrap_' + id);
    var cell_output_html = get_element('cell_output_html_' + id);

    cell_output.innerHTML = wrapped_text;
    cell_output_nowrap.innerHTML = text;
    cell_output_html.innerHTML = output_html;

    if (status == 'd') {
         cell_set_done(id);
         // TODO: should make this not case sensitive!!  how to .lower() in javascript?
         if (text.indexOf('class="math"') != -1 || text.indexOf("class='math'") != -1) {
             try {
                 /* jsMath.Process(cell_output); */
                 /* jsMath.ProcessBeforeShowing(cell_output_nowrap); */
                 jsMath.ProcessBeforeShowing(cell_output);
                 /* jsMath.ProcessBeforeShowing(cell_output_nowrap); */
             } catch(e) {
                 cell_output.innerHTML = jsmath_font_msg + cell_output.innerHTML;
                 cell_output_nowrap.innerHTML = jsmath_font_msg + cell_output_nowrap.innerHTML;
             }
         }
    } else {
    }

    if(introspect_id == id) {
        if (status == 'd') {
            introspection_loaded = true;
            introspection_text = introspect_html;
        }
        update_introspection_text();
    } else if(introspect_html != '') {
        cell_output.innerHTML = '';
        cell_output_nowrap.innerHTML = '';
        cell_output_html.innerHTML = introspect_html;
    }
}

function set_input_text(id, text) {
    /* fill in input text */
    var cell_input = get_cell(id);
    cell_input.value = text;
    jump_to_cell(id,0)

    try {
        pos = text.length - after_cursor.length;
        cell_input.selectionStart = pos;
        cell_input.selectionEnd = pos;
    }catch(e){}
    try{
        var range = document.selection.createRange();
        range.moveStart('character', -after_cursor.length);
        range.moveEnd('character', -after_cursor.length);
    }catch(e){}

    return false;
}

function set_variable_list(variables) {
    var varlist = get_element('variable_list');
    varlist.innerHTML = variables;
}

function set_object_list(objects) {
    var objlist = get_element('object_list');
    objlist.innerHTML = objects;
}

function set_attached_files_list(objects) {
    var objlist = get_element('attached_list');
    objlist.innerHTML = objects;
}

function check_for_cell_update_callback(status, response_text) {
    // make sure the update happens again in a few hundred milliseconds,
    // unless a problem occurs below.
    if (status != "success") {
        if(update_error_count>update_error_threshold) {
            cancel_update_check();
            halt_active_cells();
            var elapsed_time = update_error_count*update_error_delta/1000;
            var msg = "Error updating cell output after " + elapsed_time + "s";
            msg += "(canceling further update checks).";
            alert(msg);
            return;
        }
        cell_output_delta = update_error_delta;
        update_error_count++;
        continue_update_check();
        return;
    } else {
        update_error_count = 0;
        cell_output_delta = update_normal_delta;
    }

    var i = response_text.indexOf(' ');
    var id = response_text.substring(1, i);
    var stat = response_text.substring(0,1)

    if(response_text == 'empty') {
        cancel_update_check();
        return;
    }

    if(stat == 'e') {
        cancel_update_check();
        halt_active_cells();
        return;
    }

    /* compute output for a cell */
    var D = response_text.slice(i+1).split(SEP);
    var output_text = D[0] + ' ';
    var output_text_wrapped = D[1] + ' ';
    var output_html = D[2];
    var new_cell_input = D[3];
    var interrupted = D[4];
    var variable_list = D[5];
    var object_list = D[6];
    var attached_files_list = D[7];
    var introspect_html = D[8];
    var j = id_of_cell_delta(id,1);

    set_output_text(id, output_text, output_text_wrapped,
                    output_html, stat, introspect_html);

    if (stat == 'd') {
        active_cell_list = delete_from_array(active_cell_list, id);

        if (interrupted == 'restart') {
            restart_sage();
        } else if (interrupted == 'false') {
            cell_set_evaluated(id);
        } else {
            halt_active_cells();
            cancel_update_check();
        }

        if(active_cell_list.length == 0)
            cancel_update_check();

        if (new_cell_input != '') {
            set_input_text(id, new_cell_input);
        }

        set_variable_list(variable_list);
        set_object_list(object_list);
        set_attached_files_list(attached_files_list);
    }

    continue_update_check();
}

function continue_update_check() {
    var time_elapsed = time_now() - update_time;
    if(time_elapsed < cell_output_delta) {
        update_timeout = setTimeout('check_for_cell_update()', cell_output_delta-time_elapsed);
    } else {
        check_for_cell_update();
    }
}

///////////////////////////////////////////////////////////////////
// Slideshow Functions
///////////////////////////////////////////////////////////////////

/* Switch into slide mode. */
function slide_mode() {
    in_slide_mode = true;
    set_class('left_pane', 'hidden');
    set_class('cell_controls', 'hidden');
    set_class('slide_controls', 'slide_control_commands');
    set_class('worksheet', 'slideshow');
    set_class('left_pane_bar', 'hidden');

    for(i = 0; i < cell_id_list.length ; i++) {
        set_class('cell_outer_'+cell_id_list[i], 'hidden');
    }
    slide_show();
}

function cell_mode() {
    in_slide_mode = false;
    set_class('left_pane', 'pane');
    set_class('cell_controls', 'control_commands');
    set_class('slide_controls', 'hidden');
    set_class('worksheet', 'worksheet');
    set_class('left_pane_bar', 'left_pane_bar');

    for(i = 0; i < cell_id_list.length ; i++) {
        set_class('cell_outer_'+cell_id_list[i], 'cell_visible');
    }
}

function slide_hide() {
    set_class('cell_outer_' + current_cell, 'hidden');
}

function slide_show() {
    if(current_cell != -1) {
        set_class('cell_outer_' + current_cell, 'cell_visible');
    } else {
        if(cell_id_list.length>0)
            current_cell = cell_id_list[0];
        set_class('cell_outer_' + current_cell, 'cell_visible');
    }
    if(current_cell != -1) {
        input = get_cell(current_cell);
        if(input != null) {
            s = lstrip(input.value).slice(0,5)
            cell_focus(current_cell, false);
            if (s == '%hide') {
                slide_hidden = true;
                input.className = 'cell_input_hide';
                input.style.height = '1.5em';
            }
        }
    }
    update_slideshow_progress();
}

function slide_first() {
    jump_to_slide(cell_id_list[0]);
}

function slide_last() {
    jump_to_slide(cell_id_list[cell_id_list.length-1]);
}


function slide_next() {
    jump_to_slide(id_of_cell_delta(current_cell, 1));
}

function slide_prev() {
    jump_to_slide(id_of_cell_delta(current_cell, -1));
}

function jump_to_slide(id) {
    slide_hide();
    current_cell = id;
    slide_show();
}


function update_slideshow_progress() {
    var i = cell_id_list.indexOf(current_cell) + 1;
    var n = cell_id_list.length;
    var bar = get_element("slideshow_progress_bar")
    if(bar != null)
        bar.style.width = "" + 100*i/n + "%";
    text = get_element("slideshow_progress_text")
    if(text != null)
        text.innerHTML = i + " / " + n;
}


///////////////////////////////////////////////////////////////////
// Insert and move cells
///////////////////////////////////////////////////////////////////

function insertAfter(parent, node, referenceNode) {
	parent.insertBefore(node, referenceNode.nextSibling);
}

function insert_into_array(v, i, x) {
    /* Return a new array with x inserted into position i of v. */
    return (v.slice(0,i).concat([x]).concat(v.slice(i,v.length)));
}

function delete_from_array(v, x) {
    /* Delete first occurrence of x in v.
       Returns resulting array (creates a new array!).
       No error if x is not in v.
    */
    var i;
    for (i=0; i<v.length; i++)
        if (v[i] == x) {
            return v.slice(0,i).concat(v.slice(i+1,v.length));
        }
    return v;
}

function make_new_cell(id, html) {
    var new_cell = document.createElement("div");
    var in_cell = document.createElement("div");
    new_cell.appendChild(in_cell);
    new_cell.id = 'cell_outer_' + id;
    in_cell.id = 'cell_' + id;
    in_cell.innerHTML = html;
    return new_cell;
}

function do_insert_new_cell_before(id, new_id, new_html) {
  /* Insert a new cell with the given new_id and new_html
     before the cell with given id. */
    var new_cell = make_new_cell(new_id, new_html);
    var cell = get_element('cell_outer_' + id);
    var worksheet = get_element('worksheet_cell_list');
    worksheet.insertBefore(new_cell, cell);
    var i = cell_id_list.indexOf(eval(id));
    cell_id_list = insert_into_array(cell_id_list, i, eval(new_id));
}

function do_insert_new_cell_after(id, new_id, new_html) {
  /* Insert a new cell with the given new_id and new_html
     after the cell with given id. */
    i = id_of_cell_delta(id,1);
    if(i == id) {
        append_new_cell(new_id,new_html);
    } else {
        do_insert_new_cell_before(i, new_id, new_html);
    }
}

function insert_new_cell_before_callback(status, response_text) {
    if (status == "failure") {
        alert("Problem inserting new input cell before current input cell.");
        return ;
    }
    if (response_text == "locked") {
        alert("Worksheet is locked.  Cannot insert cells.");
        return;
    }
    /* Insert a new cell _before_ a cell. */
    var X = response_text.split(SEP);
    var new_id = eval(X[0]);
    var new_html = X[1];
    var id = eval(X[2]);
    do_insert_new_cell_before(id, new_id, new_html);
    jump_to_cell(new_id,0);
}

function insert_new_cell_before(id) {
    async_request('/new_cell', insert_new_cell_before_callback, 'id='+id);
}

function insert_new_cell_after_callback(status, response_text) {
    if (status == "failure") {
        alert("Problem inserting new cell after current cell.");
        return ;
    }
    var X = response_text.split(SEP);
    var new_id = eval(X[0]);
    var new_html = X[1];
    var id = eval(X[2]);
    do_insert_new_cell_after(id, new_id, new_html);
    jump_to_cell(new_id,0);
}

function insert_new_cell_after(id) {
    async_request('/new_cell_after', insert_new_cell_after_callback, 'id='+id);
}

function append_new_cell(id, html) {
    var new_cell = make_new_cell(id, html);
    var worksheet = get_element('worksheet_cell_list');
    worksheet.appendChild(new_cell);
    cell_id_list = cell_id_list.concat([eval(id)]);
    if(in_slide_mode) {
        set_class('cell_outer_'+id, 'hidden');
        update_slideshow_progress();
    }else {
        jump_to_cell(id, 0);
    }
}


///////////////////////////////////////////////////////////////////
//
// CONTROL functions
//
///////////////////////////////////////////////////////////////////

function interrupt_callback(status, response_text) {
    if (response_text == "restart") {
        alert("The SAGE kernel had to be restarted (your variables are no longer defined).");
        restart_sage_callback('success', response_text);
    } else if(status == "success") {
        halt_active_cells()
    }
    var link = get_element("interrupt");
    link.className = "interrupt";
    link.innerHTML = "Interrupt"
}

function interrupt() {
    var link = get_element("interrupt");
    if (link.className == "interrupt_grey") {
        return;
    }
    link.className = "interrupt_in_progress";
    link.innerHTML = "Interrupt"
    async_request('/interrupt', interrupt_callback, 'worksheet_id='+worksheet_id);
}


function evaluate_all() {
    /* Iterate through every input cell in the document, in order,
       and evaluate.
    */
    var v = cell_id_list;
    var n = v.length;
    var i;
    for(i=0; i<n; i++) {
        var cell_input = get_cell(v[i]);
        var I = cell_input.value;
        if (trim(I).length > 0) {
            evaluate_cell(v[i],0);
        }
    }
}

function hide_all_callback() {
}

function hide_all() {
    var v = cell_id_list;
    var n = v.length;
    var i;
    for(i=0; i<n; i++) {
        cell_output_set_type(v[i],'hidden', false);
    }
    async_request('/hide_all', hide_all_callback, 'worksheet_id='+worksheet_id);
}

function show_all_callback() {
}

function show_all() {
    var v = cell_id_list;
    var n = v.length;
    var i;
    for(i=0; i<n; i++) {
        cell_output_set_type(v[i],'wrap', false);
    }
    async_request('/show_all', show_all_callback, 'worksheet_id='+worksheet_id);
}

function halt_active_cells() {
    for(i = 0; i < active_cell_list.length; i++)
        cell_set_not_evaluated(active_cell_list[i]);
    active_cell_list = []
}

function restart_sage_callback(status, response_text) {
    for(i = 0; i < cell_id_list.length; i++)
        cell_set_not_evaluated(cell_id_list[i]);
    active_cell_list = []
    var link = get_element("restart_sage");
    link.className = "restart_sage";
    link.innerHTML = "Restart";
    set_variable_list('');
    sync_active_cell_list();
}

function restart_sage() {
    var link = get_element("restart_sage");
    link.className = "restart_sage_in_progress";
    link.innerHTML = "Restart";
    async_request('/restart_sage', restart_sage_callback, 'worksheet_id='+worksheet_id);
}

function login(username,password) {
  document.cookie="username="+username;
  document.cookie="password="+password;
  window.location="/";
}

///////////////////////////////////////////////////////////////////
//
// HELP Window
//
///////////////////////////////////////////////////////////////////

function show_help_window() {
    var help = get_element("help_window");
    help.style.display = "block";
}

function hide_help_window() {
    var help = get_element("help_window");
    help.style.display = "none";

}

////////////////////////////////////////////
//
// doc-browser related
//
////////////////////////////////////////////

function show_doc_browser() {
    window.open("/doc_browser?/?index.html","","location=1,menubar=1,scrollbars=0,width=700,height=600,toolbar=1,resizable=1");
}

////////////////////////////////////////////


////////////////////////////////////////////
//
// wiki-window related stuff
//
///////////////////////////////////////////

function insert_new_doc_html_after(id,doc_htmlin) {
    async_request('/new_doc_html_after', insert_doc_html_callback, 'id=' + id + '&doc_htmlin=' + doc_htmlin);
}

//-------------------------------------------------
/* This is a early hack attempt at putting html into the worksheet cell area from the wiki window.*/
//
function insert_doc_html_callback(status, response_text) {
    if (status == "failure") {
        alert("Problem inserting new doc html after current cell.");
        return ;
    }
    var X = response_text.split(SEP);
    var new_id = eval(X[0]);
    var new_html = X[1];
    var id = eval(X[2]);
    do_insert_doc_html(id, new_id, new_html);
    jump_to_cell(new_id,0);
}

function do_insert_doc_html(id,new_id,html) {
    var new_doc_html = make_new_doc_html(id, html);
    var worksheet = get_element('worksheet_cell_list');
    worksheet.appendChild(new_doc_html);
    cell_id_list = cell_id_list.concat([new_id]);
}

function make_new_doc_html(id, html) {
    var new_doc_html = document.createElement("div");
    new_doc_html.id = 'doc_html_'+id;
    new_doc_html.innerHTML = html;
    return new_doc_html;
}

function upload_doc_html(lastid,doc_html) {
    insert_new_doc_html_after(lastid,doc_html);
}
//
//------------------------------------------------------

function get_cell_list() {
    return cell_id_list;
}

function hide_wiki_window() {
    var wiki = get_element("wiki_window");
    wiki.style.display = "none";
}

function show_wiki_window(worksheet) {
    window.open (worksheet+"__wiki__.html","", "location=1,menubar=1,scrollbars=1,width=750,height=700,toolbar=1,resizable=1");
}

function insert_cells_from_wiki(text,do_eval) {
    var eval_param = "&eval=0";
    if(do_eval)
        eval_param = "&eval=1";
    async_request("/insert_wiki_cells", insert_cells_from_wiki_callback,
                  "worksheet_id="+worksheet_id+"&text="+escape0(text)+eval_param);
}

function get_worksheet_id(){
    return worksheet_id;
}

function insert_cells_from_wiki_callback(status, response_text) {
    if(status == "success") {
        var X = response_text.split(SEP);
        var do_eval = eval(X[0]);
        var new_cell_id_list = eval(X[1]);
        var old_first_cell = cell_id_list[0];
        for(var i = 2; i < X.length; i++)
            do_insert_new_cell_before(old_first_cell, new_cell_id_list[i-2], X[i]);
        if(do_eval)
            evaluate_all();
    }
}


///////////////////////////////////////////////////////////////////
//
// LOG windows
//
///////////////////////////////////////////////////////////////////

function history_window() {
    history = window.open ("__history__.html",
      "", "menubar=1,scrollbars=1,width=700,height=600, toolbar=1,resizable=1");
}

function worksheet_text_window(worksheet) {
    log = window.open (worksheet+"__plain__.html","",
      "menubar=1,scrollbars=1,width=700,height=600, toolbar=1, resizable=1");
}

function doctest_window(worksheet) {
    log = window.open (worksheet+"__doc__.html","",
      "menubar=1,scrollbars=1,width=700,height=600,toolbar=1, resizable=1");
}


function print_window(worksheet) {
    log = window.open (worksheet+"__print__.html","",
      "menubar=1,scrollbars=1,width=700,height=600,toolbar=1,  resizable=1");
}

//////////////////////////////////
// HELP
/////////////////////////////////

function show_help_window(worksheet) {
    help = window.open ("__help__.html","",
    "menubar=1,scrollbars=1,width=800,height=600,resizable=1, toolbar=1");
}


/********************* js math ***************************/


function jsmath_init() {
    try {
    jsMath.Process();
    /*   jsMath.ProcessBeforeShowing(); */
    } catch(e) {
        font_warning();
    }

}

function font_warning() { /* alert(jsmath_font_msg); */
}


"""

    s = s.replace('SAGE_URL',SAGE_URL)

    s += r"""
///////////////////////////////////////////////////////////////////
//
// KeyCodes (auto-generated from config.py and user's sage config
//
///////////////////////////////////////////////////////////////////

//this one isn't auto-generated.  its only purpose is to make //onKeyPress stuff simpler for text inputs and the whatlike.
function is_submit(e) {
  e = new key_event(e);
  return key_generic_submit(e);
}

%s
"""%keyhandler.all_tests()
    s += keyboards.get_keyboard('')
    return s


class JSKeyHandler:
    """This class is used to make javascript functions to check for specific keyevents."""

    def __init__(self):
        self.key_codes = {};

    def set(self, name, key='', alt=False, ctrl=False, shift=False):
        """Add a named keycode to the handler.  When built by \code{all_tests()}, it can be called in javascript by
\code{key_<key_name>(event_object)}.  The function returns true if the keycode numbered by the \code{key} parameter
was pressed with the appropriate modifier keys, false otherwise."""
        self.key_codes.setdefault(name,[])
        self.key_codes[name] = [JSKeyCode(key, alt, ctrl, shift)]

    def add(self, name, key='', alt=False, ctrl=False, shift=False):
        """Similar to \code{set_key(...)}, but this instead checks if there is an existing keycode by the specified
name, and associates the specified key combination to that name in addition.  This way, if different browsers don't
catch one keycode, multiple keycodes can be assigned to the same test."""
        try: self.key_codes[name]
        except KeyError: self.key_codes.setdefault(name,[])
        self.key_codes[name].append(JSKeyCode(key,alt,ctrl,shift))

    def all_tests(self):
        """Builds all tests currently in the handler.  Returns a string of javascript code which defines all
functions."""
        tests = ''
        for name, keys in self.key_codes.items():
            tests += """ function key_%s(e) {
  return %s;
}"""%(name, "\n || ".join([k.js_test() for k in keys]))

        return tests;


class JSKeyCode:
    def __init__(self, key, alt, ctrl, shift):
        global key_codes
        self.key = key
        self.alt = alt
        self.ctrl = ctrl
        self.shift = shift

    def js_test(self):
        t = "(((e.k == %s) || (e.m == %s))"%(self.key, self.key)
        if self.alt:
            t += " && e.a"
        if self.ctrl:
            t += " && e.c"
        if self.shift:
            t += " && e.s"
        t+= ")"
        return t


keyhandler = JSKeyHandler()



<|MERGE_RESOLUTION|>--- conflicted
+++ resolved
@@ -219,8 +219,6 @@
 
 var worksheet_locked;
 
-<<<<<<< HEAD
-=======
 var original_title;
 
 //var title_spinner = ['    ', '.   ', '..  ', '... '];
@@ -233,7 +231,6 @@
 try{
     original_title = document.title;
 } catch(e) {}
->>>>>>> 540b266c
 
 ///////////////////////////////////////////////////////////////////
 //
@@ -796,17 +793,6 @@
     return get_element('cell_input_'+ id);
 }
 
-<<<<<<< HEAD
-function cell_focus(id) {
-    e = get_cell(id);
-    current_cell = id;
-    if(e == null) return;
-    e.className="cell_input_active";
-    cell_input_resize(e);
-    return true;
-}
-=======
->>>>>>> 540b266c
 function cell_blur(id) {
     var e = get_cell(id);
     if(e == null) return;
@@ -814,12 +800,6 @@
 
    /* if(!in_slide_mode)
         current_cell = -1; */
-<<<<<<< HEAD
-    e = get_cell(id);
-    if(e == null) return;
-    e.className="cell_input";
-    cell_input_minimize_size(e);
-=======
 
     var display_cell = get_element('cell_display_' + id)
     set_class('cell_display_' + id, 'cell_input')  // TODO: %hide -- deal with later
@@ -829,7 +809,6 @@
     }
     display_cell.innerHTML = prettyPrintOne(t);
 
->>>>>>> 540b266c
     return true;
 }
 
@@ -892,14 +871,10 @@
       rows = 2;
     } else {
       /* to avoid bottom chop off */
-<<<<<<< HEAD
-/*      rows = rows + 1; */
-=======
       rows = rows + 2;
     }
     if (rows >= 30) {
       rows = 30;
->>>>>>> 540b266c
     }
 
     try {
@@ -939,12 +914,9 @@
     if (rows < 1) {
       rows = 1;
     }
-<<<<<<< HEAD
-=======
     if (rows >= 25) {
       rows = 25;
     }
->>>>>>> 540b266c
     cell_input.rows = rows;
     if (rows == 1) {
        // hack because of bug in firefox with 1-row textarea
