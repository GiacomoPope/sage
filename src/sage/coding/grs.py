r"""
Generalized Reed-Solomon code

Given `n` different evaluation points `\alpha_1, \dots, \alpha_n` from some
finite field `F`, and `n` column multipliers `\beta_1, \dots, \beta_n`, the
corresponding GRS code of dimension `k` is the set:

.. math::

    \{ (\beta_1 f(\alpha_1), \ldots, \beta_n f(\alpha_n)  \mid  f \in F[x], \deg f < k \}

This file contains the following elements:

    - :class:`GeneralizedReedSolomonCode`, the class for GRS codes
    - :class:`GRSEvaluationVectorEncoder`, an encoder with a vectorial message space
    - :class:`GRSEvaluationPolynomialEncoder`, an encoder with a polynomial message space
"""

#*****************************************************************************
#       Copyright (C) 2015 David Lucas <david.lucas@inria.fr>
#
# This program is free software: you can redistribute it and/or modify
# it under the terms of the GNU General Public License as published by
# the Free Software Foundation, either version 2 of the License, or
# (at your option) any later version.
#                  http://www.gnu.org/licenses/
#*****************************************************************************

from sage.matrix.constructor import matrix, diagonal_matrix
from sage.rings.finite_rings.finite_field_constructor import GF
from sage.categories.cartesian_product import cartesian_product
from sage.modules.free_module_element import vector
from sage.modules.free_module import VectorSpace
from sage.rings.integer import Integer
from sage.misc.cachefunc import cached_method
from copy import copy
from linear_code import (AbstractLinearCode,
                         LinearCodeSyndromeDecoder,
                         LinearCodeNearestNeighborDecoder)
from encoder import Encoder
from decoder import Decoder, DecodingError
from sage.rings.arith import xgcd
from sage.misc.misc_c import prod
from sage.functions.other import binomial, floor, sqrt
from sage.calculus.var import var
from sage.misc.functional import symbolic_sum
from sage.rings.integer_ring import ZZ

class GeneralizedReedSolomonCode(AbstractLinearCode):
    r"""
    Representation of a Generalized Reed-Solomon code.

    INPUT:

    - ``evaluation_points`` -- A list of distinct elements of some finite field `F`.

    - ``dimension`` -- The dimension of the resulting code.

    - ``column_multipliers`` -- (default: ``None``) List of non-zero elements of `F`.
      All column multipliers are set to 1 if default value is kept.

    EXAMPLES:

    A Reed-Solomon code can be constructed by taking all non-zero elements of
    the field as evaluation points, and specifying no column multipliers::

        sage: F = GF(7)
        sage: evalpts = [F(i) for i in range(1,7)]
        sage: C = codes.GeneralizedReedSolomonCode(evalpts,3)
        sage: C
        [6, 3, 4] Generalized Reed-Solomon Code over Finite Field of size 7

    More generally, the following is a GRS code where the evaluation points are
    a subset of the field and includes zero::

        sage: F = GF(59)
        sage: n, k = 40, 12
        sage: C = codes.GeneralizedReedSolomonCode(F.list()[:n], k)
        sage: C
        [40, 12, 29] Generalized Reed-Solomon Code over Finite Field of size 59

    It is also possible to specify the column multipliers::

        sage: F = GF(59)
        sage: n, k = 40, 12
        sage: colmults = F.list()[1:n+1]
        sage: C = codes.GeneralizedReedSolomonCode(F.list()[:n], k, colmults)
        sage: C
        [40, 12, 29] Generalized Reed-Solomon Code over Finite Field of size 59
    """
    _registered_encoders = {}
    _registered_decoders = {}

    def __init__(self, evaluation_points, dimension, column_multipliers=None):
        r"""
        TESTS:

        If the evaluation points are not from a finite field, it raises an error::

            sage: C = codes.GeneralizedReedSolomonCode([1,2,3], 1)
            Traceback (most recent call last):
            ...
            ValueError: Evaluation points must be in a finite field (and Integer Ring is not one)

        If the evaluation points are not from the same finite field, it raises an error::

            sage: F2, F3 = GF(2) , GF(3)
            sage: C = codes.GeneralizedReedSolomonCode([F2.zero(),F2.one(),F3(2)], 1)
            Traceback (most recent call last):
            ...
            ValueError: Failed converting all evaluation points to the same field (unable to find a common ring for all elements)

        If the column multipliers cannot be converted into the finite are not from a finite field, or cannot be not in the same
        finite field as the evaluation points, it raises an error::

            sage: F = GF(59)
            sage: F2 = GF(61)
            sage: n, k = 40, 12
            sage: C = codes.GeneralizedReedSolomonCode(F.list()[:n], k, [.3]*n )
            Traceback (most recent call last):
            ...
            ValueError: Failed converting all evaluation points and column multipliers to the same field (unable to find a common ring for all elements)

            sage: C = codes.GeneralizedReedSolomonCode(F.list()[:n], k, F2.list()[1:n+1])
            Traceback (most recent call last):
            ...
            ValueError: Failed converting all evaluation points and column multipliers to the same field (unable to find a common ring for all elements)

        The number of column multipliers is checked as well::

            sage: F = GF(59)
            sage: n, k = 40, 12
            sage: C = codes.GeneralizedReedSolomonCode(F.list()[:n], k, F.list()[1:n])
            Traceback (most recent call last):
            ...
            ValueError: There must be the same number of evaluation points as column multipliers

        It is not allowed to have 0 as a column multiplier::

            sage: F = GF(59)
            sage: n, k = 40, 12
            sage: C = codes.GeneralizedReedSolomonCode(F.list()[:n], k, F.list()[:n])
            Traceback (most recent call last):
            ...
            ValueError: All column multipliers must be non-zero

        And all the evaluation points must be different. Note that they should
        be different after converting into the same field::

            sage: F = GF(5)
            sage: C = codes.GeneralizedReedSolomonCode([ F(0), 1, 2, 3, 5 ], 3)
            Traceback (most recent call last):
            ...
            ValueError: All evaluation points must be different

        The dimension is not allowed to exceed the length::

            sage: F = GF(59)
            sage: n, k = 40, 100
            sage: C = codes.GeneralizedReedSolomonCode(F.list()[:n], k)
            Traceback (most recent call last):
            ...
            ValueError: The dimension must be a positive integer at most the length of the code.
        """
        if column_multipliers:
            if len(evaluation_points) != len(column_multipliers):
                raise ValueError("There must be the same number of evaluation points as column multipliers");
            try:
                common_points = vector(list(evaluation_points) + list(column_multipliers))
                F = common_points.base_ring()
                self._evaluation_points = common_points[:len(evaluation_points)]
                self._column_multipliers = common_points[len(evaluation_points):]
            except (TypeError, ValueError) as e:
                raise ValueError("Failed converting all evaluation points and column multipliers to the same field (%s)" % e.message)
        else:
            try:
                self._evaluation_points = vector(evaluation_points)
                F = self._evaluation_points.base_ring()
                self._column_multipliers = vector(F, [F.one()] * len(self._evaluation_points))
            except (TypeError, ValueError) as e:
                raise ValueError("Failed converting all evaluation points to the same field (%s)" % e.message)

        if F.is_finite() == False or F.is_field() == False:
            raise ValueError("Evaluation points must be in a finite field (and %s is not one)" % F)
<<<<<<< HEAD
        super(GeneralizedReedSolomonCode, self).__init__(F, \
=======
        super(GeneralizedReedSolomonCode, self).__init__(F,
>>>>>>> f3b4b115
                len(self._evaluation_points), "EvaluationVector", "Gao")

        if dimension not in ZZ or dimension > self._length or dimension < 1:
            raise ValueError("The dimension must be a positive integer at most the length of the code.")
        self._dimension = dimension

        if F.zero() in self._column_multipliers:
            raise ValueError("All column multipliers must be non-zero")
        if len(self._evaluation_points) != len(set(self._evaluation_points)):
            raise ValueError("All evaluation points must be different")

    def __eq__(self, other):
        r"""
        Tests equality between Generalized Reed-Solomon Code objects.

        EXAMPLES::

            sage: F = GF(59)
            sage: n, k = 40, 12
            sage: C1 = codes.GeneralizedReedSolomonCode(F.list()[:n], k)
            sage: C2 = codes.GeneralizedReedSolomonCode(F.list()[:n], k)
            sage: C1.__eq__(C2)
            True
        """
        return isinstance(other, GeneralizedReedSolomonCode) \
                and self.base_field() == other.base_field() \
                and self.length() == other.length() \
                and self.dimension() == other.dimension() \
                and self.evaluation_points() == other.evaluation_points() \
                and self.column_multipliers() == other.column_multipliers()

    def _repr_(self):
        r"""
        Returns a string representation of ``self``.

        EXAMPLES::

            sage: F = GF(59)
            sage: n, k = 40, 12
            sage: C = codes.GeneralizedReedSolomonCode(F.list()[:n], k)
            sage: C
            [40, 12, 29] Generalized Reed-Solomon Code over Finite Field of size 59
        """
        return "[%s, %s, %s] Generalized Reed-Solomon Code over %s"\
                % (self.length(), self.dimension(),\
                self.minimum_distance(), self.base_field())

    def _latex_(self):
        r"""
        Returns a latex representation of ``self``.

        EXAMPLES::

            sage: F = GF(59)
            sage: n, k = 40, 12
            sage: C = codes.GeneralizedReedSolomonCode(F.list()[:n], k)
            sage: latex(C)
            [40, 12, 29] \textnormal{ Generalized Reed-Solomon Code over } \Bold{F}_{59}
        """
        return "[%s, %s, %s] \\textnormal{ Generalized Reed-Solomon Code over } %s"\
                % (self.length(), self.dimension() ,self.minimum_distance(),
                self.base_field()._latex_())

    def minimum_distance(self):
        r"""
        Returns the minimum distance of ``self``. Since a GRS code is always
        Maximum-Distance-Separable (MDS), this returns ``C.length() -
        C.dimension() + 1``.

        EXAMPLES::

            sage: F = GF(59)
            sage: n, k = 40, 12
            sage: C = codes.GeneralizedReedSolomonCode(F.list()[:n], k)
            sage: C.minimum_distance()
            29
        """
        return self.length() - self.dimension() + 1

    def evaluation_points(self):
        r"""
        Returns the evaluation points of ``self`` as a vector.

        EXAMPLES::

            sage: F = GF(11)
            sage: n, k = 10, 5
            sage: C = codes.GeneralizedReedSolomonCode(F.list()[:n], k)
            sage: C.evaluation_points()
            (0, 1, 2, 3, 4, 5, 6, 7, 8, 9)
        """
        return self._evaluation_points

    def column_multipliers(self):
        r"""
        Returns the column multipliers of ``self`` as a vector.

        EXAMPLES::

            sage: F = GF(11)
            sage: n, k = 10, 5
            sage: C = codes.GeneralizedReedSolomonCode(F.list()[:n], k)
            sage: C.column_multipliers()
            (1, 1, 1, 1, 1, 1, 1, 1, 1, 1)
        """
        return self._column_multipliers

    @cached_method
    def multipliers_product(self):
        r"""
        Returns the component-wise product of the column multipliers of ``self``
        with the column multipliers of the dual GRS code.

        This is a simple Cramer's rule-like expression on the evaluation points
        of ``self``. Recall that the column multipliers of the dual GRS code is
        also the column multipliers of the parity check matrix of ``self``.

        EXAMPLES::

            sage: F = GF(11)
            sage: n, k = 10, 5
            sage: C = codes.GeneralizedReedSolomonCode(F.list()[:n], k)
            sage: C.multipliers_product()
            [10, 9, 8, 7, 6, 5, 4, 3, 2, 1]
        """
        a = self.evaluation_points()
        one = self.base_ring().one()
        return [ one/prod([ a[i] - a[h] for h in range(0, len(a)) if h != i ])
                    for i in range(0,len(a)) ]

    @cached_method
    def parity_column_multipliers(self):
        r"""
        Returns the list of column multipliers of ``self``'s parity check matrix.

        EXAMPLES::

            sage: F = GF(11)
            sage: n, k = 10, 5
            sage: C = codes.GeneralizedReedSolomonCode(F.list()[:n], k)
            sage: C.parity_column_multipliers()
            [10, 9, 8, 7, 6, 5, 4, 3, 2, 1]
        """
        n = self.length()
        col_mults = self.column_multipliers()
        etas = self.multipliers_product()
        return [ etas[i]/col_mults[i] for i in range(n) ]

    @cached_method
    def parity_check_matrix(self):
        r"""
        Returns the parity check matrix of ``self``.

        EXAMPLES::

            sage: F = GF(11)
            sage: n, k = 10, 5
            sage: C = codes.GeneralizedReedSolomonCode(F.list()[:n], k)
            sage: C.parity_check_matrix()
            [10  9  8  7  6  5  4  3  2  1]
            [ 0  9  5 10  2  3  2 10  5  9]
            [ 0  9 10  8  8  4  1  4  7  4]
            [ 0  9  9  2 10  9  6  6  1  3]
            [ 0  9  7  6  7  1  3  9  8  5]
        """
        return self.dual_code().generator_matrix()

    @cached_method
    def dual_code(self):
        r"""
        Returns the dual code of ``self``, which is also a GRS code.

        EXAMPLES::

            sage: F =  GF(59)
            sage: colmults = [ F.random_element() for i in range(40) ]
            sage: C = codes.GeneralizedReedSolomonCode(F.list()[:40], 12, colmults)
            sage: Cd = C.dual_code(); Cd
            [40, 28, 13] Generalized Reed-Solomon Code over Finite Field of size 59

        The dual code of the dual code is the original code::

            sage: C == Cd.dual_code()
            True
        """
        col_mults = self.parity_column_multipliers()
        return GeneralizedReedSolomonCode(self.evaluation_points(), self.length() - self.dimension(), col_mults)

    def covering_radius(self):
        r"""
        Returns the covering radius of ``self``.

        The covering radius of a linear code `C` is the smallest
        number `r` s.t. any element of the ambient space of `C` is at most at
        distance `r` to `C`.

        As GRS codes are Maximum Distance Separable codes (MDS), their covering
        radius is always `d-1`, where `d` is the minimum distance. This is
        opposed to random linear codes where the covering radius is
        computationally hard to determine.

        EXAMPLES::

            sage: F = GF(2^8, 'a')
            sage: n, k = 256, 100
            sage: C = codes.GeneralizedReedSolomonCode(F.list()[:n], k)
            sage: C.covering_radius()
            156
        """
        return self.length() - self.dimension()

    @cached_method
    def weight_distribution(self):
        r"""
        Returns the list whose `i`'th entry is the number of words of weight `i`
        in ``self``.

        Computing the weight distribution for a GRS code is very fast. Note that
        for random linear codes, it is computationally hard.

        EXAMPLES::

            sage: F = GF(11)
            sage: n, k = 10, 5
            sage: C = codes.GeneralizedReedSolomonCode(F.list()[:n], k)
            sage: C.weight_distribution()
            [1, 0, 0, 0, 0, 0, 2100, 6000, 29250, 61500, 62200]
        """
        d = self.minimum_distance()
        n = self.length()
        q = self.base_ring().order()
        s = var('s')
        wd = [1] + [0] * (d - 1)
        for i in range(d, n+1):
            tmp = binomial(n, i) * (q - 1)
            wd.append(tmp * symbolic_sum(binomial(i-1, s) * (-1) ** s * q ** (i - d - s), s, 0, i-d))
        return wd

    def weight_enumerator(self):
        r"""
        Returns the polynomial whose coefficient to `x^i` is the number of codewords of weight `i` in ``self``.

        Computing the weight enumerator for a GRS code is very fast. Note that
        for random linear codes, it is computationally hard.

        EXAMPLES::

            sage: F = GF(11)
            sage: n, k = 10, 5
            sage: C = codes.GeneralizedReedSolomonCode(F.list()[:n], k)
            sage: C.weight_enumerator()
            62200*x^10 + 61500*x^9 + 29250*x^8 + 6000*x^7 + 2100*x^6 + 1
        """
        PolRing = ZZ['x']
        x = PolRing.gen()
        s = var('s')
        wd = self.weight_distribution()
        d = self.minimum_distance()
        n = self.length()
        w_en = PolRing(1)
        for i in range(n + 1 - d):
            w_en += wd[i + d] * x ** (i + d)
        return w_en

    def decode_to_message(self, r):
        r"""
        Decodes``r`` to an element in message space of ``self``

        .. NOTE::

            If the code associated to ``self`` has the same length as its
            dimension, ``r`` will be unencoded as is. In that case,
            if ``r`` is not a codeword, the output is unspecified.

        INPUT:

        - ``r`` -- a codeword of ``self``

        OUTPUT:

        - a vector of ``self`` message space

        EXAMPLES::

            sage: F = GF(11)
            sage: n, k = 10, 5
            sage: C = codes.GeneralizedReedSolomonCode(F.list()[1:n+1], k)
            sage: r = vector(F, (8, 2, 6, 10, 6, 10, 7, 6, 7, 2))
            sage: C.decode_to_message(r)
            (3, 6, 6, 3, 1)
        """
        if self.length() == self.dimension():
            return self.encoder().unencode_nocheck(r)
        return vector(self.decoder().decode_to_message(r))







####################### encoders ###############################

<<<<<<< HEAD

=======
>>>>>>> f3b4b115

class GRSEvaluationVectorEncoder(Encoder):
    r"""
    Encoder for Generalized Reed-Solomon codes which encodes vectors into codewords.

    INPUT:

    - ``code`` -- The associated code of this encoder.

    EXAMPLES::

        sage: F = GF(59)
        sage: n, k = 40, 12
        sage: C = codes.GeneralizedReedSolomonCode(F.list()[:n], k)
        sage: E = codes.encoders.GRSEvaluationVectorEncoder(C)
        sage: E
        Evaluation vector-style encoder for [40, 12, 29] Generalized Reed-Solomon Code over Finite Field of size 59

    Actually, we can construct the encoder from ``C`` directly::

        sage: E = C.encoder("EvaluationVector")
        sage: E
        Evaluation vector-style encoder for [40, 12, 29] Generalized Reed-Solomon Code over Finite Field of size 59
    """

    def __init__(self, code):
        r"""
        EXAMPLES::

            sage: F = GF(59)
            sage: n, k = 40, 12
            sage: C = codes.GeneralizedReedSolomonCode(F.list()[:n], k)
            sage: E = codes.encoders.GRSEvaluationVectorEncoder(C)
            sage: E
            Evaluation vector-style encoder for [40, 12, 29] Generalized Reed-Solomon Code over Finite Field of size 59
        """
        super(GRSEvaluationVectorEncoder, self).__init__(code)
        self._R = code.base_field()['x']

    def __eq__(self, other):
        r"""
        Tests equality between GRSEvaluationVectorEncoder objects.

        EXAMPLES::

            sage: F = GF(59)
            sage: n, k = 40, 12
            sage: C = codes.GeneralizedReedSolomonCode(F.list()[:n], k)
            sage: D1 = codes.encoders.GRSEvaluationVectorEncoder(C)
            sage: D2 = codes.encoders.GRSEvaluationVectorEncoder(C)
            sage: D1.__eq__(D2)
            True
            sage: D1 is D2
            False
        """
        return isinstance(other, GRSEvaluationVectorEncoder) \
                and self.code() == other.code()

    def _repr_(self):
        r"""
        Returns a string representation of ``self``.

        EXAMPLES::

            sage: F = GF(59)
            sage: n, k = 40, 12
            sage: C = codes.GeneralizedReedSolomonCode(F.list()[:n], k)
            sage: E = codes.encoders.GRSEvaluationVectorEncoder(C)
            sage: E
            Evaluation vector-style encoder for [40, 12, 29] Generalized Reed-Solomon Code over Finite Field of size 59
        """
        return "Evaluation vector-style encoder for %s" % self.code()

    def _latex_(self):
        r"""
        Returns a latex representation of ``self``.

        EXAMPLES::

            sage: F = GF(59)
            sage: n, k = 40, 12
            sage: C = codes.GeneralizedReedSolomonCode(F.list()[:n], k)
            sage: E = codes.encoders.GRSEvaluationVectorEncoder(C)
            sage: latex(E)
            \textnormal{Evaluation vector-style encoder for }[40, 12, 29] \textnormal{ Generalized Reed-Solomon Code over } \Bold{F}_{59}
        """
        return "\\textnormal{Evaluation vector-style encoder for }%s" % self.code()._latex_()

    @cached_method
    def generator_matrix(self):
        r"""
        Returns a generator matrix of ``self``

        EXAMPLES::

            sage: F = GF(11)
            sage: n, k = 10, 5
            sage: C = codes.GeneralizedReedSolomonCode(F.list()[:n], k)
            sage: E = codes.encoders.GRSEvaluationVectorEncoder(C)
            sage: E.generator_matrix()
            [1 1 1 1 1 1 1 1 1 1]
            [0 1 2 3 4 5 6 7 8 9]
            [0 1 4 9 5 3 3 5 9 4]
            [0 1 8 5 9 4 7 2 6 3]
            [0 1 5 4 3 9 9 3 4 5]
        """
        C = self.code()
        alphas = C.evaluation_points()
        col_mults = C.column_multipliers()
        return matrix(C.base_field(), C.dimension(), C.length(), lambda i,j: col_mults[j] * alphas[j]**i)








class GRSEvaluationPolynomialEncoder(Encoder):
    r"""
    Encoder for Generalized Reed-Solomon codes which uses evaluation of
    polynomials to obtain codewords.

    INPUT:

    - ``code`` -- The associated code of this encoder.

    EXAMPLES::

        sage: F = GF(59)
        sage: n, k = 40, 12
        sage: C = codes.GeneralizedReedSolomonCode(F.list()[:n], k)
        sage: E = codes.encoders.GRSEvaluationPolynomialEncoder(C)
        sage: E
        Evaluation polynomial-style encoder for [40, 12, 29] Generalized Reed-Solomon Code over Finite Field of size 59
        sage: E.message_space()
        Univariate Polynomial Ring in x over Finite Field of size 59

    Actually, we can construct the encoder from ``C`` directly::

        sage: E = C.encoder("EvaluationPolynomial")
        sage: E
        Evaluation polynomial-style encoder for [40, 12, 29] Generalized Reed-Solomon Code over Finite Field of size 59
    """

    def __init__(self, code):
        r"""
        EXAMPLES::

            sage: F = GF(59)
            sage: n, k = 40, 12
            sage: C = codes.GeneralizedReedSolomonCode(F.list()[:n], k)
            sage: E = codes.encoders.GRSEvaluationPolynomialEncoder(C)
            sage: E
            Evaluation polynomial-style encoder for [40, 12, 29] Generalized Reed-Solomon Code over Finite Field of size 59
        """
        super(GRSEvaluationPolynomialEncoder, self).__init__(code)
        self._R = code.base_field()['x']

    def __eq__(self, other):
        r"""
        Tests equality between GRSEvaluationPolynomialEncoder objects.

        EXAMPLES::

            sage: F = GF(59)
            sage: n, k = 40, 12
            sage: C = codes.GeneralizedReedSolomonCode(F.list()[:n], k)
            sage: D1 = codes.encoders.GRSEvaluationPolynomialEncoder(C)
            sage: D2 = codes.encoders.GRSEvaluationPolynomialEncoder(C)
            sage: D1 is D2
            False
            sage: D1.__eq__(D2)
            True
        """
        return isinstance(other, GRSEvaluationPolynomialEncoder) \
                and self.code() == other.code()

    def _repr_(self):
        r"""
        Returns a string representation of ``self``.

        EXAMPLES::

            sage: F = GF(59)
            sage: n, k = 40, 12
            sage: C = codes.GeneralizedReedSolomonCode(F.list()[:n], k)
            sage: E = C.encoder("EvaluationPolynomial")
            sage: E
            Evaluation polynomial-style encoder for [40, 12, 29] Generalized Reed-Solomon Code over Finite Field of size 59
        """
        return "Evaluation polynomial-style encoder for %s" % self.code()

    def _latex_(self):
        r"""
        Returns a latex representation of ``self``.

        EXAMPLES::

            sage: F = GF(59)
            sage: n, k = 40, 12
            sage: C = codes.GeneralizedReedSolomonCode(F.list()[:n], k)
            sage: E = C.encoder("EvaluationPolynomial")
            sage: latex(E)
            \textnormal{Evaluation polynomial-style encoder for }[40, 12, 29] \textnormal{ Generalized Reed-Solomon Code over } \Bold{F}_{59}
        """
        return "\\textnormal{Evaluation polynomial-style encoder for }%s" % self.code()._latex_()

    def encode(self, p):
        r"""
        Transforms the polynomial ``p`` into a codeword of :meth:`code`.

        INPUT:

        - ``p`` -- A polynomial from the message space of ``self`` of degree
          less than ``self.code().dimension()``.

        OUTPUT:

        - A codeword in associated code of ``self``

        EXAMPLES::

            sage: F = GF(11)
            sage: Fx.<x> = F[]
            sage: n, k = 10 , 5
            sage: C = codes.GeneralizedReedSolomonCode(F.list()[:n], k)
            sage: E = C.encoder("EvaluationPolynomial")
            sage: p = x^2 + 3*x + 10
            sage: c = E.encode(p); c
            (10, 3, 9, 6, 5, 6, 9, 3, 10, 8)
            sage: c in C
            True

        If a polynomial of too high degree is given, an error is raised::

            sage: p = x^10
            sage: E.encode(p)
            Traceback (most recent call last):
            ...
            ValueError: The polynomial to encode must have degree at most 4

        If ``p`` is not an element of the proper polynomial ring, an error is raised::

            sage: Qy.<y> = QQ[]
            sage: p = y^2 + 1
            sage: E.encode(p)
            Traceback (most recent call last):
            ...
            ValueError: The value to encode must be in Univariate Polynomial Ring in x over Finite Field of size 11
        """
        M = self.message_space()
        if p not in M:
            raise ValueError("The value to encode must be in %s" % M)
        C = self.code()
        if p.degree() >= C.dimension():
            raise ValueError("The polynomial to encode must have degree at most %s" % (C.dimension() - 1))
        alphas    = C.evaluation_points()
        col_mults = C.column_multipliers()
        c = vector(C.base_ring(), [col_mults[i]*p(alphas[i]) for i in range(C.length())])
        return c

    def unencode_nocheck(self, c):
        r"""
        Returns the message corresponding to the codeword ``c``.

        Use this method with caution: it does not check if ``c``
        belongs to the code, and if this is not the case, the output is
        unspecified. Instead, use :meth:`unencode`.

        INPUT:

        - ``c`` -- A codeword of :meth:`code`.

        OUTPUT:

        - An polynomial of degree less than ``self.code().dimension()``.

        EXAMPLES::

            sage: F = GF(11)
            sage: n, k = 10 , 5
            sage: C = codes.GeneralizedReedSolomonCode(F.list()[:n], k)
            sage: E = C.encoder("EvaluationPolynomial")
            sage: c = vector(F, (10, 3, 9, 6, 5, 6, 9, 3, 10, 8))
            sage: c in C
            True
            sage: p = E.unencode_nocheck(c); p
            x^2 + 3*x + 10
            sage: E.encode(p) == c
            True

        Note that no error is thrown if ``c`` is not a codeword, and that the
        result is undefined::

            sage: c = vector(F, (11, 3, 9, 6, 5, 6, 9, 3, 10, 8))
            sage: c in C
            False
            sage: p = E.unencode_nocheck(c); p
            6*x^4 + 6*x^3 + 2*x^2
            sage: E.encode(p) == c
            False

        """
        C = self.code()
        alphas    = C.evaluation_points()
        col_mults = C.column_multipliers()

        c = [c[i]/col_mults[i] for i in range(C.length())]
        points = [(alphas[i], c[i]) for i in range(C.dimension())]

        Pc = self._R.lagrange_polynomial(points)
        return Pc

    def message_space(self):
        r"""
        Returns the message space of ``self``

        EXAMPLES::

            sage: F = GF(11)
            sage: n, k = 10 , 5
            sage: C = codes.GeneralizedReedSolomonCode(F.list()[:n], k)
            sage: E = C.encoder("EvaluationPolynomial")
            sage: E.message_space()
            Univariate Polynomial Ring in x over Finite Field of size 11
        """
        return self._R









####################### decoders ###############################

class GRSBerlekampWelchDecoder(Decoder):
    r"""
    Decoder for Generalized Reed-Solomon codes which uses Berlekamp-Welch
    decoding algorithm to correct errors in codewords.

<<<<<<< HEAD
    This algorithm recovers the error locator polynomial  by solving a linear system.
=======
    This algorithm recovers the error locator polynomial by solving a linear system.
>>>>>>> f3b4b115
    See [HJ04]_ pp. 51-52 for details.

    REFERENCES:

    .. [HJ04] Tom Hoeholdt and Joern Justesen, A Course In Error-Correcting Codes,
       EMS, 2004

    INPUT:

    - ``code`` -- A code associated to this decoder

    EXAMPLES::

        sage: F = GF(59)
        sage: n, k = 40, 12
        sage: C = codes.GeneralizedReedSolomonCode(F.list()[:n], k)
        sage: D = codes.decoders.GRSBerlekampWelchDecoder(C)
        sage: D
        Berlekamp-Welch decoder for [40, 12, 29] Generalized Reed-Solomon Code over Finite Field of size 59

    Actually, we can construct the decoder from ``C`` directly::

        sage: D = C.decoder("BerlekampWelch")
        sage: D
        Berlekamp-Welch decoder for [40, 12, 29] Generalized Reed-Solomon Code over Finite Field of size 59
    """

    def __init__(self, code):
        r"""
        EXAMPLES::

            sage: F = GF(59)
            sage: n, k = 40, 12
            sage: C = codes.GeneralizedReedSolomonCode(F.list()[:n], k)
            sage: D = codes.decoders.GRSBerlekampWelchDecoder(C)
            sage: D
            Berlekamp-Welch decoder for [40, 12, 29] Generalized Reed-Solomon Code over Finite Field of size 59
        """
<<<<<<< HEAD
        super(GRSBerlekampWelchDecoder, self).__init__(code, code.ambient_space(),\
=======
        super(GRSBerlekampWelchDecoder, self).__init__(code, code.ambient_space(),
>>>>>>> f3b4b115
            "EvaluationPolynomial")

    def __eq__(self, other):
        r"""
        Tests equality between GRSBerlekampWelchDecoder objects.

        EXAMPLES::

            sage: F = GF(59)
            sage: n, k = 40, 12
            sage: C = codes.GeneralizedReedSolomonCode(F.list()[:n], k)
            sage: D1 = codes.decoders.GRSBerlekampWelchDecoder(C)
            sage: D2 = codes.decoders.GRSBerlekampWelchDecoder(C)
            sage: D1.__eq__(D2)
            True
            sage: D1 is D2
            False
        """
        return isinstance(other, GRSBerlekampWelchDecoder) \
                and self.code() == other.code()\
                and self.input_space() == other.input_space()

    def _repr_(self):
        r"""
        Returns a string representation of ``self``.

        EXAMPLES::

            sage: F = GF(59)
            sage: n, k = 40, 12
            sage: C = codes.GeneralizedReedSolomonCode(F.list()[:n], k)
            sage: D = codes.decoders.GRSBerlekampWelchDecoder(C)
            sage: D
            Berlekamp-Welch decoder for [40, 12, 29] Generalized Reed-Solomon Code over Finite Field of size 59
        """
        return "Berlekamp-Welch decoder for %s" % self.code()

    def _latex_(self):
        r"""
        Returns a latex representation of ``self``.

        EXAMPLES::

            sage: F = GF(59)
            sage: n, k = 40, 12
            sage: C = codes.GeneralizedReedSolomonCode(F.list()[:n], k)
            sage: D = codes.decoders.GRSBerlekampWelchDecoder(C)
            sage: latex(D)
            \textnormal{Berlekamp Welch decoder for }[40, 12, 29] \textnormal{ Generalized Reed-Solomon Code over } \Bold{F}_{59}
        """
        return "\\textnormal{Berlekamp Welch decoder for }%s"\
                % self.code()._latex_()

    def decode_to_message(self, r):
        r"""
        Decodes ``r`` to an element in message space of ``self``.

<<<<<<< HEAD
=======
        .. NOTE::

            If the code associated to ``self`` has the same length as its
            dimension, ``r`` will be unencoded as is. In that case,
            if ``r`` is not a codeword, the output is unspecified.

>>>>>>> f3b4b115
        INPUT:

        - ``r`` -- a codeword of ``self``

        OUTPUT:

        - a vector of ``self`` message space

        EXAMPLES::

<<<<<<< HEAD
            sage: F = GF(11)
            sage: n, k = 10, 5
            sage: C = codes.GeneralizedReedSolomonCode(F.list()[:n], k)
            sage: D = codes.decoders.GRSBerlekampWelchDecoder(C)
            sage: r = vector(F, (8, 2, 6, 10, 6, 10, 7, 6, 7, 1))
            sage: D.decode_to_message(r)
            x^4 + 7*x^3 + 10*x^2 + 9*x + 8

        If we try to decode a word with too many errors, it returns
        an exception::

            sage: r[0] = r[1] = r[2] = 3
            sage: D.decode_to_message(r)
            Traceback (most recent call last):
            ...
            DecodingError
        """
        C = self.code()
        col_mults = C.column_multipliers()
        if r in C:
            return self.connected_encoder().unencode_nocheck(r)

        r = [r[i]/col_mults[i] for i in range(0, C.length())]

        t  = (C.minimum_distance()-1) // 2
        l0 = C.length()-1-t
        l1 = C.length()-1-t-(C.dimension()-1)
        S  = matrix(C.base_field(), C.length(), l0+l1+2, lambda i,j :\
                (C.evaluation_points()[i])**j if j<(l0+1)\
                else r[i]*(C.evaluation_points()[i])**(j-(l0+1)))
=======
            sage: F = GF(59)
            sage: n, k = 40, 12
            sage: C = codes.GeneralizedReedSolomonCode(F.list()[:n], k)
            sage: D = codes.decoders.GRSBerlekampWelchDecoder(C)
            sage: c = C.random_element()
            sage: Chan = channels.StaticErrorRateChannel(C.ambient_space(), D.decoding_radius())
            sage: y = Chan(c)
            sage: D.connected_encoder().unencode(c) == D.decode_to_message(y)
            True

        TESTS:

        If one tries to decode a word with too many errors, it returns
        an exception::

            sage: Chan = channels.StaticErrorRateChannel(C.ambient_space(), D.decoding_radius()+1)
            sage: y = Chan(c)
            sage: D.decode_to_message(y)
            Traceback (most recent call last):
            ...
            DecodingError: Decoding failed because the number of errors exceeded the decoding radius

        If one tries to decode something which is not in the ambient space of the code,
        an exception is raised::

            sage: D.decode_to_message(42)
            Traceback (most recent call last):
            ...
            ValueError: The word to decode has to be in the ambient space of the code
        """
        C = self.code()
        if r not in C.ambient_space():
            raise ValueError("The word to decode has to be in the ambient space of the code")
        n, k = C.length(), C.dimension()
        if n == k:
            return self.connected_encoder().unencode_nocheck(r)
        if r in C:
            return self.connected_encoder().unencode_nocheck(r)
        col_mults = C.column_multipliers()

        r_list = copy(r)
        r_list = [r[i]/col_mults[i] for i in range(0, C.length())]

        t  = (C.minimum_distance()-1) // 2
        l0 = n-1-t
        l1 = n-1-t-(k-1)
        S  = matrix(C.base_field(), n, l0+l1+2, lambda i,j :
                (C.evaluation_points()[i])**j if j<(l0+1)
                else r_list[i]*(C.evaluation_points()[i])**(j-(l0+1)))
>>>>>>> f3b4b115
        S  = S.right_kernel()
        S  = S.basis_matrix().row(0)
        R = C.base_field()['x']

        Q0 = R(S.list_from_positions(xrange(0, l0+1)))
        Q1 = R(S.list_from_positions(xrange(l0+1 , l0+l1+2)))

<<<<<<< HEAD
        if not Q1.divides(Q0):
            raise DecodingError()
        f = (-Q0)//Q1
=======
        f, rem = (-Q0).quo_rem(Q1)
        if not rem.is_zero():
            raise DecodingError("Decoding failed because the number of errors exceeded the decoding radius")
        if f not in R:
            raise DecodingError("Decoding failed because the number of errors exceeded the decoding radius")
        if (R(r.list()) - f).degree() < self.decoding_radius():
            raise DecodingError("Decoding failed because the number of errors exceeded the decoding radius")
>>>>>>> f3b4b115

        return f

    def decoding_radius(self):
        r"""
        Returns maximal number of errors that ``self`` can decode.

        OUTPUT:

        - the number of errors as an integer

        EXAMPLES::

            sage: F = GF(59)
            sage: n, k = 40, 12
            sage: C = codes.GeneralizedReedSolomonCode(F.list()[:n], k)
            sage: D = codes.decoders.GRSBerlekampWelchDecoder(C)
            sage: D.decoding_radius()
            14
        """
        return (self.code().minimum_distance()-1)//2











class GRSGaoDecoder(Decoder):
    r"""
    Decoder for Generalized Reed-Solomon codes which uses Gao
    decoding algorithm to correct errors in codewords.

    Gao decoding algorithm uses early terminated extended Euclidean algorithm
    to find the error locator polynomial. See [G02]_ for details.

    REFERENCES:

    .. [G02] Shuhong Gao, A new algorithm for decoding Reed-Solomon Codes, January 31, 2002

    INPUT:

    - ``code`` -- The associated code of this decoder.

    EXAMPLES::

        sage: F = GF(59)
        sage: n, k = 40, 12
        sage: C = codes.GeneralizedReedSolomonCode(F.list()[:n], k)
        sage: D = codes.decoders.GRSGaoDecoder(C)
        sage: D
        Gao decoder for [40, 12, 29] Generalized Reed-Solomon Code over Finite Field of size 59

    Actually, we can construct the decoder from ``C`` directly::

        sage: D = C.decoder("Gao")
        sage: D
        Gao decoder for [40, 12, 29] Generalized Reed-Solomon Code over Finite Field of size 59
    """

    def __init__(self, code):
        r"""
        EXAMPLES::

            sage: F = GF(59)
            sage: n, k = 40, 12
            sage: C = codes.GeneralizedReedSolomonCode(F.list()[:n], k)
            sage: D = codes.decoders.GRSGaoDecoder(C)
            sage: D
            Gao decoder for [40, 12, 29] Generalized Reed-Solomon Code over Finite Field of size 59
        """
<<<<<<< HEAD
        super(GRSGaoDecoder, self).__init__(code, code.ambient_space(),\
=======
        super(GRSGaoDecoder, self).__init__(code, code.ambient_space(),
>>>>>>> f3b4b115
                "EvaluationPolynomial")

    def __eq__(self, other):
        r"""
        Tests equality of GRSGaoDecoder objects.

        EXAMPLES::

            sage: F = GF(59)
            sage: n, k = 40, 12
            sage: C = codes.GeneralizedReedSolomonCode(F.list()[:n], k)
            sage: D1 = codes.decoders.GRSGaoDecoder(C)
            sage: D2 = codes.decoders.GRSGaoDecoder(C)
            sage: D1.__eq__(D2)
            True
            sage: D1 is D2
            False
        """
        return isinstance(other, GRSGaoDecoder) \
                and self.code() == other.code()\
                and self.input_space() == other.input_space()

    def _repr_(self):
        r"""
        Return a string representation of ``self``.

        EXAMPLES::

            sage: F = GF(59)
            sage: n, k = 40, 12
            sage: C = codes.GeneralizedReedSolomonCode(F.list()[:n], k)
            sage: D = codes.decoders.GRSGaoDecoder(C)
            sage: D
            Gao decoder for [40, 12, 29] Generalized Reed-Solomon Code over Finite Field of size 59
        """
        return "Gao decoder for %s" % self.code()

    def _latex_(self):
        r"""
        Return a latex representation of ``self``.

        EXAMPLES::

            sage: F = GF(59)
            sage: n, k = 40, 12
            sage: C = codes.GeneralizedReedSolomonCode(F.list()[:n], k)
            sage: D = codes.decoders.GRSGaoDecoder(C)
            sage: latex(D)
            \textnormal{Gao decoder for }[40, 12, 29] \textnormal{ Generalized Reed-Solomon Code over } \Bold{F}_{59}
        """
        return "\\textnormal{Gao decoder for }%s" % self.code()._latex_()

    @cached_method
<<<<<<< HEAD
    def precompute(self, PolRing):
        r"""
        Return the unique monic polynomial vanishing on the evaluation points.
        Helper function for internal purposes.
=======
    def _polynomial_vanishing_at_alphas(self, PolRing):
        r"""
        Return the unique minimal-degree polynomial vanishing at all the evaluation points.
>>>>>>> f3b4b115

        INPUT:

        - ``PolRing`` -- polynomial ring of the output

        OUTPUT:

        - a polynomial over ``PolRing``

        EXAMPLES::

            sage: F = GF(11)
            sage: n, k = 10, 5
            sage: C = codes.GeneralizedReedSolomonCode(F.list()[:n], k)
            sage: D = codes.decoders.GRSGaoDecoder(C)
            sage: P = PolynomialRing(F,'x')
<<<<<<< HEAD
            sage: D.precompute(P)
            x^10 + 10*x^9 + x^8 + 10*x^7 + x^6 + 10*x^5 + x^4 + 10*x^3 + x^2 + 10*x
        """
        alphas = self.code().evaluation_points()
        G = 1
        x = PolRing.gens()[0]
=======
            sage: D._polynomial_vanishing_at_alphas(P)
            x^10 + 10*x^9 + x^8 + 10*x^7 + x^6 + 10*x^5 + x^4 + 10*x^3 + x^2 + 10*x
        """
        alphas = self.code().evaluation_points()
        G = PolRing.one()
        x = PolRing.gen()
>>>>>>> f3b4b115
        for i in range(0, self.code().length()):
            G = G*(x-self.code().evaluation_points()[i])
        return G

<<<<<<< HEAD
    def partial_xgcd(self, a, b, PolRing):
        r"""
        Returns the greatest common divisor of ``a`` and ``b``.

        The computation stops whenever the degree of the xgcd falls below
        `\frac{d+k}{2}`, where `d` is the dimension of ``self.code()`` and
        `k` its dimension.

        This is a helper function, used in :meth:`decode_to_message`.
=======
    def _partial_xgcd(self, a, b, PolRing):
        r"""
        Performs an Euclidean algorithm on ``a`` and ``b`` until a remainder
        has degree less than `\frac{n+k}{2}`, `n` being the dimension of the
        code, `k` its dimension, and returns `(r, s)` such that in the step
        just before termination, `r = a\times s + b\times t`.
>>>>>>> f3b4b115

        INPUT:

        - ``a, b`` -- polynomials over ``PolRing``

        - ``PolRing`` -- polynomial ring of the output

        OUTPUT:

<<<<<<< HEAD
        - a tuple of polynomials ``(r, s)`` where ``r`` is to the xgcd of
          ``a`` and ``b`` and ``s`` is the Bezout coefficient of ``a``.
=======
        - a tuple of polynomials
>>>>>>> f3b4b115

        EXAMPLES::

            sage: F = GF(11)
            sage: n, k = 10, 5
            sage: C = codes.GeneralizedReedSolomonCode(F.list()[:n], k)
            sage: D = codes.decoders.GRSGaoDecoder(C)
            sage: P = PolynomialRing(F,'x')
            sage: x = P.parameter()
            sage: a = 5*x^2 + 9*x + 8
            sage: b = 10*x^2 + 3*x + 5
<<<<<<< HEAD
            sage: D.partial_xgcd(a, b, P)
            (10*x^2 + 3*x + 5, 1)
        """
        stop = floor(self.code().dimension() + self.code().length()) / 2
=======
            sage: D._partial_xgcd(a, b, P)
            (10*x^2 + 3*x + 5, 1)
        """
        stop = floor(self.code().dimension() + self.code().length()) // 2
>>>>>>> f3b4b115
        s = PolRing.one()
        prev_s = PolRing.zero()

        r = b
        prev_r = a
        while(r.degree() >= stop):
            q = prev_r.quo_rem(r)[0]
            (prev_r, r) = (r, prev_r - q * r)
            (prev_s, s) = (s, prev_s - q * s)

        return (r, s)

    def decode_to_message(self, r):
        r"""
        Decodes ``r`` to an element in message space of ``self``

<<<<<<< HEAD
=======
        .. NOTE::

            If the code associated to ``self`` has the same length as its
            dimension, ``r`` will be unencoded as is. In that case,
            if ``r`` is not a codeword, the output is unspecified.

>>>>>>> f3b4b115
        INPUT:

        - ``r`` -- a codeword of ``self``

        OUTPUT:

        - a vector of ``self`` message space

        EXAMPLES::

<<<<<<< HEAD
            sage: F = GF(11)
            sage: n, k = 10, 5
            sage: C = codes.GeneralizedReedSolomonCode(F.list()[:n], k)
            sage: D = codes.decoders.GRSGaoDecoder(C)
            sage: r = vector(F, (8, 2, 6, 10, 6, 10, 7, 6, 7, 1))
            sage: D.decode_to_message(r)
            x^4 + 7*x^3 + 10*x^2 + 9*x + 8

        If we try to decode a word with too many errors, it returns
        an exception::

            sage: r[0] = r[1] = r[2] = 3
            sage: D.decode_to_message(r)
            Traceback (most recent call last):
            ...
            DecodingError
        """
        C = self.code()
        alphas = C.evaluation_points()
        col_mults = C.column_multipliers()
        PolRing = C.base_field()['x']
        G = self.precompute(PolRing)

        if r in C:
            return self.connected_encoder().unencode_nocheck(r)

        points = [(alphas[i], r[i]/col_mults[i]) for i in \
                range(0, C.length())]
        R = PolRing.lagrange_polynomial(points)

        (Q1, Q0) = self.partial_xgcd(G, R, PolRing)

        if not Q0.divides(Q1):
            raise DecodingError()
        h = Q1//Q0

=======
            sage: F = GF(59)
            sage: n, k = 40, 12
            sage: C = codes.GeneralizedReedSolomonCode(F.list()[:n], k)
            sage: D = codes.decoders.GRSGaoDecoder(C)
            sage: c = C.random_element()
            sage: Chan = channels.StaticErrorRateChannel(C.ambient_space(), D.decoding_radius())
            sage: y = Chan(c)
            sage: D.connected_encoder().unencode(c) == D.decode_to_message(y)
            True

        TESTS:

        If one tries to decode a word with too many errors, it returns
        an exception::

            sage: Chan = channels.StaticErrorRateChannel(C.ambient_space(), D.decoding_radius()+1)
            sage: y = Chan(c)
            sage: D.decode_to_message(y)
            Traceback (most recent call last):
            ...
            DecodingError: Decoding failed because the number of errors exceeded the decoding radius

        If one tries to decode something which is not in the ambient space of the code,
        an exception is raised::

            sage: D.decode_to_message(42)
            Traceback (most recent call last):
            ...
            ValueError: The word to decode has to be in the ambient space of the code
        """
        C = self.code()
        if r not in C.ambient_space():
            raise ValueError("The word to decode has to be in the ambient space of the code")
        alphas = C.evaluation_points()
        col_mults = C.column_multipliers()
        PolRing = C.base_field()['x']
        G = self._polynomial_vanishing_at_alphas(PolRing)
        n = C.length()

        if n == C.dimension() or r in C:
            return self.connected_encoder().unencode_nocheck(r)

        points = [(alphas[i], r[i]/col_mults[i]) for i in
                range(0, n)]
        R = PolRing.lagrange_polynomial(points)

        (Q1, Q0) = self._partial_xgcd(G, R, PolRing)

        h, rem = Q1.quo_rem(Q0)
        if not rem.is_zero():
            raise DecodingError("Decoding failed because the number of errors exceeded the decoding radius")
        if h not in PolRing:
            raise DecodingError("Decoding failed because the number of errors exceeded the decoding radius")
        if (PolRing(r.list()) - h).degree() < self.decoding_radius():
            raise DecodingError("Decoding failed because the number of errors exceeded the decoding radius")
>>>>>>> f3b4b115
        return h

    def decoding_radius(self):
        r"""
        Return maximal number of errors that ``self`` can decode

        OUTPUT:

        - the number of errors as an integer

        EXAMPLES::

            sage: F = GF(59)
            sage: n, k = 40, 12
            sage: C = codes.GeneralizedReedSolomonCode(F.list()[:n], k)
            sage: D = codes.decoders.GRSGaoDecoder(C)
            sage: D.decoding_radius()
            14
        """
        return (self.code().minimum_distance()-1)//2










class GRSErrorErasureDecoder(Decoder):
    r"""
    Decoder for Generalized Reed-Solomon codes which is able to correct both errors
    and erasures in codewords.

    INPUT:

    - ``code`` -- The associated code of this decoder.

    EXAMPLES::

        sage: F = GF(59)
        sage: n, k = 40, 12
        sage: C = codes.GeneralizedReedSolomonCode(F.list()[:n], k)
        sage: D = codes.decoders.GRSErrorErasureDecoder(C)
        sage: D
        Error-Erasure decoder for [40, 12, 29] Generalized Reed-Solomon Code over Finite Field of size 59

    Actually, we can construct the decoder from ``C`` directly::

        sage: D = C.decoder("ErrorErasure")
        sage: D
        Error-Erasure decoder for [40, 12, 29] Generalized Reed-Solomon Code over Finite Field of size 59
    """

    def __init__(self, code):
        r"""
        EXAMPLES::

            sage: F = GF(59)
            sage: n, k = 40, 12
            sage: C = codes.GeneralizedReedSolomonCode(F.list()[:n], k)
            sage: D = codes.decoders.GRSErrorErasureDecoder(C)
            sage: D
            Error-Erasure decoder for [40, 12, 29] Generalized Reed-Solomon Code over Finite Field of size 59
        """
<<<<<<< HEAD
        input_space = cartesian_product([code.ambient_space(),\
=======
        input_space = cartesian_product([code.ambient_space(),
>>>>>>> f3b4b115
                VectorSpace(GF(2), code.ambient_space().dimension())])
        super(GRSErrorErasureDecoder, self).__init__(code, input_space, "EvaluationVector")

    def __eq__(self, other):
        r"""
        Test equality of GRSErrorErasureDecoder objects.

        EXAMPLES::

            sage: F = GF(59)
            sage: n, k = 40, 12
            sage: C = codes.GeneralizedReedSolomonCode(F.list()[:n], k)
            sage: D1 = codes.decoders.GRSErrorErasureDecoder(C)
            sage: D2 = codes.decoders.GRSErrorErasureDecoder(C)
            sage: D1.__eq__(D2)
            True
            sage: D1 is D2
            False
        """
        return isinstance(other, GRSErrorErasureDecoder) \
                and self.code() == other.code()

    def _repr_(self):
        r"""
        Return a string representation of ``self``.

        EXAMPLES::

            sage: F = GF(59)
            sage: n, k = 40, 12
            sage: C = codes.GeneralizedReedSolomonCode(F.list()[:n], k)
            sage: D = codes.decoders.GRSErrorErasureDecoder(C)
            sage: D
            Error-Erasure decoder for [40, 12, 29] Generalized Reed-Solomon Code over Finite Field of size 59
        """
        return "Error-Erasure decoder for %s" % self.code()

    def _latex_(self):
        r"""
        Return a latex representation of ``self``.

        EXAMPLES::

            sage: F = GF(59)
            sage: n, k = 40, 12
            sage: C = codes.GeneralizedReedSolomonCode(F.list()[:n], k)
            sage: D = codes.decoders.GRSErrorErasureDecoder(C)
            sage: latex(D)
            \textnormal{Error-Erasure decoder for }[40, 12, 29] \textnormal{ Generalized Reed-Solomon Code over } \Bold{F}_{59}
        """
        return "\\textnormal{Error-Erasure decoder for }%s"\
                % self.code()._latex_()

    def decode_to_message(self, word_and_erasure_vector):
        r"""
        Decode ``word_and_erasure_vector`` to an element in message space
        of ``self``

        INPUT:

<<<<<<< HEAD
=======
        - word_and_erasure_vector -- a tuple whose:
          - first element is an element of the ambient space of the code
          - second element is a vector over GF(2) whose length is the same as the code's

        .. NOTE::

            If the code associated to ``self`` has the same length as its
            dimension, ``r`` will be unencoded as is.
            If the number of erasures is exactly `n - k`, where `n` is the
            length of the code associated to ``self`` and `k` its dimension,
            ``r`` will be returned as is.
            In either case, if ``r`` is not a codeword,
            the output is unspecified.

        INPUT:

>>>>>>> f3b4b115
        - ``word_and_erasure_vector`` -- a pair of vectors, where
          first element is a codeword of ``self`` and second element
          is a vector of GF(2) containing erasure positions

        OUTPUT:

        - a vector of ``self`` message space

        EXAMPLES::

<<<<<<< HEAD
            sage: F = GF(11)
            sage: n, k = 10, 5
            sage: C = codes.GeneralizedReedSolomonCode(F.list()[:n], k)
            sage: D = codes.decoders.GRSErrorErasureDecoder(C)
            sage: r = vector(F, (8, 2, 6, 10, 6, 10, 7, 6, 7, 1))
            sage: e = vector(GF(2), (0, 0, 0, 1, 0, 0, 0, 1, 0, 0))
            sage: w_e = (r, e)
            sage: D.decode_to_message(w_e)
            (8, 9, 10, 7, 1)

        If we try to decode a word with too many erasures, it returns
        an exception::

            sage: e = vector(GF(2), (1, 1, 1, 1, 1, 1, 1, 1, 1, 1))
            sage: w_e = (r, e)
            sage: D.decode_to_message(w_e)
            Traceback (most recent call last):
            ...
            DecodingError: Too many erasures in the received word
        """

        word, erasure_vector = word_and_erasure_vector
        if erasure_vector.hamming_weight() >= self.code().minimum_distance():
            raise DecodingError("Too many erasures in the received word")

        shorten_word = vector(self.code().base_ring(), [word[i] for i in range(len(word))\
                if erasure_vector[i]!=1])
        C1_length = len(shorten_word)
        C1_evaluation_points = [self.code().evaluation_points()[i] for i in\
                range(self.code().length()) if erasure_vector[i]!=1]
        C1_column_multipliers = [self.code().column_multipliers()[i] for i in\
                range(self.code().length()) if erasure_vector[i]!=1]
        C1 = GeneralizedReedSolomonCode(C1_evaluation_points,\
                self.code().dimension(), C1_column_multipliers)
        return C1.decode_to_message(shorten_word)
=======
            sage: F = GF(59)
            sage: n, k = 40, 12
            sage: C = codes.GeneralizedReedSolomonCode(F.list()[:n], k)
            sage: D = codes.decoders.GRSErrorErasureDecoder(C)
            sage: c = C.random_element()
            sage: n_era = randint(0, C.minimum_distance() - 2)
            sage: Chan = channels.ErrorErasureChannel(C.ambient_space(), D.decoding_radius(n_era), n_era)
            sage: y = Chan(c)
            sage: D.connected_encoder().unencode(c) == D.decode_to_message(y)
            True

        TESTS:

        If one tries to decode a word with too many erasures, it returns
        an exception::

            sage: Chan = channels.ErrorErasureChannel(C.ambient_space(), 0, C.minimum_distance() + 1)
            sage: y = Chan(c)
            sage: D.decode_to_message(y)
            Traceback (most recent call last):
            ...
            DecodingError: Too many erasures in the received word

        If one tries to decode something which is not in the ambient space of the code,
        an exception is raised::

            sage: D.decode_to_message((42, random_vector(GF(2), C.length())))
            Traceback (most recent call last):
            ...
            ValueError: The word to decode has to be in the ambient space of the code

        If one tries to pass an erasure_vector which is not a vector over GF(2) of the same length as code's,
        an exception is raised::

            sage: D.decode_to_message((C.random_element(), 42))
            Traceback (most recent call last):
            ...
            ValueError: The erasure vector has to be a vector over GF(2) of the same length as the code
        """
        C = self.code()
        word, erasure_vector = word_and_erasure_vector
        n, k = C.length(), C.dimension()
        if word not in C.ambient_space():
            raise ValueError("The word to decode has to be in the ambient space of the code")
        if not erasure_vector in VectorSpace(GF(2), n):
            raise ValueError("The erasure vector has to be a vector over GF(2) of the same length as the code")
        if erasure_vector.hamming_weight() >= self.code().minimum_distance():
            raise DecodingError("Too many erasures in the received word")

        punctured_word = vector(self.code().base_ring(), [word[i] for i in
            range(len(word)) if erasure_vector[i]!=1])
        C1_length = len(punctured_word)
        if C1_length == k:
            return self.connected_encoder().unencode_nocheck(word)
        C1_evaluation_points = [self.code().evaluation_points()[i] for i in
                range(n) if erasure_vector[i]!=1]
        C1_column_multipliers = [self.code().column_multipliers()[i] for i in
                range(n) if erasure_vector[i]!=1]
        C1 = GeneralizedReedSolomonCode(C1_evaluation_points, k,
                C1_column_multipliers)
        return C1.decode_to_message(punctured_word)
>>>>>>> f3b4b115

    def decoding_radius(self, number_erasures):
        r"""
        Return maximal number of errors that ``self`` can decode according
        to how many erasures it receives

        INPUT:

        - ``number_erasures`` -- the number of erasures when we try to decode

        OUTPUT:

        - the number of errors as an integer

        EXAMPLES::

            sage: F = GF(59)
            sage: n, k = 40, 12
            sage: C = codes.GeneralizedReedSolomonCode(F.list()[:n], k)
            sage: D = codes.decoders.GRSErrorErasureDecoder(C)
            sage: D.decoding_radius(5)
<<<<<<< HEAD
            12
=======
            11
>>>>>>> f3b4b115

        If we receive too many erasures, it returns an exception as codeword will
        be impossible to decode::

            sage: D.decoding_radius(30)
            Traceback (most recent call last):
            ...
            ValueError: The number of erasures exceed decoding capability
        """
<<<<<<< HEAD
        diff = self.code().minimum_distance() - number_erasures
=======
        diff = self.code().minimum_distance() - 1 - number_erasures
>>>>>>> f3b4b115
        if diff <= 0:
            raise ValueError("The number of erasures exceed decoding capability")
        else :
            return diff // 2








class GRSKeyEquationSyndromeDecoder(Decoder):
    r"""
    Decoder for Generalized Reed-Solomon codes which uses a
    Key equation decoding based on the syndrome polynomial to
    correct errors in codewords.

    This algorithm uses early terminated extended euclidean algorithm
    to solve the key equations, as described in [R06]_, pp. 183-195.

    REFERENCES:

        .. [R06] Ron Roth, Introduction to Coding Theory, Cambridge University Press, 2006

    INPUT:

    - ``code`` -- The associated code of this decoder.

    EXAMPLES::

        sage: F = GF(59)
        sage: n, k = 40, 12
        sage: C = codes.GeneralizedReedSolomonCode(F.list()[1:n+1], k)
        sage: D = codes.decoders.GRSKeyEquationSyndromeDecoder(C)
        sage: D
        Key equation decoder for [40, 12, 29] Generalized Reed-Solomon Code over Finite Field of size 59

    Actually, we can construct the decoder from ``C`` directly::

        sage: D = C.decoder("KeyEquationSyndrome")
        sage: D
        Key equation decoder for [40, 12, 29] Generalized Reed-Solomon Code over Finite Field of size 59
    """

    def __init__(self, code):
        r"""
<<<<<<< HEAD
        EXAMPLES::

            sage: F = GF(59)
            sage: n, k = 40, 12
            sage: C = codes.GeneralizedReedSolomonCode(F.list()[1:n+1], k)
            sage: D = codes.decoders.GRSKeyEquationSyndromeDecoder(C)
            sage: D
            Key equation decoder for [40, 12, 29] Generalized Reed-Solomon Code over Finite Field of size 59
        """
        if (code.base_field())(0) in code.evaluation_points():
            raise ValueError("Impossible to decode a GRS code which contains 0 amongst its evaluation points")
        super(GRSKeyEquationSyndromeDecoder, self).__init__(code, code.ambient_space(),\
=======
        TESTS::

            sage: F = GF(59)
            sage: n, k = 40, 12
            sage: C = codes.GeneralizedReedSolomonCode(F.list()[:n], k)
            sage: codes.decoders.GRSKeyEquationSyndromeDecoder(C)
            Traceback (most recent call last):
            ...
            ValueError: Impossible to use this decoder over a GRS code which contains 0 amongst its evaluation points
        """
        if code.base_field().zero() in code.evaluation_points():
            raise ValueError("Impossible to use this decoder over a GRS code which contains 0 amongst its evaluation points")
        super(GRSKeyEquationSyndromeDecoder, self).__init__(code, code.ambient_space(),
>>>>>>> f3b4b115
                "EvaluationVector")

    def __eq__(self, other):
        r"""
        Tests equality of GRSKeyEquationSyndromeDecoder objects.

        EXAMPLES::

            sage: F = GF(59)
            sage: n, k = 40, 12
            sage: C = codes.GeneralizedReedSolomonCode(F.list()[1:n+1], k)
            sage: D1 = codes.decoders.GRSKeyEquationSyndromeDecoder(C)
            sage: D2 = codes.decoders.GRSKeyEquationSyndromeDecoder(C)
            sage: D1.__eq__(D2)
            True
            sage: D1 is D2
            False
        """
        return isinstance(other, GRSKeyEquationSyndromeDecoder) \
                and self.code() == other.code()\
                and self.input_space() == other.input_space()

    def _repr_(self):
        r"""
        Return a string representation of ``self``.

        EXAMPLES::

            sage: F = GF(59)
            sage: n, k = 40, 12
            sage: C = codes.GeneralizedReedSolomonCode(F.list()[1:n+1], k)
            sage: D = codes.decoders.GRSKeyEquationSyndromeDecoder(C)
            sage: D
            Key equation decoder for [40, 12, 29] Generalized Reed-Solomon Code over Finite Field of size 59
        """
        return "Key equation decoder for %s" % self.code()

    def _latex_(self):
        r"""
        Return a latex representation of ``self``.

        EXAMPLES::

            sage: F = GF(59)
            sage: n, k = 40, 12
            sage: C = codes.GeneralizedReedSolomonCode(F.list()[1:n+1], k)
            sage: D = codes.decoders.GRSKeyEquationSyndromeDecoder(C)
            sage: latex(D)
            \textnormal{Key equation decoder for }[40, 12, 29] \textnormal{ Generalized Reed-Solomon Code over } \Bold{F}_{59}
        """
        return "\\textnormal{Key equation decoder for }%s" % self.code()._latex_()

<<<<<<< HEAD
    def partial_xgcd(self, a, b, PolRing):
        r"""
        Returns the greatest common divisor of ``a`` and ``b``.

        The computation stops whenever the degree of the xgcd falls below
        the degree of ``t``, with ``t`` the Euler coefficient of ``b``.

        This is a helper function, used in :meth:`decode_to_message`.
=======
    def _partial_xgcd(self, a, b, PolRing):
        r"""
        Performs an Euclidean algorithm on ``a`` and ``b`` until a remainder
        has degree less than `\frac{n+k}{2}`, `n` being the dimension of the
        code, `k` its dimension, and returns `(r, t)` such that in the step
        just before termination, `r = a\times s + b\times t`.
>>>>>>> f3b4b115

        INPUT:

        - ``a, b`` -- polynomials over ``PolRing``

        - ``PolRing`` -- polynomial ring of the output

        OUTPUT:

<<<<<<< HEAD
        - a tuple of polynomials ``(r, s)`` where ``r`` is to the xgcd of
          ``a`` and ``b`` and ``s`` is the Bezout coefficient of ``a``.
=======
        - a tuple of polynomials
>>>>>>> f3b4b115

        EXAMPLES::

            sage: F = GF(11)
            sage: n, k = 10, 5
            sage: C = codes.GeneralizedReedSolomonCode(F.list()[1:n+1], k)
            sage: D = codes.decoders.GRSKeyEquationSyndromeDecoder(C)
            sage: P = PolynomialRing(F,'x')
            sage: x = P.parameter()
            sage: a = 5*x^2 + 9*x + 8
            sage: b = 10*x^2 + 3*x + 5
<<<<<<< HEAD
            sage: D.partial_xgcd(a, b, P)
            (5, 8*x + 10)
        """
        stop = (self.code().length() - self.code().dimension()) / 2

=======
            sage: D._partial_xgcd(a, b, P)
            (5, 8*x + 10)
        """
>>>>>>> f3b4b115
        prev_t = PolRing.zero()
        t = PolRing.one()

        prev_r = a
        r = b

        while(r.degree() >= t.degree()):
            q = prev_r.quo_rem(r)[0]
            prev_r, r = r, prev_r - q * r
            prev_t, t = t, prev_t - q * t

        return (r, t)

<<<<<<< HEAD
    def syndrome(self, r):
        r"""
        Returns the coefficients of the syndrome polynomial of ``r``.

        This is a helper function, used in :meth:`decode_to_message`.

=======
    def _syndrome(self, r):
        r"""
        Returns the coefficients of the syndrome polynomial of ``r``.

>>>>>>> f3b4b115
        INPUT:

        - ``r`` -- a vector of the ambient space of ``self.code()``

        OUTPUT:

        - a list

        EXAMPLES::


            sage: F = GF(11)
            sage: n, k = 10, 5
            sage: C = codes.GeneralizedReedSolomonCode(F.list()[1:n+1], k)
            sage: D = codes.decoders.GRSKeyEquationSyndromeDecoder(C)
            sage: r = vector(F, (8, 2, 6, 10, 6, 10, 7, 6, 7, 2))
<<<<<<< HEAD
            sage: D.syndrome(r)
=======
            sage: D._syndrome(r)
>>>>>>> f3b4b115
            [1, 10, 1, 10, 1]
        """
        C = self.code()
        F = C.base_ring()
        S = []
        col_mults = C.parity_column_multipliers()
        alphas = C.evaluation_points()

        for l in range(C.minimum_distance() - 1):
            Sl = F.zero()
            for j in range(C.length()):
                Sl += r[j] * col_mults[j] * (alphas[j] ** l)
            S.append(Sl)

        return S

<<<<<<< HEAD
    def forney_formula(self, error_evaluator, error_locator):
        r"""
        Returns the error vector computed through Forney's formula.

        This is a helper function, used in :meth:`decode_to_message`.

=======
    def _forney_formula(self, error_evaluator, error_locator):
        r"""
        Returns the error vector computed through Forney's formula.

>>>>>>> f3b4b115
        INPUT:

        - ``error_evaluator``, ``error_locator`` -- two polynomials

        OUTPUT:

        - a vector

        EXAMPLES::

            sage: F = GF(11)
            sage: n, k = 10, 5
            sage: C = codes.GeneralizedReedSolomonCode(F.list()[1:n+1], k)
            sage: D = codes.decoders.GRSKeyEquationSyndromeDecoder(C)
            sage: R.<x> = F[]
            sage: evaluator, locator = R(10), R([10, 10])
<<<<<<< HEAD
            sage: D.forney_formula(evaluator, locator)
=======
            sage: D._forney_formula(evaluator, locator)
>>>>>>> f3b4b115
            (0, 0, 0, 0, 0, 0, 0, 0, 0, 1)
        """
        C = self.code()
        alphas = C.evaluation_points()
        col_mults = C.parity_column_multipliers()
        ELPp = error_locator.derivative()
<<<<<<< HEAD
        e = []

        for i in range(C.length()):
            alpha_inv = 1/alphas[i]
            if error_locator(alpha_inv) == 0:
                e.append(-alphas[i]/col_mults[i] * error_evaluator(alpha_inv)/ELPp(alpha_inv))
            else:
                e.append(0)

        return vector(C.base_ring(), e)
=======
        F = C.base_ring()
        zero, one = F.zero(), F.one()
        e = []

        for i in range(C.length()):
            alpha_inv = one/alphas[i]
            if error_locator(alpha_inv) == zero:
                e.append(-alphas[i]/col_mults[i] * error_evaluator(alpha_inv)/ELPp(alpha_inv))
            else:
                e.append(zero)

        return vector(F, e)
>>>>>>> f3b4b115

    def decode_to_code(self, r):
        r"""
        Corrects the errors in ``r`` and returns a codeword.

<<<<<<< HEAD
=======
        .. NOTE::

            If the code associated to ``self`` has the same length as its
            dimension, ``r`` will be returned as is.

>>>>>>> f3b4b115
        INPUT:

        - ``r`` -- a vector of the ambient space of ``self.code()``

        OUTPUT:

        - a vector of ``self.code()``

        EXAMPLES::

<<<<<<< HEAD
            sage: F = GF(11)
            sage: n, k = 10, 5
            sage: C = codes.GeneralizedReedSolomonCode(F.list()[1:n+1], k)
            sage: D = codes.decoders.GRSKeyEquationSyndromeDecoder(C)
            sage: r = vector(F, (8, 2, 6, 10, 6, 10, 7, 6, 7, 2))
            sage: D.decode_to_code(r)
            (8, 2, 6, 10, 6, 10, 7, 6, 7, 1)
        """
        C = self.code()
=======
            sage: F = GF(59)
            sage: n, k = 40, 12
            sage: C = codes.GeneralizedReedSolomonCode(F.list()[1:n+1], k)
            sage: D = codes.decoders.GRSKeyEquationSyndromeDecoder(C)
            sage: c = C.random_element()
            sage: Chan = channels.StaticErrorRateChannel(C.ambient_space(), D.decoding_radius())
            sage: y = Chan(c)
            sage: c == D.decode_to_code(y)
            True

        TESTS:

        If one tries to decode a word with too many errors, it returns
        an exception::

            sage: Chan = channels.StaticErrorRateChannel(C.ambient_space(), D.decoding_radius()+1)
            sage: y = Chan(c)
            sage: D.decode_to_message(y)
            Traceback (most recent call last):
            ...
            DecodingError: Decoding failed because the number of errors exceeded the decoding radius

        If one tries to decode something which is not in the ambient space of the code,
        an exception is raised::

            sage: D.decode_to_code(42)
            Traceback (most recent call last):
            ...
            ValueError: The word to decode has to be in the ambient space of the code
        """
        C = self.code()
        if r not in C.ambient_space():
            raise ValueError("The word to decode has to be in the ambient space of the code")
>>>>>>> f3b4b115
        F = C.base_field()
        PolRing = C.base_field()['x']
        x = PolRing.gen()

<<<<<<< HEAD
        if r in C:
            return r

        S = PolRing(self.syndrome(r))
        a = x ** (C.minimum_distance() - 1)

        (EEP, ELP) = self.partial_xgcd(a, S, PolRing)

        e = self.forney_formula(EEP, ELP)
        return r - e
=======
        if C.length() == C.dimension() or r in C:
            return r

        S = PolRing(self._syndrome(r))
        a = x ** (C.minimum_distance() - 1)

        (EEP, ELP) = self._partial_xgcd(a, S, PolRing)

        e = self._forney_formula(EEP, ELP)
        dec = r - e
        if dec not in C:
            raise DecodingError("Decoding failed because the number of errors exceeded the decoding radius")
        if (r - dec).hamming_weight() > self.decoding_radius():
            raise DecodingError("Decoding failed because the number of errors exceeded the decoding radius")
        return dec

    def decode_to_message(self, r):
        r"""
        Decodes``r`` to an element in message space of ``self``

        .. NOTE::

            If the code associated to ``self`` has the same length as its
            dimension, ``r`` will be unencoded as is. In that case,
            if ``r`` is not a codeword, the output is unspecified.

        INPUT:

        - ``r`` -- a codeword of ``self``

        OUTPUT:

        - a vector of ``self`` message space

        EXAMPLES::

            sage: F = GF(59)
            sage: n, k = 40, 12
            sage: C = codes.GeneralizedReedSolomonCode(F.list()[1:n+1], k)
            sage: D = codes.decoders.GRSKeyEquationSyndromeDecoder(C)
            sage: c = C.random_element()
            sage: Chan = channels.StaticErrorRateChannel(C.ambient_space(), D.decoding_radius())
            sage: y = Chan(c)
            sage: D.connected_encoder().unencode(c) == D.decode_to_message(y)
            True
        """
        C = self.code()
        if C.length() == C.dimension():
            return self.connected_encoder().unencode_nocheck(r)
        return super(GRSKeyEquationSyndromeDecoder, self).decode_to_message(r)
>>>>>>> f3b4b115

    def decoding_radius(self):
        r"""
        Return maximal number of errors that ``self`` can decode

        OUTPUT:

        - the number of errors as an integer

        EXAMPLES::

            sage: F = GF(59)
            sage: n, k = 40, 12
            sage: C = codes.GeneralizedReedSolomonCode(F.list()[1:n+1], k)
            sage: D = codes.decoders.GRSKeyEquationSyndromeDecoder(C)
            sage: D.decoding_radius()
            14
        """
        return (self.code().minimum_distance()-1)//2


####################### registration ###############################

GeneralizedReedSolomonCode._registered_encoders["EvaluationVector"] = GRSEvaluationVectorEncoder
GeneralizedReedSolomonCode._registered_encoders["EvaluationPolynomial"] = GRSEvaluationPolynomialEncoder

GeneralizedReedSolomonCode._registered_decoders["Syndrome"] = LinearCodeSyndromeDecoder
GeneralizedReedSolomonCode._registered_decoders["NearestNeighbor"] = LinearCodeNearestNeighborDecoder

GeneralizedReedSolomonCode._registered_decoders["BerlekampWelch"] = GRSBerlekampWelchDecoder
GRSBerlekampWelchDecoder._decoder_type = {"hard-decision", "unique", "always-succeed"}
GeneralizedReedSolomonCode._registered_decoders["Gao"] = GRSGaoDecoder
GRSGaoDecoder._decoder_type = {"hard-decision", "unique", "always-succeed"}
GeneralizedReedSolomonCode._registered_decoders["ErrorErasure"] = GRSErrorErasureDecoder
GRSErrorErasureDecoder._decoder_type = {"error-erasure", "unique", "always-succeed"}
GeneralizedReedSolomonCode._registered_decoders["KeyEquationSyndrome"] = GRSKeyEquationSyndromeDecoder
GRSKeyEquationSyndromeDecoder._decoder_type = {"hard-decision", "unique", "always-succeed"}<|MERGE_RESOLUTION|>--- conflicted
+++ resolved
@@ -182,11 +182,7 @@
 
         if F.is_finite() == False or F.is_field() == False:
             raise ValueError("Evaluation points must be in a finite field (and %s is not one)" % F)
-<<<<<<< HEAD
-        super(GeneralizedReedSolomonCode, self).__init__(F, \
-=======
         super(GeneralizedReedSolomonCode, self).__init__(F,
->>>>>>> f3b4b115
                 len(self._evaluation_points), "EvaluationVector", "Gao")
 
         if dimension not in ZZ or dimension > self._length or dimension < 1:
@@ -490,10 +486,6 @@
 
 ####################### encoders ###############################
 
-<<<<<<< HEAD
-
-=======
->>>>>>> f3b4b115
 
 class GRSEvaluationVectorEncoder(Encoder):
     r"""
@@ -838,11 +830,7 @@
     Decoder for Generalized Reed-Solomon codes which uses Berlekamp-Welch
     decoding algorithm to correct errors in codewords.
 
-<<<<<<< HEAD
-    This algorithm recovers the error locator polynomial  by solving a linear system.
-=======
     This algorithm recovers the error locator polynomial by solving a linear system.
->>>>>>> f3b4b115
     See [HJ04]_ pp. 51-52 for details.
 
     REFERENCES:
@@ -881,11 +869,7 @@
             sage: D
             Berlekamp-Welch decoder for [40, 12, 29] Generalized Reed-Solomon Code over Finite Field of size 59
         """
-<<<<<<< HEAD
-        super(GRSBerlekampWelchDecoder, self).__init__(code, code.ambient_space(),\
-=======
         super(GRSBerlekampWelchDecoder, self).__init__(code, code.ambient_space(),
->>>>>>> f3b4b115
             "EvaluationPolynomial")
 
     def __eq__(self, other):
@@ -943,15 +927,12 @@
         r"""
         Decodes ``r`` to an element in message space of ``self``.
 
-<<<<<<< HEAD
-=======
         .. NOTE::
 
             If the code associated to ``self`` has the same length as its
             dimension, ``r`` will be unencoded as is. In that case,
             if ``r`` is not a codeword, the output is unspecified.
 
->>>>>>> f3b4b115
         INPUT:
 
         - ``r`` -- a codeword of ``self``
@@ -962,38 +943,6 @@
 
         EXAMPLES::
 
-<<<<<<< HEAD
-            sage: F = GF(11)
-            sage: n, k = 10, 5
-            sage: C = codes.GeneralizedReedSolomonCode(F.list()[:n], k)
-            sage: D = codes.decoders.GRSBerlekampWelchDecoder(C)
-            sage: r = vector(F, (8, 2, 6, 10, 6, 10, 7, 6, 7, 1))
-            sage: D.decode_to_message(r)
-            x^4 + 7*x^3 + 10*x^2 + 9*x + 8
-
-        If we try to decode a word with too many errors, it returns
-        an exception::
-
-            sage: r[0] = r[1] = r[2] = 3
-            sage: D.decode_to_message(r)
-            Traceback (most recent call last):
-            ...
-            DecodingError
-        """
-        C = self.code()
-        col_mults = C.column_multipliers()
-        if r in C:
-            return self.connected_encoder().unencode_nocheck(r)
-
-        r = [r[i]/col_mults[i] for i in range(0, C.length())]
-
-        t  = (C.minimum_distance()-1) // 2
-        l0 = C.length()-1-t
-        l1 = C.length()-1-t-(C.dimension()-1)
-        S  = matrix(C.base_field(), C.length(), l0+l1+2, lambda i,j :\
-                (C.evaluation_points()[i])**j if j<(l0+1)\
-                else r[i]*(C.evaluation_points()[i])**(j-(l0+1)))
-=======
             sage: F = GF(59)
             sage: n, k = 40, 12
             sage: C = codes.GeneralizedReedSolomonCode(F.list()[:n], k)
@@ -1043,7 +992,6 @@
         S  = matrix(C.base_field(), n, l0+l1+2, lambda i,j :
                 (C.evaluation_points()[i])**j if j<(l0+1)
                 else r_list[i]*(C.evaluation_points()[i])**(j-(l0+1)))
->>>>>>> f3b4b115
         S  = S.right_kernel()
         S  = S.basis_matrix().row(0)
         R = C.base_field()['x']
@@ -1051,11 +999,6 @@
         Q0 = R(S.list_from_positions(xrange(0, l0+1)))
         Q1 = R(S.list_from_positions(xrange(l0+1 , l0+l1+2)))
 
-<<<<<<< HEAD
-        if not Q1.divides(Q0):
-            raise DecodingError()
-        f = (-Q0)//Q1
-=======
         f, rem = (-Q0).quo_rem(Q1)
         if not rem.is_zero():
             raise DecodingError("Decoding failed because the number of errors exceeded the decoding radius")
@@ -1063,7 +1006,6 @@
             raise DecodingError("Decoding failed because the number of errors exceeded the decoding radius")
         if (R(r.list()) - f).degree() < self.decoding_radius():
             raise DecodingError("Decoding failed because the number of errors exceeded the decoding radius")
->>>>>>> f3b4b115
 
         return f
 
@@ -1139,11 +1081,7 @@
             sage: D
             Gao decoder for [40, 12, 29] Generalized Reed-Solomon Code over Finite Field of size 59
         """
-<<<<<<< HEAD
-        super(GRSGaoDecoder, self).__init__(code, code.ambient_space(),\
-=======
         super(GRSGaoDecoder, self).__init__(code, code.ambient_space(),
->>>>>>> f3b4b115
                 "EvaluationPolynomial")
 
     def __eq__(self, other):
@@ -1197,16 +1135,9 @@
         return "\\textnormal{Gao decoder for }%s" % self.code()._latex_()
 
     @cached_method
-<<<<<<< HEAD
-    def precompute(self, PolRing):
-        r"""
-        Return the unique monic polynomial vanishing on the evaluation points.
-        Helper function for internal purposes.
-=======
     def _polynomial_vanishing_at_alphas(self, PolRing):
         r"""
         Return the unique minimal-degree polynomial vanishing at all the evaluation points.
->>>>>>> f3b4b115
 
         INPUT:
 
@@ -1223,43 +1154,22 @@
             sage: C = codes.GeneralizedReedSolomonCode(F.list()[:n], k)
             sage: D = codes.decoders.GRSGaoDecoder(C)
             sage: P = PolynomialRing(F,'x')
-<<<<<<< HEAD
-            sage: D.precompute(P)
-            x^10 + 10*x^9 + x^8 + 10*x^7 + x^6 + 10*x^5 + x^4 + 10*x^3 + x^2 + 10*x
-        """
-        alphas = self.code().evaluation_points()
-        G = 1
-        x = PolRing.gens()[0]
-=======
             sage: D._polynomial_vanishing_at_alphas(P)
             x^10 + 10*x^9 + x^8 + 10*x^7 + x^6 + 10*x^5 + x^4 + 10*x^3 + x^2 + 10*x
         """
         alphas = self.code().evaluation_points()
         G = PolRing.one()
         x = PolRing.gen()
->>>>>>> f3b4b115
         for i in range(0, self.code().length()):
             G = G*(x-self.code().evaluation_points()[i])
         return G
 
-<<<<<<< HEAD
-    def partial_xgcd(self, a, b, PolRing):
-        r"""
-        Returns the greatest common divisor of ``a`` and ``b``.
-
-        The computation stops whenever the degree of the xgcd falls below
-        `\frac{d+k}{2}`, where `d` is the dimension of ``self.code()`` and
-        `k` its dimension.
-
-        This is a helper function, used in :meth:`decode_to_message`.
-=======
     def _partial_xgcd(self, a, b, PolRing):
         r"""
         Performs an Euclidean algorithm on ``a`` and ``b`` until a remainder
         has degree less than `\frac{n+k}{2}`, `n` being the dimension of the
         code, `k` its dimension, and returns `(r, s)` such that in the step
         just before termination, `r = a\times s + b\times t`.
->>>>>>> f3b4b115
 
         INPUT:
 
@@ -1269,12 +1179,7 @@
 
         OUTPUT:
 
-<<<<<<< HEAD
-        - a tuple of polynomials ``(r, s)`` where ``r`` is to the xgcd of
-          ``a`` and ``b`` and ``s`` is the Bezout coefficient of ``a``.
-=======
         - a tuple of polynomials
->>>>>>> f3b4b115
 
         EXAMPLES::
 
@@ -1286,17 +1191,10 @@
             sage: x = P.parameter()
             sage: a = 5*x^2 + 9*x + 8
             sage: b = 10*x^2 + 3*x + 5
-<<<<<<< HEAD
-            sage: D.partial_xgcd(a, b, P)
-            (10*x^2 + 3*x + 5, 1)
-        """
-        stop = floor(self.code().dimension() + self.code().length()) / 2
-=======
             sage: D._partial_xgcd(a, b, P)
             (10*x^2 + 3*x + 5, 1)
         """
         stop = floor(self.code().dimension() + self.code().length()) // 2
->>>>>>> f3b4b115
         s = PolRing.one()
         prev_s = PolRing.zero()
 
@@ -1313,15 +1211,12 @@
         r"""
         Decodes ``r`` to an element in message space of ``self``
 
-<<<<<<< HEAD
-=======
         .. NOTE::
 
             If the code associated to ``self`` has the same length as its
             dimension, ``r`` will be unencoded as is. In that case,
             if ``r`` is not a codeword, the output is unspecified.
 
->>>>>>> f3b4b115
         INPUT:
 
         - ``r`` -- a codeword of ``self``
@@ -1332,44 +1227,6 @@
 
         EXAMPLES::
 
-<<<<<<< HEAD
-            sage: F = GF(11)
-            sage: n, k = 10, 5
-            sage: C = codes.GeneralizedReedSolomonCode(F.list()[:n], k)
-            sage: D = codes.decoders.GRSGaoDecoder(C)
-            sage: r = vector(F, (8, 2, 6, 10, 6, 10, 7, 6, 7, 1))
-            sage: D.decode_to_message(r)
-            x^4 + 7*x^3 + 10*x^2 + 9*x + 8
-
-        If we try to decode a word with too many errors, it returns
-        an exception::
-
-            sage: r[0] = r[1] = r[2] = 3
-            sage: D.decode_to_message(r)
-            Traceback (most recent call last):
-            ...
-            DecodingError
-        """
-        C = self.code()
-        alphas = C.evaluation_points()
-        col_mults = C.column_multipliers()
-        PolRing = C.base_field()['x']
-        G = self.precompute(PolRing)
-
-        if r in C:
-            return self.connected_encoder().unencode_nocheck(r)
-
-        points = [(alphas[i], r[i]/col_mults[i]) for i in \
-                range(0, C.length())]
-        R = PolRing.lagrange_polynomial(points)
-
-        (Q1, Q0) = self.partial_xgcd(G, R, PolRing)
-
-        if not Q0.divides(Q1):
-            raise DecodingError()
-        h = Q1//Q0
-
-=======
             sage: F = GF(59)
             sage: n, k = 40, 12
             sage: C = codes.GeneralizedReedSolomonCode(F.list()[:n], k)
@@ -1425,7 +1282,6 @@
             raise DecodingError("Decoding failed because the number of errors exceeded the decoding radius")
         if (PolRing(r.list()) - h).degree() < self.decoding_radius():
             raise DecodingError("Decoding failed because the number of errors exceeded the decoding radius")
->>>>>>> f3b4b115
         return h
 
     def decoding_radius(self):
@@ -1492,11 +1348,7 @@
             sage: D
             Error-Erasure decoder for [40, 12, 29] Generalized Reed-Solomon Code over Finite Field of size 59
         """
-<<<<<<< HEAD
-        input_space = cartesian_product([code.ambient_space(),\
-=======
         input_space = cartesian_product([code.ambient_space(),
->>>>>>> f3b4b115
                 VectorSpace(GF(2), code.ambient_space().dimension())])
         super(GRSErrorErasureDecoder, self).__init__(code, input_space, "EvaluationVector")
 
@@ -1557,8 +1409,6 @@
 
         INPUT:
 
-<<<<<<< HEAD
-=======
         - word_and_erasure_vector -- a tuple whose:
           - first element is an element of the ambient space of the code
           - second element is a vector over GF(2) whose length is the same as the code's
@@ -1575,7 +1425,6 @@
 
         INPUT:
 
->>>>>>> f3b4b115
         - ``word_and_erasure_vector`` -- a pair of vectors, where
           first element is a codeword of ``self`` and second element
           is a vector of GF(2) containing erasure positions
@@ -1586,43 +1435,6 @@
 
         EXAMPLES::
 
-<<<<<<< HEAD
-            sage: F = GF(11)
-            sage: n, k = 10, 5
-            sage: C = codes.GeneralizedReedSolomonCode(F.list()[:n], k)
-            sage: D = codes.decoders.GRSErrorErasureDecoder(C)
-            sage: r = vector(F, (8, 2, 6, 10, 6, 10, 7, 6, 7, 1))
-            sage: e = vector(GF(2), (0, 0, 0, 1, 0, 0, 0, 1, 0, 0))
-            sage: w_e = (r, e)
-            sage: D.decode_to_message(w_e)
-            (8, 9, 10, 7, 1)
-
-        If we try to decode a word with too many erasures, it returns
-        an exception::
-
-            sage: e = vector(GF(2), (1, 1, 1, 1, 1, 1, 1, 1, 1, 1))
-            sage: w_e = (r, e)
-            sage: D.decode_to_message(w_e)
-            Traceback (most recent call last):
-            ...
-            DecodingError: Too many erasures in the received word
-        """
-
-        word, erasure_vector = word_and_erasure_vector
-        if erasure_vector.hamming_weight() >= self.code().minimum_distance():
-            raise DecodingError("Too many erasures in the received word")
-
-        shorten_word = vector(self.code().base_ring(), [word[i] for i in range(len(word))\
-                if erasure_vector[i]!=1])
-        C1_length = len(shorten_word)
-        C1_evaluation_points = [self.code().evaluation_points()[i] for i in\
-                range(self.code().length()) if erasure_vector[i]!=1]
-        C1_column_multipliers = [self.code().column_multipliers()[i] for i in\
-                range(self.code().length()) if erasure_vector[i]!=1]
-        C1 = GeneralizedReedSolomonCode(C1_evaluation_points,\
-                self.code().dimension(), C1_column_multipliers)
-        return C1.decode_to_message(shorten_word)
-=======
             sage: F = GF(59)
             sage: n, k = 40, 12
             sage: C = codes.GeneralizedReedSolomonCode(F.list()[:n], k)
@@ -1684,7 +1496,6 @@
         C1 = GeneralizedReedSolomonCode(C1_evaluation_points, k,
                 C1_column_multipliers)
         return C1.decode_to_message(punctured_word)
->>>>>>> f3b4b115
 
     def decoding_radius(self, number_erasures):
         r"""
@@ -1706,11 +1517,7 @@
             sage: C = codes.GeneralizedReedSolomonCode(F.list()[:n], k)
             sage: D = codes.decoders.GRSErrorErasureDecoder(C)
             sage: D.decoding_radius(5)
-<<<<<<< HEAD
-            12
-=======
             11
->>>>>>> f3b4b115
 
         If we receive too many erasures, it returns an exception as codeword will
         be impossible to decode::
@@ -1720,11 +1527,7 @@
             ...
             ValueError: The number of erasures exceed decoding capability
         """
-<<<<<<< HEAD
-        diff = self.code().minimum_distance() - number_erasures
-=======
         diff = self.code().minimum_distance() - 1 - number_erasures
->>>>>>> f3b4b115
         if diff <= 0:
             raise ValueError("The number of erasures exceed decoding capability")
         else :
@@ -1772,20 +1575,6 @@
 
     def __init__(self, code):
         r"""
-<<<<<<< HEAD
-        EXAMPLES::
-
-            sage: F = GF(59)
-            sage: n, k = 40, 12
-            sage: C = codes.GeneralizedReedSolomonCode(F.list()[1:n+1], k)
-            sage: D = codes.decoders.GRSKeyEquationSyndromeDecoder(C)
-            sage: D
-            Key equation decoder for [40, 12, 29] Generalized Reed-Solomon Code over Finite Field of size 59
-        """
-        if (code.base_field())(0) in code.evaluation_points():
-            raise ValueError("Impossible to decode a GRS code which contains 0 amongst its evaluation points")
-        super(GRSKeyEquationSyndromeDecoder, self).__init__(code, code.ambient_space(),\
-=======
         TESTS::
 
             sage: F = GF(59)
@@ -1799,7 +1588,6 @@
         if code.base_field().zero() in code.evaluation_points():
             raise ValueError("Impossible to use this decoder over a GRS code which contains 0 amongst its evaluation points")
         super(GRSKeyEquationSyndromeDecoder, self).__init__(code, code.ambient_space(),
->>>>>>> f3b4b115
                 "EvaluationVector")
 
     def __eq__(self, other):
@@ -1852,23 +1640,12 @@
         """
         return "\\textnormal{Key equation decoder for }%s" % self.code()._latex_()
 
-<<<<<<< HEAD
-    def partial_xgcd(self, a, b, PolRing):
-        r"""
-        Returns the greatest common divisor of ``a`` and ``b``.
-
-        The computation stops whenever the degree of the xgcd falls below
-        the degree of ``t``, with ``t`` the Euler coefficient of ``b``.
-
-        This is a helper function, used in :meth:`decode_to_message`.
-=======
     def _partial_xgcd(self, a, b, PolRing):
         r"""
         Performs an Euclidean algorithm on ``a`` and ``b`` until a remainder
         has degree less than `\frac{n+k}{2}`, `n` being the dimension of the
         code, `k` its dimension, and returns `(r, t)` such that in the step
         just before termination, `r = a\times s + b\times t`.
->>>>>>> f3b4b115
 
         INPUT:
 
@@ -1878,12 +1655,7 @@
 
         OUTPUT:
 
-<<<<<<< HEAD
-        - a tuple of polynomials ``(r, s)`` where ``r`` is to the xgcd of
-          ``a`` and ``b`` and ``s`` is the Bezout coefficient of ``a``.
-=======
         - a tuple of polynomials
->>>>>>> f3b4b115
 
         EXAMPLES::
 
@@ -1895,17 +1667,9 @@
             sage: x = P.parameter()
             sage: a = 5*x^2 + 9*x + 8
             sage: b = 10*x^2 + 3*x + 5
-<<<<<<< HEAD
-            sage: D.partial_xgcd(a, b, P)
-            (5, 8*x + 10)
-        """
-        stop = (self.code().length() - self.code().dimension()) / 2
-
-=======
             sage: D._partial_xgcd(a, b, P)
             (5, 8*x + 10)
         """
->>>>>>> f3b4b115
         prev_t = PolRing.zero()
         t = PolRing.one()
 
@@ -1919,19 +1683,10 @@
 
         return (r, t)
 
-<<<<<<< HEAD
-    def syndrome(self, r):
+    def _syndrome(self, r):
         r"""
         Returns the coefficients of the syndrome polynomial of ``r``.
 
-        This is a helper function, used in :meth:`decode_to_message`.
-
-=======
-    def _syndrome(self, r):
-        r"""
-        Returns the coefficients of the syndrome polynomial of ``r``.
-
->>>>>>> f3b4b115
         INPUT:
 
         - ``r`` -- a vector of the ambient space of ``self.code()``
@@ -1948,11 +1703,7 @@
             sage: C = codes.GeneralizedReedSolomonCode(F.list()[1:n+1], k)
             sage: D = codes.decoders.GRSKeyEquationSyndromeDecoder(C)
             sage: r = vector(F, (8, 2, 6, 10, 6, 10, 7, 6, 7, 2))
-<<<<<<< HEAD
-            sage: D.syndrome(r)
-=======
             sage: D._syndrome(r)
->>>>>>> f3b4b115
             [1, 10, 1, 10, 1]
         """
         C = self.code()
@@ -1969,19 +1720,10 @@
 
         return S
 
-<<<<<<< HEAD
-    def forney_formula(self, error_evaluator, error_locator):
+    def _forney_formula(self, error_evaluator, error_locator):
         r"""
         Returns the error vector computed through Forney's formula.
 
-        This is a helper function, used in :meth:`decode_to_message`.
-
-=======
-    def _forney_formula(self, error_evaluator, error_locator):
-        r"""
-        Returns the error vector computed through Forney's formula.
-
->>>>>>> f3b4b115
         INPUT:
 
         - ``error_evaluator``, ``error_locator`` -- two polynomials
@@ -1998,29 +1740,13 @@
             sage: D = codes.decoders.GRSKeyEquationSyndromeDecoder(C)
             sage: R.<x> = F[]
             sage: evaluator, locator = R(10), R([10, 10])
-<<<<<<< HEAD
-            sage: D.forney_formula(evaluator, locator)
-=======
             sage: D._forney_formula(evaluator, locator)
->>>>>>> f3b4b115
             (0, 0, 0, 0, 0, 0, 0, 0, 0, 1)
         """
         C = self.code()
         alphas = C.evaluation_points()
         col_mults = C.parity_column_multipliers()
         ELPp = error_locator.derivative()
-<<<<<<< HEAD
-        e = []
-
-        for i in range(C.length()):
-            alpha_inv = 1/alphas[i]
-            if error_locator(alpha_inv) == 0:
-                e.append(-alphas[i]/col_mults[i] * error_evaluator(alpha_inv)/ELPp(alpha_inv))
-            else:
-                e.append(0)
-
-        return vector(C.base_ring(), e)
-=======
         F = C.base_ring()
         zero, one = F.zero(), F.one()
         e = []
@@ -2033,20 +1759,16 @@
                 e.append(zero)
 
         return vector(F, e)
->>>>>>> f3b4b115
 
     def decode_to_code(self, r):
         r"""
         Corrects the errors in ``r`` and returns a codeword.
 
-<<<<<<< HEAD
-=======
         .. NOTE::
 
             If the code associated to ``self`` has the same length as its
             dimension, ``r`` will be returned as is.
 
->>>>>>> f3b4b115
         INPUT:
 
         - ``r`` -- a vector of the ambient space of ``self.code()``
@@ -2057,17 +1779,6 @@
 
         EXAMPLES::
 
-<<<<<<< HEAD
-            sage: F = GF(11)
-            sage: n, k = 10, 5
-            sage: C = codes.GeneralizedReedSolomonCode(F.list()[1:n+1], k)
-            sage: D = codes.decoders.GRSKeyEquationSyndromeDecoder(C)
-            sage: r = vector(F, (8, 2, 6, 10, 6, 10, 7, 6, 7, 2))
-            sage: D.decode_to_code(r)
-            (8, 2, 6, 10, 6, 10, 7, 6, 7, 1)
-        """
-        C = self.code()
-=======
             sage: F = GF(59)
             sage: n, k = 40, 12
             sage: C = codes.GeneralizedReedSolomonCode(F.list()[1:n+1], k)
@@ -2101,23 +1812,10 @@
         C = self.code()
         if r not in C.ambient_space():
             raise ValueError("The word to decode has to be in the ambient space of the code")
->>>>>>> f3b4b115
         F = C.base_field()
         PolRing = C.base_field()['x']
         x = PolRing.gen()
 
-<<<<<<< HEAD
-        if r in C:
-            return r
-
-        S = PolRing(self.syndrome(r))
-        a = x ** (C.minimum_distance() - 1)
-
-        (EEP, ELP) = self.partial_xgcd(a, S, PolRing)
-
-        e = self.forney_formula(EEP, ELP)
-        return r - e
-=======
         if C.length() == C.dimension() or r in C:
             return r
 
@@ -2168,7 +1866,6 @@
         if C.length() == C.dimension():
             return self.connected_encoder().unencode_nocheck(r)
         return super(GRSKeyEquationSyndromeDecoder, self).decode_to_message(r)
->>>>>>> f3b4b115
 
     def decoding_radius(self):
         r"""
