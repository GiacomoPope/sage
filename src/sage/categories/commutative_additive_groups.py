r"""
Commutative additive groups
"""
#*****************************************************************************
#  Copyright (C) 2008 Teresa Gomez-Diaz (CNRS) <Teresa.Gomez-Diaz@univ-mlv.fr>
#
#  Distributed under the terms of the GNU General Public License (GPL)
#                  http://www.gnu.org/licenses/
#******************************************************************************

from sage.categories.category_types import AbelianCategory
<<<<<<< HEAD
from sage.categories.commutative_additive_monoids import CommutativeAdditiveMonoids
from sage.categories.cartesian_product import CartesianProductsCategory
from sage.structure.sage_object import have_same_parent
=======
from sage.categories.category_with_axiom import CategoryWithAxiom
from sage.categories.cartesian_product import CartesianProductsCategory
from sage.categories.algebra_functor import AlgebrasCategory
from sage.categories.additive_groups import AdditiveGroups
>>>>>>> 8da7522b

class CommutativeAdditiveGroups(CategoryWithAxiom, AbelianCategory):
    """
    The category of abelian groups, i.e. additive abelian monoids
    where each element has an inverse.

    EXAMPLES::

        sage: C = CommutativeAdditiveGroups(); C
        Category of commutative additive groups
        sage: C.super_categories()
        [Category of additive groups, Category of commutative additive monoids]
        sage: sorted(C.axioms())
        ['AdditiveAssociative', 'AdditiveCommutative', 'AdditiveInverse', 'AdditiveUnital']
        sage: C is CommutativeAdditiveMonoids().AdditiveInverse()
        True
        sage: from sage.categories.additive_groups import AdditiveGroups
        sage: C is AdditiveGroups().AdditiveCommutative()
        True

    .. NOTE::

        This category is currently empty. It's left there for backward
        compatibility and because it is likely to grow in the future.

    TESTS::

        sage: TestSuite(CommutativeAdditiveGroups()).run()
    """
    _base_category_class_and_axiom = (AdditiveGroups, "AdditiveCommutative")

<<<<<<< HEAD
    def super_categories(self):
        """
        EXAMPLES::

            sage: CommutativeAdditiveGroups().super_categories()
            [Category of commutative additive monoids]
        """
        return [CommutativeAdditiveMonoids()]

    class CartesianProducts(CartesianProductsCategory):

        def extra_super_categories(self):
            """
            EXAMPLES::

                sage: from sage.categories.commutative_additive_groups import CommutativeAdditiveGroups
                sage: CommutativeAdditiveGroups().CartesianProducts().extra_super_categories();
                [Category of commutative additive groups]
                sage: CommutativeAdditiveGroups().CartesianProducts().super_categories()
                [Category of commutative additive groups, Category of Cartesian products of sets]
            """
            return [CommutativeAdditiveGroups()]

        class ElementMethods:
            def _add_(self, right):
                r"""
                EXAMPLES::

                    sage: G5=GF(5); G8=GF(4,'x'); GG = G5.cartesian_product(G8)
                    sage: e = GG((G5(1),G8.primitive_element())); e
                    (1, x)
                    sage: e+e
                    (2, 0)
                    sage: e=groups.misc.AdditiveCyclic(8)
                    sage: x=e.cartesian_product(e)((e(1),e(2)))
                    sage: x
                    (1, 2)
                    sage: 4*x
                    (4, 0)
                """
                return self.parent()._cartesian_product_of_elements(
                    x+y for x,y in zip(self.summand_split(),right.summand_split()))

            def _neg_(self):
                r"""
                EXAMPLES::

                    sage: G=GF(5); GG = G.cartesian_product(G)
                    sage: oneone = GG([GF(5)(1),GF(5)(1)])
                    sage: -oneone
                    (4, 4)
                """
                return self.parent()._cartesian_product_of_elements(
                    -x for x in self.summand_split())

        class ParentMethods:
            def zero(self):
                r"""
                Returns the zero of this group

                EXAMPLE::

                    sage: GF(8,'x').cartesian_product(GF(5)).zero()
                    (0, 0)
                """
                return self._cartesian_product_of_elements(
                    _.zero() for _ in self._sets)

    class ParentMethods:
=======
    class Algebras(AlgebrasCategory):
>>>>>>> 8da7522b
        pass

    class CartesianProducts(CartesianProductsCategory):

        def extra_super_categories(self):
            """
            EXAMPLES::

                sage: from sage.categories.commutative_additive_groups import CommutativeAdditiveGroups
                sage: CommutativeAdditiveGroups().CartesianProducts().extra_super_categories();
                [Category of commutative additive groups]
                sage: CommutativeAdditiveGroups().CartesianProducts().super_categories()
                [Category of commutative additive groups, Category of Cartesian products of sets]
            """
            return [CommutativeAdditiveGroups()]

        class ElementMethods:
            # TODO: move to AdditiveMagmas.CartesianProducts.ElementMethods
            def _add_(self, right):
                r"""
                EXAMPLES::

                    sage: G5=GF(5); G8=GF(4,'x'); GG = G5.cartesian_product(G8)
                    sage: e = GG((G5(1),G8.primitive_element())); e
                    (1, x)
                    sage: e+e
                    (2, 0)
                    sage: e=groups.misc.AdditiveCyclic(8)
                    sage: x=e.cartesian_product(e)((e(1),e(2)))
                    sage: x
                    (1, 2)
                    sage: 4*x
                    (4, 0)
                """
                return self.parent()._cartesian_product_of_elements(
                    x+y for x,y in zip(self.cartesian_factors(),
                                       right.cartesian_factors()))

            # TODO: move to AdditiveGroups.CartesianProducts.ElementMethods
            def _neg_(self):
                r"""
                EXAMPLES::

                    sage: G=GF(5); GG = G.cartesian_product(G)
                    sage: oneone = GG([GF(5)(1),GF(5)(1)])
                    sage: -oneone
                    (4, 4)
                """
                return self.parent()._cartesian_product_of_elements(
                    -x for x in self.cartesian_factors())

        class ParentMethods:
            # TODO: move to AdditiveMagmas.AdditiveUnital.CartesianProducts.ElementMethods
            def zero(self):
                r"""
                Returns the zero of this group

                EXAMPLE::

                    sage: GF(8,'x').cartesian_product(GF(5)).zero()
                    (0, 0)
                """
                return self._cartesian_product_of_elements(
                    _.zero() for _ in self._sets)<|MERGE_RESOLUTION|>--- conflicted
+++ resolved
@@ -9,16 +9,10 @@
 #******************************************************************************
 
 from sage.categories.category_types import AbelianCategory
-<<<<<<< HEAD
-from sage.categories.commutative_additive_monoids import CommutativeAdditiveMonoids
-from sage.categories.cartesian_product import CartesianProductsCategory
-from sage.structure.sage_object import have_same_parent
-=======
 from sage.categories.category_with_axiom import CategoryWithAxiom
 from sage.categories.cartesian_product import CartesianProductsCategory
 from sage.categories.algebra_functor import AlgebrasCategory
 from sage.categories.additive_groups import AdditiveGroups
->>>>>>> 8da7522b
 
 class CommutativeAdditiveGroups(CategoryWithAxiom, AbelianCategory):
     """
@@ -50,79 +44,7 @@
     """
     _base_category_class_and_axiom = (AdditiveGroups, "AdditiveCommutative")
 
-<<<<<<< HEAD
-    def super_categories(self):
-        """
-        EXAMPLES::
-
-            sage: CommutativeAdditiveGroups().super_categories()
-            [Category of commutative additive monoids]
-        """
-        return [CommutativeAdditiveMonoids()]
-
-    class CartesianProducts(CartesianProductsCategory):
-
-        def extra_super_categories(self):
-            """
-            EXAMPLES::
-
-                sage: from sage.categories.commutative_additive_groups import CommutativeAdditiveGroups
-                sage: CommutativeAdditiveGroups().CartesianProducts().extra_super_categories();
-                [Category of commutative additive groups]
-                sage: CommutativeAdditiveGroups().CartesianProducts().super_categories()
-                [Category of commutative additive groups, Category of Cartesian products of sets]
-            """
-            return [CommutativeAdditiveGroups()]
-
-        class ElementMethods:
-            def _add_(self, right):
-                r"""
-                EXAMPLES::
-
-                    sage: G5=GF(5); G8=GF(4,'x'); GG = G5.cartesian_product(G8)
-                    sage: e = GG((G5(1),G8.primitive_element())); e
-                    (1, x)
-                    sage: e+e
-                    (2, 0)
-                    sage: e=groups.misc.AdditiveCyclic(8)
-                    sage: x=e.cartesian_product(e)((e(1),e(2)))
-                    sage: x
-                    (1, 2)
-                    sage: 4*x
-                    (4, 0)
-                """
-                return self.parent()._cartesian_product_of_elements(
-                    x+y for x,y in zip(self.summand_split(),right.summand_split()))
-
-            def _neg_(self):
-                r"""
-                EXAMPLES::
-
-                    sage: G=GF(5); GG = G.cartesian_product(G)
-                    sage: oneone = GG([GF(5)(1),GF(5)(1)])
-                    sage: -oneone
-                    (4, 4)
-                """
-                return self.parent()._cartesian_product_of_elements(
-                    -x for x in self.summand_split())
-
-        class ParentMethods:
-            def zero(self):
-                r"""
-                Returns the zero of this group
-
-                EXAMPLE::
-
-                    sage: GF(8,'x').cartesian_product(GF(5)).zero()
-                    (0, 0)
-                """
-                return self._cartesian_product_of_elements(
-                    _.zero() for _ in self._sets)
-
-    class ParentMethods:
-=======
     class Algebras(AlgebrasCategory):
->>>>>>> 8da7522b
         pass
 
     class CartesianProducts(CartesianProductsCategory):
