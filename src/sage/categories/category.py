r"""
Categories

AUTHORS:

- David Kohel, William Stein and Nicolas M. Thiery

Every Sage object lies in a category. Categories in Sage are
modeled on the mathematical idea of category, and are distinct from
Python classes, which are a programming construct.

In most cases, typing ``x.category()`` returns the category to which ``x``
belongs. If ``C`` is a category and ``x`` is any object, ``C(x)`` tries to
make an object in ``C`` from ``x``. Checking if ``x`` belongs to ``C`` is done
as usually by ``x in C``.

See :class:`Category` and :mod:`sage.categories.primer` for more details.

EXAMPLES:

We create a couple of categories::

    sage: Sets()
    Category of sets
    sage: GSets(AbelianGroup([2,4,9]))
    Category of G-sets for Multiplicative Abelian group isomorphic to C2 x C4 x C9
    sage: Semigroups()
    Category of semigroups
    sage: VectorSpaces(FiniteField(11))
    Category of vector spaces over Finite Field of size 11
    sage: Ideals(IntegerRing())
    Category of ring ideals in Integer Ring

Let's request the category of some objects::

    sage: V = VectorSpace(RationalField(), 3)
    sage: V.category()
    Category of vector spaces over Rational Field
    sage: G = SymmetricGroup(9)
    sage: G.category()
    Join of Category of finite permutation groups and Category of finite weyl groups
    sage: P = PerfectMatchings(3)
    sage: P.category()
    Category of finite enumerated sets

Let's check some memberships::

    sage: V in VectorSpaces(QQ)
    True
    sage: V in VectorSpaces(FiniteField(11))
    False
    sage: G in Monoids()
    True
    sage: P in Rings()
    False

For parametrized categories one can use the following shorthand::

    sage: V in VectorSpaces
    True
    sage: G in VectorSpaces
    False

A parent ``P`` is in a category ``C`` if ``P.category()`` is a subcategory of
``C``.

.. note::

    Any object of a category should be an instance of
    :class:`~sage.structure.category_object.CategoryObject`.

    For backward compatibilty this is not yet enforced::

        sage: class A:
        ....:   def category(self):
        ....:       return Fields()
        sage: A() in Rings()
        True

    By default, the category of an element `x` of a parent `P` is the category
    of all objects of `P` (this is dubious an may be deprecated)::

        sage: V = VectorSpace(RationalField(), 3)
        sage: v = V.gen(1)
        sage: v.category()
        Category of elements of Vector space of dimension 3 over Rational Field
"""

#*****************************************************************************
#  Copyright (C) 2005      David Kohel <kohel@maths.usyd.edu> and
#                          William Stein <wstein@math.ucsd.edu>
#                2008-2014 Nicolas M. Thiery <nthiery at users.sf.net>
#
#  Distributed under the terms of the GNU General Public License (GPL)
#                  http://www.gnu.org/licenses/
#*****************************************************************************

import inspect
from warnings import warn
from sage.misc.abstract_method import abstract_method, abstract_methods_of_class
from sage.misc.lazy_attribute import lazy_attribute
from sage.misc.cachefunc import cached_method, cached_function
from sage.misc.c3_controlled import C3_sorted_merge, category_sort_key, _cmp_key, _cmp_key_named
from sage.misc.unknown import Unknown
from sage.misc.weak_dict import WeakValueDictionary

from sage.structure.sage_object import SageObject
from sage.structure.unique_representation import UniqueRepresentation
from sage.structure.dynamic_class import DynamicMetaclass, dynamic_class

class Category(UniqueRepresentation, SageObject):
    r"""
    The base class for modeling mathematical categories, like for example:

    - ``Groups()``: the category of groups
    - ``EuclideanDomains()``: the category of euclidean rings
    - ``VectorSpaces(QQ)``: the category of vector spaces over the field of
      rationals

    See :mod:`sage.categories.primer` for an introduction to
    categories in Sage, their relevance, purpose, and usage. The
    documentation below will focus on their implementation.

    Technically, a category is an instance of the class
    :class:`Category` or some of its subclasses. Some categories, like
    :class:`VectorSpaces`, are parametrized: ``VectorSpaces(QQ)`` is one of
    many instances of the class :class:`VectorSpaces`. On the other
    hand, ``EuclideanDomains()`` is the single instance of the class
    :class:`EuclideanDomains`.

    Recall that an algebraic structure (say, the ring `\QQ[x]`) is
    modelled in Sage by an object which is called a parent. This
    object belongs to certain categories (here ``EuclideanDomains()`` and
    ``Algebras()``). The elements of the ring are themselves objects.

    The class of a category (say :class:`EuclideanDomains`) can define simultaneously:

    - Operations on the category itself (what is its super categories?
      its category of morphisms? its dual category?).
    - Generic operations on parents in this category, like the ring `\QQ[x]`.
    - Generic operations on elements of this ring (e. g., the Euclidean
      algorithm for computing gcds).

    This is achieved as follows::

        sage: from sage.categories.all import Category
        sage: class EuclideanDomains(Category):
        ....:     # operations on the category itself
        ....:     def super_categories(self):
        ....:         [Rings()]
        ....:
        ....:     def dummy(self): # TODO: find some good examples
        ....:          pass
        ....:
        ....:     class ParentMethods: # holds the generic operations on parents
        ....:          # find a good example of operation
        ....:          pass
        ....:
        ....:     class ElementMethods:# holds the generic operations on elements
        ....:          def gcd(x,y):
        ....:              # Euclid algorithms
        ....:              pass

<<<<<<< HEAD
    Note that the ``EuclideanDomains.ParentMethods`` and ``.Element`` class
    above do not inherit from anything. They are merely containers of
    operations. The hierarchy between the different categories is defined once
    at the level of the categories. Behind the scene, a parallel hierarchy of
    classes is built automatically from all the ``.ParentMethods``
    classes. Then, a parent in a category receives the appropriate operations
    from all the super categories by usual class inheritance. Similarly, a
    third hierarchy of classes is built for elements from the ``.Elements``.
=======
    Note that the ``EuclideanDomains.ParentMethods`` and ``.Element`` class 
    above do not inherit from anything. They are merely containers of
    operations. The hierarchy between the different categories is
    defined once at the level of the categories. Behind the scene, a
    parallel hierarchy of classes is built automatically from all the
    ``.ParentMethods`` classes. Then, a parent in a category receives
    the appropriate operations from all the super categories by usual
    class inheritance. Similarly, a third hierarchy of classes is
    built for elements from the ``.Elements``.
>>>>>>> aa015914

    EXAMPLES:

    We define a hierarchy of four categories ``As()``, ``Bs()``,
    ``Cs()``, ``Ds()`` with a diamond inheritance. Think for example:

    - ``As()``: the category of sets
    - ``Bs()``: the category of additive groups
    - ``Cs()``: the category of multiplicative monoids
    - ``Ds()``: the category of rings

    ::

        sage: from sage.categories.all import Category
        sage: from sage.misc.lazy_attribute import lazy_attribute
        sage: class As (Category):
        ....:     def super_categories(self):
        ....:         return []
        ....:
        ....:     class ParentMethods:
        ....:         def fA(self):
        ....:             return "A"
        ....:         f = fA

        sage: class Bs (Category):
        ....:     def super_categories(self):
        ....:         return [As()]
        ....:
        ....:     class ParentMethods:
        ....:         def fB(self):
        ....:             return "B"

        sage: class Cs (Category):
        ....:     def super_categories(self):
        ....:         return [As()]
        ....:
        ....:     class ParentMethods:
        ....:         def fC(self):
        ....:             return "C"
        ....:         f = fC

        sage: class Ds (Category):
        ....:     def super_categories(self):
        ....:         return [Bs(),Cs()]
        ....:
        ....:     class ParentMethods:
        ....:         def fD(self):
        ....:             return "D"

    Categories should always have unique representation; by trac ticket
    :trac:`12215`, this means that it will be kept in cache, but only
    if there is still some strong reference to it.

    We check this before proceeding::

        sage: import gc
        sage: idAs = id(As())
        sage: _ = gc.collect()
        sage: n == id(As())
        False
        sage: a = As()
        sage: id(As()) == id(As())
        True
        sage: As().parent_class == As().parent_class
        True

    We construct a parent in the category ``Ds()`` (that, is an instance
    of ``Ds().parent_class``), and check that it has access to all the
    methods provided by all the categories, with the appropriate
    inheritance order::

        sage: D = Ds().parent_class()
        sage: [ D.fA(), D.fB(), D.fC(), D.fD() ]
        ['A', 'B', 'C', 'D']
        sage: D.f()
        'C'

    ::

        sage: C = Cs().parent_class()
        sage: [ C.fA(), C.fC() ]
        ['A', 'C']
        sage: C.f()
        'C'

    Here is the parallel hierarchy of classes which has been built
    automatically, together with the method resolution order (``.mro()``)::

        sage: As().parent_class
        <class '__main__.As.parent_class'>
        sage: As().parent_class.__bases__
        (<type 'object'>,)
        sage: As().parent_class.mro()
        [<class '__main__.As.parent_class'>, <type 'object'>]

    ::

        sage: Bs().parent_class
        <class '__main__.Bs.parent_class'>
        sage: Bs().parent_class.__bases__
        (<class '__main__.As.parent_class'>,)
        sage: Bs().parent_class.mro()
        [<class '__main__.Bs.parent_class'>, <class '__main__.As.parent_class'>, <type 'object'>]

    ::

        sage: Cs().parent_class
        <class '__main__.Cs.parent_class'>
        sage: Cs().parent_class.__bases__
        (<class '__main__.As.parent_class'>,)
        sage: Cs().parent_class.__mro__
        (<class '__main__.Cs.parent_class'>, <class '__main__.As.parent_class'>, <type 'object'>)

    ::

        sage: Ds().parent_class
        <class '__main__.Ds.parent_class'>
        sage: Ds().parent_class.__bases__
        (<class '__main__.Cs.parent_class'>, <class '__main__.Bs.parent_class'>)
        sage: Ds().parent_class.mro()
        [<class '__main__.Ds.parent_class'>, <class '__main__.Cs.parent_class'>, <class '__main__.Bs.parent_class'>, <class '__main__.As.parent_class'>, <type 'object'>]

    Note that that two categories in the same class need not have the
    same ``super_categories``. For example, ``Algebras(QQ)`` has
    ``VectorSpaces(QQ)`` as super category, whereas ``Algebras(ZZ)``
    only has ``Modules(ZZ)`` as super category. In particular, the
    constructed parent class and element class will differ (inheriting,
    or not, methods specific for vector spaces)::

        sage: Algebras(QQ).parent_class is Algebras(ZZ).parent_class
        False
        sage: issubclass(Algebras(QQ).parent_class, VectorSpaces(QQ).parent_class)
        True

    On the other hand, identical hierarchies of classes are,
    preferably, built only once (e.g. for categories over a base ring)::

        sage: Algebras(GF(5)).parent_class is Algebras(GF(7)).parent_class
        True
        sage: Coalgebras(QQ).parent_class is Coalgebras(FractionField(QQ[x])).parent_class
        True

    We now construct a parent in the usual way::

        sage: class myparent(Parent):
        ....:     def __init__(self):
        ....:         Parent.__init__(self, category=Ds())
        ....:     def g(self):
        ....:         return "myparent"
        ....:     class Element:
        ....:         pass
        sage: D = myparent()
        sage: D.__class__
        <class '__main__.myparent_with_category'>
        sage: D.__class__.__bases__
        (<class '__main__.myparent'>, <class '__main__.Ds.parent_class'>)
        sage: D.__class__.mro()
        [<class '__main__.myparent_with_category'>,
        <class '__main__.myparent'>,
        <type 'sage.structure.parent.Parent'>,
        <type 'sage.structure.category_object.CategoryObject'>,
        <type 'sage.structure.sage_object.SageObject'>,
        <class '__main__.Ds.parent_class'>,
        <class '__main__.Cs.parent_class'>,
        <class '__main__.Bs.parent_class'>,
        <class '__main__.As.parent_class'>,
        <type 'object'>]
        sage: D.fA()
        'A'
        sage: D.fB()
        'B'
        sage: D.fC()
        'C'
        sage: D.fD()
        'D'
        sage: D.f()
        'C'
        sage: D.g()
        'myparent'

    ::

        sage: D.element_class
        <class '__main__.myparent_with_category.element_class'>
        sage: D.element_class.mro()
        [<class '__main__.myparent_with_category.element_class'>,
        <class __main__.Element at ...>,
        <class '__main__.Ds.element_class'>,
        <class '__main__.Cs.element_class'>,
        <class '__main__.Bs.element_class'>,
        <class '__main__.As.element_class'>,
        <type 'object'>]


    TESTS::

        sage: import __main__
        sage: __main__.myparent = myparent
        sage: __main__.As = As
        sage: __main__.Bs = Bs
        sage: __main__.Cs = Cs
        sage: __main__.Ds = Ds
        sage: loads(dumps(Ds)) is Ds
        True
        sage: loads(dumps(Ds())) is Ds()
        True
        sage: loads(dumps(Ds().element_class)) is Ds().element_class
        True

    .. automethod:: _super_categories
    .. automethod:: _super_categories_for_classes
    .. automethod:: _all_super_categories
    .. automethod:: _all_super_categories_proper
    .. automethod:: _set_of_super_categories
    .. automethod:: _make_named_class
    .. automethod:: _repr_
    .. automethod:: _repr_object_names
    .. automethod:: _test_category
    .. automethod:: _with_axiom
    .. automethod:: _with_axiom_as_tuple
    .. automethod:: _without_axioms
    .. automethod:: _sort
    .. automethod:: _sort_uniq
    .. automethod:: __classcall__
    .. automethod:: __init__
    """
    @staticmethod
    def __classcall__(cls, *args, **options):
        """
        Input mangling for unique representation.

        Let ``C = Cs(...)`` be a category. Since :trac:`12895`, the
        class of ``C`` is a dynamic subclass ``Cs_with_category`` of
        ``Cs`` in order for ``C`` to inherit code from the
        ``SubcategoryMethods`` nested classes of its super categories.

        The purpose of this ``__classcall__`` method is to ensure that
        reconstructing ``C`` from its class with
        ``Cs_with_category(...)`` actually calls properly ``Cs(...)``
        and gives back ``C``.

        .. SEEALSO:: :meth:`subcategory_class`

        EXAMPLES::

            sage: A = Algebras(QQ)
            sage: A.__class__
            <class 'sage.categories.algebras.Algebras_with_category'>
            sage: A is Algebras(QQ)
            True
            sage: A is A.__class__(QQ)
            True
        """
        if isinstance(cls, DynamicMetaclass):
            cls = cls.__base__
        return super(Category, cls).__classcall__(cls, *args, **options)

    def __init__(self, s=None):
        """
        Initializes this category.

        EXAMPLES::

            sage: class SemiprimitiveRings(Category):
            ....:     def super_categories(self):
            ....:         return [Rings()]
            ....:
            ....:     class ParentMethods:
            ....:         def jacobson_radical(self):
            ....:             return self.ideal(0)
            ....:
            sage: C = SemiprimitiveRings()
            sage: C
            Category of semiprimitive rings
            sage: C.__class__
            <class '__main__.SemiprimitiveRings_with_category'>

        .. NOTE::

            Specifying the name of this category by passing a string
            is deprecated. If the default name (built from the name of
            the class) is not adequate, please use
            :meth:`_repr_object_names` to customize it.
        """
        if s is not None:
            assert False
            from sage.misc.superseded import deprecation
            deprecation(10963, "passing a string as extra argument to the"
                               " category constructor is deprecated; please"
                               " implement ``_repr_object_names`` instead")
            if isinstance(s, str):
                self._label = s
                self.__repr_object_names = s
            else:
                raise TypeError("Argument string must be a string.")
        self.__class__ = dynamic_class("{}_with_category".format(self.__class__.__name__),
                                       (self.__class__, self.subcategory_class, ),
                                       cache = False, reduction = None,
                                       doccls=self.__class__)

    @lazy_attribute
    def _label(self):
        """
        A short name of ``self``, obtained from its type.

        EXAMPLES::

            sage: Rings()._label
            'Rings'

        """
        t = str(self.__class__.__base__)
        t = t[t.rfind('.')+1:]
        return t[:t.rfind("'")]

    # TODO: move this code into the method _repr_object_names once passing a string is not accepted anymore
    @lazy_attribute
    def __repr_object_names(self):
        """
        Determine the name of the objects of this category
        from its type, if it has not been explicitly given
        at initialisation.

        EXAMPLES::

            sage: Rings()._Category__repr_object_names
            'rings'
            sage: PrincipalIdealDomains()._Category__repr_object_names
            'principal ideal domains'

            sage: Rings()
            Category of rings
        """
        i = -1
        s = self._label
        while i < len(s)-1:
            for i in range(len(s)):
                if s[i].isupper():
                    s = s[:i] + " " + s[i].lower() + s[i+1:]
                    break
        return s.lstrip()

    def _repr_object_names(self):
        """
        Return the name of the objects of this category.

        EXAMPLES::

            sage: FiniteGroups()._repr_object_names()
            'finite groups'
            sage: AlgebrasWithBasis(QQ)._repr_object_names()
            'algebras with basis over Rational Field'
        """
        return self.__repr_object_names

    def _short_name(self):
        """
        Return a CamelCase name for this category.

        EXAMPLES::

            sage: CoxeterGroups()._short_name()
            'CoxeterGroups'

            sage: AlgebrasWithBasis(QQ)._short_name()
            'AlgebrasWithBasis'

        Conventions for short names should be discussed at the level
        of Sage, and only then applied accordingly here.
        """
        return self._label

    @classmethod
    def an_instance(cls):
        """
        Return an instance of this class.

        EXAMPLES::

            sage: Rings.an_instance()
            Category of rings

        Parametrized categories should overload this default
        implementation to provide appropriate arguments::

            sage: Algebras.an_instance()
            Category of algebras over Rational Field
            sage: Bimodules.an_instance()
            Category of bimodules over Rational Field on the left and Real Field with 53 bits of precision on the right
            sage: AlgebraIdeals.an_instance()
            Category of algebra ideals in Univariate Polynomial Ring in x over Rational Field
        """
        return cls()

    def __call__(self, x, *args, **opts):
        """
        Construct an object in this category from the data in ``x``,
<<<<<<< HEAD
        or throw ``TypeError`` or ``NotImplementedError``.
=======
        or throws ``TypeError`` or ``NotImplementedError``.
>>>>>>> aa015914

        If ``x`` is readily in ``self`` it is returned unchanged.
        Categories wishing to extend this minimal behavior should
        implement :meth:`._call_`.

        EXAMPLES::

            sage: Rings()(ZZ)
            Integer Ring
        """
        if x in self:
            return x
        return self._call_(x, *args, **opts)

    def _call_(self, x):
        """
        Construct an object in this category from the data in ``x``,
<<<<<<< HEAD
        or throw ``NotImplementedError``.
=======
        or throws ``NotImplementedError``.
>>>>>>> aa015914

        EXAMPLES::

            sage: Semigroups()._call_(3)
            Traceback (most recent call last):
            ...
            NotImplementedError
        """
        raise NotImplementedError

    def _repr_(self):
        """
        Return the print representation of this category.

        EXAMPLES::

            sage: Sets() # indirect doctest
            Category of sets
        """
        return "Category of {}".format(self._repr_object_names())

    def _latex_(self):
        r"""
        Returns the latex representation of this category.

        EXAMPLES::

            sage: latex(Sets()) # indirect doctest
            \mathbf{Sets}
            sage: latex(CommutativeAdditiveSemigroups())
            \mathbf{CommutativeAdditiveSemigroups}
        """
        return "\\mathbf{%s}"%self._short_name()

#   The convention for which hash function to use should be decided at the level of UniqueRepresentation
#   The implementation below is bad (hash independent of the base ring)
#     def __hash__(self):
#         """
#         Returns a hash for this category.
#
#         Currently this is just the hash of the string representing the category.
#
#         EXAMPLES::
#
#             sage: hash(Algebras(QQ)) #indirect doctest
#             699942203
#             sage: hash(Algebras(ZZ))
#             699942203
#         """
#         return hash(self.__category) # Any reason not to use id?

    def _subcategory_hook_(self, category):
        """
        Quick subcategory check.

        INPUT:

        - ``category`` -- a category

        OUTPUT:

        - ``True``, if ``category`` is a subcategory of ``self``.
        - ``False``, if ``category`` is not a subcategory of ``self``.
        - ``Unknown``, if a quick check was not enough to determine
          whether ``category`` is a subcategory of ``self`` or not.

        The aim of this method is to offer a framework to add cheap
        tests for subcategories. When doing
        ``category.is_subcategory(self)`` (note the reverse order of
        ``self`` and ``category``), this method is usually called
        first.  Only if it returns ``Unknown``, :meth:`is_subcategory`
        will build the list of super categories of ``category``.

        This method need not to handle the case where ``category`` is
        ``self``; this is the first test that is done in
        :meth:`is_subcategory`.

        This default implementation tests whether the parent class of
        ``category`` is a subclass of the parent class of ``self``.
        This is most of the time a complete subcategory test.

        .. WARNING::

            This test is incomplete for categories in
            :class:`CategoryWithParameters`, as introduced by
            :trac:`11935`. This method is therefore overwritten by
            :meth:`~sage.categories.category.CategoryWithParameters._subcategory_hook_`.

        EXAMPLES::

            sage: Rings()._subcategory_hook_(Rings())
            True
        """
        return issubclass(category.parent_class, self.parent_class)

    def __contains__(self, x):
        """
        Membership testing

        Returns whether ``x`` is an object in this category, that is
        if the category of ``x`` is a subcategory of ``self``.

        EXAMPLES::

            sage: ZZ in Sets()
            True
        """
        try:
            c = x.category()
        except AttributeError:
            return False
        return c.is_subcategory(self)

    @staticmethod
    def __classcontains__(cls, x):
        """
        Membership testing, without arguments

        INPUT:

        - ``cls`` -- a category class
        - ``x`` -- any object

        Returns whether ``x`` is an object of a category which is an instance
        of ``cls``.

        EXAMPLES:

        This method makes it easy to test if an object is, say, a
        vector space, without having to specify the base ring::

            sage: F = FreeModule(QQ,3)
            sage: F in VectorSpaces
            True

            sage: F = FreeModule(ZZ,3)
            sage: F in VectorSpaces
            False

            sage: F in Algebras
            False

        TESTS:

        Non category objects shall be handled properly::

            sage: [1,2] in Algebras
            False
        """
        try:
            c = x.categories()
        except AttributeError:
            return False
        return any(isinstance(cat, cls) for cat in c)

    def is_abelian(self):
        """
        Returns whether this category is abelian.

        An abelian category is a category satisfying:

        - It has a zero object;
        - It has all pullbacks and pushouts;
        - All monomorphisms and epimorphisms are normal.

        Equivalently, one can define an increasing sequence of conditions:

        - A category is pre-additive if it is enriched over abelian groups
          (all homsets are abelian groups and composition is bilinear);
        - A pre-additive category is additive if every finite set of objects
          has a biproduct (we can form direct sums and direct products);
        - An additive category is pre-abelian if every morphism has both a
          kernel and a cokernel;
        - A pre-abelian category is abelian if every monomorphism is the
          kernel of some morphism and every epimorphism is the cokernel of
          some morphism.

        EXAMPLES::

            sage: Modules(ZZ).is_abelian()
            True
            sage: FreeModules(ZZ).is_abelian()
            False
            sage: FreeModules(QQ).is_abelian()
            True
            sage: CommutativeAdditiveGroups().is_abelian()
            True
            sage: Semigroups().is_abelian()
            Traceback (most recent call last):
            NotImplementedError: is_abelian
        """
        raise NotImplementedError("is_abelian")

    def category_graph(self):
         r"""
         Returns the graph of all super categories of this category

         EXAMPLES::

             sage: C = Algebras(QQ)
             sage: G = C.category_graph()
             sage: G.is_directed_acyclic()
             True
             sage: G.girth()
             4
         """
         return category_graph([self])

    @abstract_method
    def super_categories(self):
        """
        Return the *immediate* super categories of ``self``.

        OUTPUT:

        - a duplicate-free list of categories.

        Every category should implement this method.

        EXAMPLES::

            sage: Groups().super_categories()
            [Category of monoids, Category of inverse unital magmas]
            sage: Objects().super_categories()
            []

        .. NOTE::

            Since :trac:`10963`, the order of the categories in the
            result is irrelevant. For details, see
            :ref:`category-primer-category-order`.

        .. NOTE::

            Whenever speed matters, developers are advised to use the
            lazy attribute :meth:`_super_categories` instead of
            calling this method.
        """

    @lazy_attribute
    def _all_super_categories(self):
        r"""
        All the super categories of this category, including this category.

        Since :trac:`11943`, the order of super categories is
        determined by Python's method resolution order C3 algorithm.

        .. seealso:: :meth:`all_super_categories`

        .. note:: this attribute is likely to eventually become a tuple.

        .. note:: this sets :meth:`_super_categories_for_classes` as a side effect

        EXAMPLES::

            sage: C = Rings(); C
            Category of rings
            sage: C._all_super_categories
            [Category of rings, Category of rngs, Category of semirings, ...
             Category of monoids, ...
             Category of commutative additive groups, ...
             Category of sets, Category of sets with partial maps,
             Category of objects]
        """
        (result, bases) = C3_sorted_merge([cat._all_super_categories
                                           for cat in self._super_categories] +
                                          [self._super_categories],
                                          category_sort_key)
        if not sorted(result, key = category_sort_key, reverse=True) == result:
<<<<<<< HEAD
            warn("Inconsistent sorting results for all super categories of %s"%self.__class__)
=======
            warn("Inconsistent sorting results for all super categories of {}".format(
                 self.__class__))
>>>>>>> aa015914
        self._super_categories_for_classes = bases
        return [self] + result

    @lazy_attribute
    def _all_super_categories_proper(self):
        r"""
        All the proper super categories of this category.

        Since :trac:`11943`, the order of super categories is
        determined by Python's method resolution order C3 algorithm.

        .. seealso:: :meth:`all_super_categories`

        .. note:: this attribute is likely to eventually become a tuple.

        EXAMPLES::

            sage: C = Rings(); C
            Category of rings
            sage: C._all_super_categories_proper
            [Category of rngs, Category of semirings, ...
             Category of monoids, ...
             Category of commutative additive groups, ...
             Category of sets, Category of sets with partial maps,
             Category of objects]
        """
        return self._all_super_categories[1:]

    @lazy_attribute
    def _set_of_super_categories(self):
        """
        The frozen set of all proper super categories of this category.

        .. note:: this is used for speeding up category containment tests.

        .. seealso:: :meth:`all_super_categories`

        EXAMPLES::

            sage: Groups()._set_of_super_categories
            frozenset([...])
            sage: sorted(Groups()._set_of_super_categories, key=str)
            [Category of inverse unital magmas, Category of magmas, Category of monoids,
             Category of objects, Category of semigroups, Category of sets,
             Category of sets with partial maps, Category of unital magmas]

        TESTS::

            sage: C = HopfAlgebrasWithBasis(GF(7))
            sage: C._set_of_super_categories == frozenset(C._all_super_categories_proper)
            True
        """
        return frozenset(self._all_super_categories_proper)

    def all_super_categories(self, proper=False):
        """
        Returns the list of all super categories of this category.

        INPUT:

         - ``proper`` -- a boolean (default: ``False``); whether to exclude this category.

        Since :trac:`11943`, the order of super categories is
        determined by Python's method resolution order C3 algorithm.

        .. note::

            Whenever speed matters, the developers are advised to use
            instead the lazy attributes :meth:`_all_super_categories`,
            :meth:`_all_super_categories_proper`, or
            :meth:`_set_of_super_categories`, as
            appropriate. Simply because lazy attributes are much
            faster than any method.

        EXAMPLES::

            sage: C = Rings(); C
            Category of rings
            sage: C.all_super_categories()
            [Category of rings, Category of rngs, Category of semirings, ...
             Category of monoids, ...
             Category of commutative additive groups, ...
             Category of sets, Category of sets with partial maps,
             Category of objects]

            sage: C.all_super_categories(proper = True)
            [Category of rngs, Category of semirings, ...
             Category of monoids, ...
             Category of commutative additive groups, ...
             Category of sets, Category of sets with partial maps,
             Category of objects]

            sage: Sets().all_super_categories()
            [Category of sets, Category of sets with partial maps, Category of objects]
            sage: Sets().all_super_categories(proper=True)
            [Category of sets with partial maps, Category of objects]
            sage: Sets().all_super_categories() is Sets()._all_super_categories
            True
            sage: Sets().all_super_categories(proper=True) is Sets()._all_super_categories_proper
            True

        """
        if proper:
            return self._all_super_categories_proper
        return self._all_super_categories

    @lazy_attribute
    def _super_categories(self):
        """
        The immediate super categories of this category.

        This lazy attribute caches the result of the mandatory method
        :meth:`super_categories` for speed. It also does some mangling
        (flattening join categories, sorting, ...).

        Whenever speed matters, developers are advised to use this
        lazy attribute rather than calling :meth:`super_categories`.

        .. NOTE::

            This attribute is likely to eventually become a tuple.
            When this happens, we might as well use :meth:`Category._sort`,
<<<<<<< HEAD
            if not :meth:`Category._sort_uniq`.
=======
            if not :meth:`Category_sort_uniq`.
>>>>>>> aa015914

        EXAMPLES::

            sage: Rings()._super_categories
            [Category of rngs, Category of semirings]
        """
        return sorted(Category._flatten_categories(self.super_categories()), key = category_sort_key, reverse=True)

    @lazy_attribute
    def _super_categories_for_classes(self):
        """
        The super categories of this category used for building classes.

        This is a close variant of :meth:`_super_categories` used for
        constructing the list of the bases for :meth:`parent_class`,
        :meth:`element_class`, and friends. The purpose is ensure that
        Python will find a proper Method Resolution Order for those
        classes. For background, see :mod:`sage.misc.c3_controlled`.

        .. SEEALSO:: :meth:`_cmp_key`.

        .. NOTE::

            This attribute is calculated as a by-product of computing
            :meth:`_all_super_categories`.

        EXAMPLES::

            sage: Rings()._super_categories_for_classes
            [Category of rngs, Category of semirings]
        """
        self._all_super_categories
        return self._super_categories_for_classes

    def _test_category_graph(self, **options):
        """
        Check that the category graph matches with Python's method resolution order

        .. note::

            By :trac:`11943`, the list of categories returned by
            :meth:`all_super_categories` is supposed to match with the
            method resolution order of the parent and element
            classes. This method checks this.

        .. todo:: currently, this won't work for hom categories.

        EXAMPLES::

            sage: C = HopfAlgebrasWithBasis(QQ)
            sage: C.parent_class.mro() == [X.parent_class for X in C._all_super_categories] + [object]
            True
            sage: C.element_class.mro() == [X.element_class for X in C._all_super_categories] + [object]
            True
            sage: TestSuite(C).run()    # indirect doctest

        """
        tester = self._tester(**options)
        tester.assert_(self.parent_class.mro() == [C.parent_class for C in self._all_super_categories] + [object])
        tester.assert_(self.element_class.mro() == [C.element_class for C in self._all_super_categories] + [object])

    def _test_category(self, **options):
        r"""
        Run generic tests on this category
<<<<<<< HEAD

        .. SEEALSO:: :class:`TestSuite`.

        EXAMPLES::

=======

        .. SEEALSO:: :class:`TestSuite`.

        EXAMPLES::

>>>>>>> aa015914
            sage: Sets()._test_category()

        Let us now write a couple broken categories::

            sage: class MyObjects(Category):
            ....:      pass
            sage: MyObjects()._test_category()
            Traceback (most recent call last):
            ...
            NotImplementedError: <abstract method super_categories at ...>

            sage: class MyObjects(Category):
            ....:      def super_categories(self):
            ....:          return tuple()
            sage: MyObjects()._test_category()
            Traceback (most recent call last):
            ...
            AssertionError: Category of my objects.super_categories() should return a list

            sage: class MyObjects(Category):
            ....:      def super_categories(self):
            ....:          return []
            sage: MyObjects()._test_category()
            Traceback (most recent call last):
            ...
            AssertionError: Category of my objects is not a subcategory of Objects()

        """
        from sage.categories.objects    import Objects
        from sage.categories.sets_cat import Sets
        tester = self._tester(**options)
        tester.assert_(isinstance(self.super_categories(), list),
                       "%s.super_categories() should return a list"%self)
        tester.assert_(self.is_subcategory(Objects()),
                       "%s is not a subcategory of Objects()"%self)
        tester.assert_(isinstance(self.parent_class, type))
        tester.assert_(all(not isinstance(cat, JoinCategory) for cat in self._super_categories))
        if not isinstance(self, JoinCategory):
            tester.assert_(all(self._cmp_key > cat._cmp_key      for cat in self._super_categories))
        tester.assert_(self.is_subcategory( Category.join(self.super_categories()) )) # Not an obviously passing test with axioms
        if self.is_subcategory(Sets()):
            tester.assert_(isinstance(self.parent_class, type))
            tester.assert_(isinstance(self.element_class, type))

    _cmp_key = _cmp_key

    def _make_named_class(self, name, method_provider, cache=False, picklable=True):
        """
        Construction of the parent/element/... class of ``self``.

        INPUT:

        - ``name`` -- a string; the name of the class as an attribute of
          ``self``. E.g. "parent_class"
        - ``method_provider`` -- a string; the name of an attribute of
          ``self`` that provides methods for the new class (in
          addition to those coming from the super categories).
          E.g. "ParentMethods"
        - ``cache`` -- a boolean or ``ignore_reduction`` (default: ``False``)
          (passed down to dynamic_class; for internal use only)
        - ``picklable`` -- a boolean (default: ``True``)

        ASSUMPTION:

        It is assumed that this method is only called from a lazy
        attribute whose name coincides with the given ``name``.

        OUTPUT:

        A dynamic class with bases given by the corresponding named
        classes of ``self``'s super_categories, and methods taken from
        the class ``getattr(self,method_provider)``.

        .. NOTE::

            - In this default implementation, the reduction data of
              the named class makes it depend on ``self``. Since the
              result is going to be stored in a lazy attribute of
              ``self`` anyway, we may as well disable the caching in
              ``dynamic_class`` (hence the default value
              ``cache=False``).

            - :class:`CategoryWithParameters` overrides this method so
              that the same parent/element/... classes can be shared
              between closely related categories.

            - The bases of the named class may also contain the named
              classes of some indirect super categories, according to
              :meth:`_super_categories_for_classes`. This is to
              guarantee that Python will build consistent method
              resolution orders. For background, see
              :mod:`sage.misc.c3_controlled`.

        .. SEEALSO:: :meth:`CategoryWithParameters._make_named_class`

        EXAMPLES::

            sage: PC = Rings()._make_named_class("parent_class", "ParentMethods"); PC
            <class 'sage.categories.rings.Rings.parent_class'>
            sage: type(PC)
            <class 'sage.structure.dynamic_class.DynamicMetaclass'>
            sage: PC.__bases__
            (<class 'sage.categories.rngs.Rngs.parent_class'>,
             <class 'sage.categories.semirings.Semirings.parent_class'>)

        Note that, by default, the result is not cached::

            sage: PC is Rings()._make_named_class("parent_class", "ParentMethods")
            False

        Indeed this method is only meant to construct lazy attributes
        like ``parent_class`` which already handle this caching::

            sage: Rings().parent_class
            <class 'sage.categories.rings.Rings.parent_class'>

        Reduction for pickling also assumes the existence of this lazy
        attribute::

            sage: PC._reduction
            (<built-in function getattr>, (Category of rings, 'parent_class'))
            sage: loads(dumps(PC)) is Rings().parent_class
            True

        TESTS::

            sage: class A: pass
            sage: class BrokenCategory(Category):
            ....:     def super_categories(self): return []
            ....:     ParentMethods = 1
            ....:     class ElementMethods(A):
            ....:         pass
            ....:     class MorphismMethods(object):
            ....:         pass
            sage: C = BrokenCategory()
            sage: C._make_named_class("parent_class",   "ParentMethods")
            Traceback (most recent call last):
            ...
            AssertionError: BrokenCategory.ParentMethods should be a class
            sage: C._make_named_class("element_class",  "ElementMethods")
            doctest:...: UserWarning: BrokenCategory.ElementMethods should not have a super class
            <class '__main__.BrokenCategory.element_class'>
            sage: C._make_named_class("morphism_class", "MorphismMethods")
            <class '__main__.BrokenCategory.morphism_class'>
        """
        cls = self.__class__
        if isinstance(cls, DynamicMetaclass):
            cls = cls.__base__
        class_name = "%s.%s"%(cls.__name__, name)
        method_provider_cls = getattr(self, method_provider, None)
        if method_provider_cls is None:
            # If the category provides no XXXMethods class,
            # point to the documentation of the category itself
            doccls = cls
        else:
            # Otherwise, check XXXMethods
            assert inspect.isclass(method_provider_cls),\
                "%s.%s should be a class"%(cls.__name__, method_provider)
            mro = inspect.getmro(method_provider_cls)
            if len(mro) > 2 or (len(mro) == 2 and mro[1] is not object):
                warn("%s.%s should not have a super class"%(cls.__name__, method_provider))
            # and point the documentation to it
            doccls = method_provider_cls
        if picklable:
            reduction = (getattr, (self, name))
        else:
            reduction = None
        return dynamic_class(class_name,
                             tuple(getattr(cat,name) for cat in self._super_categories_for_classes),
                             method_provider_cls, prepend_cls_bases = False, doccls = doccls,
                             reduction = reduction, cache = cache)


    @lazy_attribute
    def subcategory_class(self):
        """
        A common superclass for all subcategories of this category (including this one).

        This class derives from ``D.subcategory_class`` for each super
        category `D` of ``self``, and includes all the methods from
        the nested class ``self.SubcategoryMethods``, if it exists.

        .. SEEALSO::

            - :trac:`12895`
            - :meth:`parent_class`
            - :meth:`element_class`
            - :meth:`_make_named_class`

        EXAMPLES::

            sage: cls = Rings().subcategory_class; cls
            <class 'sage.categories.rings.Rings.subcategory_class'>
            sage: type(cls)
            <class 'sage.structure.dynamic_class.DynamicMetaclass'>

        ``Rings()`` is an instance of this class, as well as all its subcategories::

            sage: isinstance(Rings(), cls)
            True
            sage: isinstance(AlgebrasWithBasis(QQ), cls)
            True

        TESTS::

            sage: cls = Algebras(QQ).subcategory_class; cls
            <class 'sage.categories.algebras.Algebras.subcategory_class'>
            sage: type(cls)
            <class 'sage.structure.dynamic_class.DynamicMetaclass'>

        """
        return self._make_named_class('subcategory_class', 'SubcategoryMethods',
                                      cache=False, picklable=False)

    @lazy_attribute
    def parent_class(self):
        """
        A common super class for all parents in this category.

        EXAMPLES::

            sage: C = Algebras(QQ).parent_class; C
            <class 'sage.categories.algebras.Algebras.parent_class'>
            sage: type(C)
            <class 'sage.structure.dynamic_class.DynamicMetaclass'>

        By :trac:`11935`, some categories share their parent
        classes. For example, the parent class of an algebra only
        depends on the category of the base ring. A typical example is
        the category of algebras over a finite field versus algebras
        over a non-field::

            sage: Algebras(GF(7)).parent_class is Algebras(GF(5)).parent_class
            True
            sage: Algebras(QQ).parent_class is Algebras(ZZ).parent_class
            False
            sage: Algebras(ZZ['t']).parent_class is Algebras(ZZ['t','x']).parent_class
            True

        See :class:`CategoryWithParameters` for an abstract base class for
        categories that depend on parameters, even though the parent
        and element classes only depend on the parent or element
        classes of its super categories. It is used in
        :class:`~sage.categories.bimodules.Bimodules`,
        :class:`~sage.categories.category_types.Category_over_base` and
        :class:`sage.categories.category.JoinCategory`.
        """
        return self._make_named_class('parent_class', 'ParentMethods')

    @lazy_attribute
    def element_class(self):
        """
        A common super class for all elements of parents in this category.

        EXAMPLES::

            sage: C = Algebras(QQ).element_class; C
            <class 'sage.categories.algebras.Algebras.element_class'>
            sage: type(C)
            <class 'sage.structure.dynamic_class.DynamicMetaclass'>

        By :trac:`11935`, some categories share their element
        classes. For example, the element class of an algebra only
        depends on the category of the base. A typical example is the
        category of algebras over a field versus algebras over a
        non-field::

            sage: Algebras(GF(5)).element_class is Algebras(GF(3)).element_class
            True
            sage: Algebras(QQ).element_class is Algebras(ZZ).element_class
            False
            sage: Algebras(ZZ['t']).element_class is Algebras(ZZ['t','x']).element_class
            True

        .. SEEALSO:: :meth:`parent_class`
        """
        return self._make_named_class('element_class', 'ElementMethods')

    def required_methods(self):
        """
        Returns the methods that are required and optional for parents
        in this category and their elements.

        EXAMPLES::

            sage: Algebras(QQ).required_methods()
            {'parent': {'required': ['__contains__'], 'optional': ['algebra_generators']}, 'element': {'required': ['__nonzero__'], 'optional': ['_add_', '_mul_']}}
        """
        return { "parent"  : abstract_methods_of_class(self.parent_class),
                 "element" : abstract_methods_of_class(self.element_class) }


    # Operations on the lattice of categories
    def is_subcategory(self, c):
        """
        Returns True if self is naturally embedded as a subcategory of c.

        EXAMPLES::

            sage: AbGrps = CommutativeAdditiveGroups()
            sage: Rings().is_subcategory(AbGrps)
            True
            sage: AbGrps.is_subcategory(Rings())
            False

        The ``is_subcategory`` function takes into account the
        base.

        ::

            sage: M3 = VectorSpaces(FiniteField(3))
            sage: M9 = VectorSpaces(FiniteField(9, 'a'))
            sage: M3.is_subcategory(M9)
            False

        Join categories are properly handled::

            sage: CatJ = Category.join((CommutativeAdditiveGroups(), Semigroups()))
            sage: Rings().is_subcategory(CatJ)
            True

        ::

            sage: V3 = VectorSpaces(FiniteField(3))
            sage: POSet = PartiallyOrderedSets()
            sage: PoV3 = Category.join((V3, POSet))
            sage: A3 = AlgebrasWithBasis(FiniteField(3))
            sage: PoA3 = Category.join((A3, POSet))
            sage: PoA3.is_subcategory(PoV3)
            True
            sage: PoV3.is_subcategory(PoV3)
            True
            sage: PoV3.is_subcategory(PoA3)
            False
        """
        if c is self:
            return True
        subcat_hook = c._subcategory_hook_(self)
        if subcat_hook is Unknown:
            return c in self._set_of_super_categories
        return subcat_hook

    def or_subcategory(self, category = None, join = False):
        """
        Return ``category`` or ``self`` if ``category`` is ``None``.

        INPUT:

        - ``category`` -- a sub category of ``self``, tuple/list thereof,
          or ``None``
        - ``join`` -- a boolean (default: ``False``)

        OUTPUT:

        - a category

        EXAMPLES::

            sage: Monoids().or_subcategory(Groups())
            Category of groups
            sage: Monoids().or_subcategory(None)
            Category of monoids

        If category is a list/tuple, then a join category is returned::

            sage: Monoids().or_subcategory((CommutativeAdditiveMonoids(), Groups()))
            Join of Category of groups and Category of commutative additive monoids

        If ``join`` is ``False``, an error if raised if category is not a
        subcategory of ``self``::

            sage: Monoids().or_subcategory(EnumeratedSets())
            Traceback (most recent call last):
            ...
            AssertionError: Subcategory of `Category of enumerated sets` required; got `Category of monoids`

        Otherwise, the two categories are joined together::

            sage: Monoids().or_subcategory(EnumeratedSets(), join=True)
            Join of Category of monoids and Category of enumerated sets
        """
        if category is None:
            return self
        if isinstance(category, (tuple, list)):
            category = Category.join(category)
        assert isinstance(category, Category)
        if join:
            return Category.join([self, category])
        else:
            assert category.is_subcategory(self), "Subcategory of `{}` required; got `{}`".format(category, self)
            return category

    def _is_subclass(self, c):
        """
        Same as is_subcategory, but c may also be the class of a
        category instead of a category.

        EXAMPLES::

            sage: Fields()._is_subclass(Rings)
            True
            sage: Algebras(QQ)._is_subclass(Modules)
            True
            sage: Algebras(QQ)._is_subclass(ModulesWithBasis)
            False
        """
        assert( isinstance(c, Category) or (issubclass(c.__class__, type) and issubclass(c, Category)) )
        if isinstance(c, Category):
            return self.is_subcategory(c)
        else:
            return any(isinstance(cat, c) for cat in self._all_super_categories)

    @cached_method
    def _meet_(self, other):
        """
        Returns the largest common subcategory of self and other:

        EXAMPLES::

            sage: Monoids()._meet_(Monoids())
            Category of monoids
            sage: Rings()._meet_(Rings())
            Category of rings
            sage: Rings()._meet_(Monoids())
            Category of monoids
            sage: Monoids()._meet_(Rings())
            Category of monoids

            sage: VectorSpaces(QQ)._meet_(Modules(ZZ))
            Category of commutative additive groups
            sage: Algebras(ZZ)._meet_(Algebras(QQ))
            Category of rings
            sage: Groups()._meet_(Rings())
            Category of monoids
            sage: Algebras(QQ)._meet_(Category.join([Fields(), ModulesWithBasis(QQ)]))
            Join of Category of rings and Category of vector spaces over Rational Field

        Note: abstractly, the category poset is a distributive
        lattice, so this is well defined; however, the subset of those
        categories actually implemented is not: we need to also
        include their join-categories.

        For example, the category of rings is *not* the join of the
        category of abelian groups and that of semi groups, just a
        subcategory of their join, since rings further require
        distributivity.

        For the meet computation, there may be several lowest common
        sub categories of self and other, in which case, we need to
        take the join of them all.

        FIXME:

        - If A is a subcategory of B, A has *more* structure than B,
          but then *less* objects in there. We should choose an
          appropriate convention for A<B. Using subcategory calls
          for A<B, but the current meet and join call for A>B.
        """
        if self is other: # useful? fast pathway
            return self
        elif self.is_subcategory(other):
            return other
        elif other.is_subcategory(self):
            # Useful fast pathway; try:
            # %time L = EllipticCurve('960d1').prove_BSD()
            return self
        else:
            return Category.join(self._meet_(sup) for sup in other._super_categories)

    @staticmethod
    def meet(categories):
        """
        Returns the meet of a list of categories

        INPUT:

        - ``categories`` - a non empty list (or iterable) of categories

        .. SEEALSO:: :meth:`__or__` for a shortcut

        EXAMPLES::

            sage: Category.meet([Algebras(ZZ), Algebras(QQ), Groups()])
            Category of monoids

        That meet of an empty list should be a category which is a
        subcategory of all categories, which does not make practical sense::

            sage: Category.meet([])
            Traceback (most recent call last):
            ...
            ValueError: The meet of an empty list of categories is not implemented
        """
        categories = tuple(categories)
        if len(categories) == 0:
            raise ValueError("The meet of an empty list of categories is not implemented")
        result = categories[0]
        for category in categories[1:]:
            result = result._meet_(category)
        return result

    @cached_method
    def axioms(self):
        """
        Return the axioms known to be satisfied by all the objects of ``self``.

<<<<<<< HEAD
        Technically, this is the set of all the axioms ``A`` such that, if
        ``Cs`` is the category defining ``A``, then ``self`` is a subcategory
        of ``Cs().A()``. Any additional axiom ``A`` would yield a strict
        subcategory of ``self``, at the very least ``self & Cs().A()`` where
        ``Cs`` is the category defining ``A``.
=======
        Technically, this the set of all the axioms ``A`` such that,
        if ``Cs`` is the category defining ``A``, then ``self`` is a
        subcategory of ``Cs().A()``. Any additional axiom ``A`` would
        yield a strict subcategory of ``self``, at the very least
        ``self & Cs().A()`` where ``Cs`` is the category defining
        ``A``.
>>>>>>> aa015914

        EXAMPLES::

            sage: Monoids().axioms()
            frozenset(['Associative', 'Unital'])
            sage: (EnumeratedSets().Infinite() & Sets().Facade()).axioms()
            frozenset(['Infinite', 'Facade'])
        """
        return frozenset(axiom
                         for category in self._super_categories
                         for axiom in category.axioms())

    @cached_method
    def _with_axiom_as_tuple(self, axiom):
        """
        Return a tuple of categories whose join is ``self._with_axiom()``.

        INPUT:

        - ``axiom`` -- a string, the name of an axiom

        This is a lazy version of :meth:`_with_axiom` which is used to
        avoid recursion loops during join calculations.

        .. NOTE:: The order in the result is irrelevant.

        EXAMPLES::

            sage: Sets()._with_axiom_as_tuple('Finite')
            (Category of finite sets,)
            sage: Magmas()._with_axiom_as_tuple('Finite')
            (Category of magmas, Category of finite sets)
            sage: Rings().Division()._with_axiom_as_tuple('Finite')
            (Category of division rings,
             Category of finite monoids,
             Category of commutative magmas)
            sage: HopfAlgebras(QQ)._with_axiom_as_tuple('FiniteDimensional')
            (Category of hopf algebras over Rational Field,
             Category of finite dimensional modules over Rational Field)
        """
        if axiom in self.axioms():
            return (self, )
        axiom_attribute = getattr(self.__class__, axiom, None)
        if axiom_attribute is None:
            # If the axiom is not defined for this category, ignore it
            # This uses the following invariant: the categories for
            # which a given axiom is defined form a lower set
            return (self,)
        if axiom in self.__class__.__base__.__dict__:
            # self implements this axiom
            from category_with_axiom import CategoryWithAxiom
            if inspect.isclass(axiom_attribute) and issubclass(axiom_attribute, CategoryWithAxiom):
                return (axiom_attribute(self),)
            warn(("Expecting {}.{} to be a subclass of CategoryWithAxiom to"
                  " implement a category with axiom; got {}; ignoring").format(
                    self.__class__.__base__.__name__, axiom, axiom_attribute))

        # self does not implement this axiom
        result = (self, ) + \
                 tuple(cat
                       for category in self._super_categories
                       for cat in category._with_axiom_as_tuple(axiom))
        hook = getattr(self, axiom+"_extra_super_categories", None)
        if hook is not None:
            assert inspect.ismethod(hook)
            result += tuple(hook())
        return Category._sort_uniq(result)

    @cached_method
    def _with_axiom(self, axiom):
        """
        Return the subcategory of the objects of ``self`` satisfying
        the given ``axiom``.

        INPUT:

        - ``axiom`` -- a string, the name of an axiom

        EXAMPLES::

            sage: Sets()._with_axiom("Finite")
            Category of finite sets

            sage: type(Magmas().Finite().Commutative())
            <class 'sage.categories.category.JoinCategory_with_category'>
            sage: Magmas().Finite().Commutative().super_categories()
            [Category of commutative magmas, Category of finite sets]
            sage: Algebras(QQ).WithBasis().Commutative() is Algebras(QQ).Commutative().WithBasis()
            True

        When ``axiom`` is not defined for ``self``, ``self`` is returned::

            sage: Sets()._with_axiom("Associative")
            Category of sets

        .. WARNING:: This may be changed in the future to raising an error.
        """
        return Category.join(self._with_axiom_as_tuple(axiom))

    def _with_axioms(self, axioms):
        """
        Return the subcategory of the objects of ``self`` satisfying
        the given ``axioms``.

        INPUT:

        - ``axioms`` -- a list of strings, the names of the axioms

        EXAMPLES::

            sage: Sets()._with_axioms(["Finite"])
            Category of finite sets
            sage: Sets()._with_axioms(["Infinite"])
            Category of infinite sets
            sage: FiniteSets()._with_axioms(["Finite"])
            Category of finite sets

        Axioms that are not defined for the ``self`` are ignored::

            sage: Sets()._with_axioms(["FooBar"])
            Category of sets
            sage: Magmas()._with_axioms(["FooBar", "Unital"])
            Category of unital magmas

        Note that adding several axioms at once can do more than
        adding them one by one. This is because the availability of an
        axiom may depend on another axiom. For example, for
        semigroups, the ``Inverse`` axiom is meaningless unless there
        is a unit::

            sage: Semigroups().Inverse()
            Traceback (most recent call last):
            ...
            AttributeError: 'Semigroups_with_category' object has no attribute 'Inverse'
            sage: Semigroups()._with_axioms(["Inverse"])
            Category of semigroups

        So one needs to first add the ``Unital`` axiom, and then the
        ``Inverse`` axiom::

            sage: Semigroups().Unital().Inverse()
            Category of groups

        or to specify all of them at once, in any order::

            sage: Semigroups()._with_axioms(["Inverse", "Unital"])
            Category of groups
            sage: Semigroups()._with_axioms(["Unital", "Inverse"])
            Category of groups

            sage: Magmas()._with_axioms(['Commutative', 'Associative', 'Unital','Inverse'])
            Category of commutative groups
            sage: Magmas()._with_axioms(['Inverse', 'Commutative', 'Associative', 'Unital'])
            Category of commutative groups
        """
        # We repeat adding axioms until they have all been
        # integrated or nothing happens
        axioms = frozenset(axioms)
        previous = None
        result = self
        while result is not previous:
            previous = result
            for axiom in axioms:
                result = result._with_axiom(axiom)
            axioms = axioms.difference(result.axioms())
        return result

    @cached_method
    def _without_axiom(self, axiom):
        r"""
        Return the category with axiom ``axiom`` removed.

        OUTPUT:

        A category ``C`` which does not have axiom ``axiom``
        and such that either ``C`` is ``self``, or adding back all the
        axioms of ``self`` gives back ``self``.

        .. WARNING:: This is not guaranteed to be robust.

        EXAMPLES::

            sage: Sets()._without_axiom("Facade")
            Category of sets
            sage: Sets().Facade()._without_axiom("Facade")
            Category of sets
            sage: Algebras(QQ)._without_axiom("Unital")
            Category of associative algebras over Rational Field
            sage: Groups()._without_axiom("Unital") # todo: not implemented
            Category of semigroups
        """
        if axiom not in self.axioms():
            return self
        else:
            raise ValueError("Cannot remove axiom {} from {}".format(axiom, self))

    def _without_axioms(self, named=False):
        r"""
        Return the category without the axioms that have been added
        to create it.

        INPUT:

        - ``named`` -- a boolean (default: ``False``)

        .. TODO:: Improve this explanation.

        If ``named`` is ``True``, then this stops at the first
<<<<<<< HEAD
        category that has an explicit name of its own. See
        :meth:`.category_with_axiom.CategoryWithAxiom._without_axioms`
=======
        category that has a explicit name of its own. See
        :meth:`CategoryWithAxiom._without_axioms`
>>>>>>> aa015914

        EXAMPLES::

            sage: Sets()._without_axioms()
            Category of sets
            sage: Semigroups()._without_axioms()
            Category of magmas
            sage: Algebras(QQ).Commutative().WithBasis()._without_axioms()
            Category of magmatic algebras over Rational Field
            sage: Algebras(QQ).Commutative().WithBasis()._without_axioms(named=True)
            Category of algebras over Rational Field
        """
        return self

    @staticmethod
    def _flatten_categories(categories):
        """
        Return the tuple of categories in ``categories``, while
        flattening join categories.

        INPUT:

        - ``categories`` -- a list (or iterable) of categories

        EXAMPLES::

            sage: Category._flatten_categories([Algebras(QQ), Category.join([Monoids(), Coalgebras(QQ)]), Sets()])
            (Category of algebras over Rational Field, Category of monoids, Category of coalgebras over Rational Field, Category of sets)
        """
        # Invariant: the super categories of a JoinCategory are not JoinCategories themselves
        return tuple(cat
                     for category in categories
                     for cat in (category.super_categories() if isinstance(category, JoinCategory) else (category,)))


    @staticmethod
    def _sort(categories):
        """
        Return the categories after sorting them decreasingly according
        to their comparison key.

        .. SEEALSO:: :meth:`_cmp_key`

        INPUT:

        - ``categories`` -- a list (or iterable) of non-join categories

        OUTPUT:

        A sorted tuple of categories, possibly with repeats.

        EXAMPLES::

            sage: Category._sort([Sets(), Objects(), Coalgebras(QQ), Monoids(), Sets().Finite()])
            (Category of monoids,
             Category of coalgebras over Rational Field,
             Category of finite sets,
             Category of sets,
             Category of objects)
            sage: Category._sort([Sets().Finite(), Semigroups().Finite(), Sets().Facade(),Magmas().Commutative()])
            (Category of finite semigroups,
             Category of commutative magmas,
             Category of finite sets,
             Category of facade sets)
            sage: Category._sort(Category._flatten_categories([Sets().Finite(), Algebras(QQ).WithBasis(), Semigroups().Finite(), Sets().Facade(),Algebras(QQ).Commutative(), Algebras(QQ).Graded().WithBasis()]))
            (Category of algebras with basis over Rational Field,
             Category of algebras with basis over Rational Field,
             Category of graded algebras over Rational Field,
             Category of commutative algebras over Rational Field,
             Category of finite semigroups,
             Category of finite sets,
             Category of facade sets)
        """
        return tuple(sorted(categories, key=category_sort_key, reverse=True))

    @staticmethod
    def _sort_uniq(categories):
        """
<<<<<<< HEAD
        Return the categories after sorting them and removing redundant categories.

        Redundant categories include duplicates and categories which
        are super categories of other categories in the input.
=======
        Return the categories after sorting them and removing duplicates.
>>>>>>> aa015914

        INPUT:

        - ``categories`` -- a list (or iterable) of categories

        OUTPUT: a sorted tuple of mutually incomparable categories

        EXAMPLES::

            sage: Category._sort_uniq([Rings(), Monoids(), Coalgebras(QQ)])
            (Category of rings, Category of coalgebras over Rational Field)

        Note that, in the above example, ``Monoids()`` does not appear
        in the result because it is a super category of ``Rings()``.
        """
        categories = Category._sort(categories)
        result = []
        for category in categories:
            if not any(cat.is_subcategory(category) for cat in result):
                result.append(category)
        return tuple(result)

    def __and__(self, other):
        """
        Return the intersection of two categories.

        This is just a shortcut for :meth:`join`.

        EXAMPLES::

            sage: Sets().Finite() & Rings().Commutative()
            Category of finite commutative rings
            sage: Monoids() & CommutativeAdditiveMonoids()
            Join of Category of monoids and Category of commutative additive monoids
        """
        return Category.join([self, other])

    def __or__(self, other):
        """
        Return the smallest category containing the two categories.

        This is just a shortcut for :meth:`meet`.

        EXAMPLES::

            sage: Algebras(QQ) | Groups()
            Category of monoids
        """
        return Category.meet([self, other])

    _join_cache = WeakValueDictionary()

    @staticmethod
    def join(categories, as_list = False, ignore_axioms=(), axioms=()):
        """
        Return the join of the input categories in the lattice of categories.

        At the level of objects and morphisms, this operation
        corresponds to intersection: the objects and morphisms of a
        join category are those that belong to all its super
        categories.

        INPUT:

        - ``categories`` -- a list (or iterable) of categories
        - ``as_list`` -- a boolean (default: ``False``);
            whether the result should be returned as a list
        - ``axioms`` -- a tuple of strings; the names of some
          supplementary axioms

        .. SEEALSO:: :meth:`__and__` for a shortcut

        EXAMPLES::

            sage: J = Category.join((Groups(), CommutativeAdditiveMonoids())); J
            Join of Category of groups and Category of commutative additive monoids
            sage: J.super_categories()
            [Category of groups, Category of commutative additive monoids]
            sage: J.all_super_categories(proper=True)
            [Category of groups, ..., Category of magmas,
             Category of commutative additive monoids, ..., Category of additive magmas,
             Category of sets, ...]
<<<<<<< HEAD

        As a short hand, one can use::

            sage: Groups() & CommutativeAdditiveMonoids()
            Join of Category of groups and Category of commutative additive monoids

        This is a commutative and associative operation::

            sage: Groups() & Posets()
            Join of Category of groups and Category of posets
            sage: Posets() & Groups()
            Join of Category of groups and Category of posets

=======

        As a short hand, one can use::

            sage: Groups() & CommutativeAdditiveMonoids()
            Join of Category of groups and Category of commutative additive monoids

        This is a commutative and associative operation::

            sage: Groups() & Posets()
            Join of Category of groups and Category of posets
            sage: Posets() & Groups()
            Join of Category of groups and Category of posets

>>>>>>> aa015914
            sage: Groups() & (CommutativeAdditiveMonoids() & Posets())
            Join of Category of groups
                and Category of commutative additive monoids
                and Category of posets
            sage: (Groups() & CommutativeAdditiveMonoids()) & Posets()
            Join of Category of groups
                and Category of commutative additive monoids
                and Category of posets

        The join of a single category is the category itself::

            sage: Category.join([Monoids()])
            Category of monoids

        Similarly, the join of several mutually comparable categories is
        the smallest one::

            sage: Category.join((Sets(), Rings(), Monoids()))
            Category of rings

        In particular, the unit is the top category :class:`Objects`::

            sage: Groups() & Objects()
            Category of groups

        If the optional parameter ``as_list`` is ``True``, this
        returns the super categories of the join as a list, without
        constructing the join category itself::

            sage: Category.join((Groups(), CommutativeAdditiveMonoids()), as_list=True)
            [Category of groups, Category of commutative additive monoids]
            sage: Category.join((Sets(), Rings(), Monoids()), as_list=True)
            [Category of rings]
            sage: Category.join((Modules(ZZ), FiniteFields()), as_list=True)
            [Category of finite fields, Category of modules over Integer Ring]
            sage: Category.join([], as_list=True)
            []
            sage: Category.join([Groups()], as_list=True)
            [Category of groups]
            sage: Category.join([Groups() & Posets()], as_list=True)
            [Category of groups, Category of posets]
<<<<<<< HEAD

        Support for axiom categories (TODO: put here meaningfull examples)::

            sage: Sets().Facade() & Sets().Infinite()
            Category of facade infinite sets
            sage: Magmas().Infinite() & Sets().Facade()
            Category of facade infinite magmas

            sage: FiniteSets() & Monoids()
            Category of finite monoids
            sage: Rings().Commutative() & Sets().Finite()
            Category of finite commutative rings

        Note that several of the above examples are actually join
        categories; they are just nicely displayed::

=======

        Support for axiom categories (TODO: put here meaningfull examples)::

            sage: Sets().Facade() & Sets().Infinite()
            Category of facade infinite sets
            sage: Magmas().Infinite() & Sets().Facade()
            Category of facade infinite magmas

            sage: FiniteSets() & Monoids()
            Category of finite monoids
            sage: Rings().Commutative() & Sets().Finite()
            Category of finite commutative rings

        Note that several of the above examples are actually join
        categories; they are just nicely displayed::

>>>>>>> aa015914
            sage: (Rings().Commutative() & Sets().Finite())._repr_(as_join=True)
            'Join of Category of commutative rings and Category of finite monoids'

            sage: AlgebrasWithBasis(QQ) & FiniteSets().Algebras(QQ)
            Join of Category of finite dimensional algebras with basis over Rational Field
                and Category of finite set algebras over Rational Field

            sage: UniqueFactorizationDomains() & Algebras(QQ)
            Join of Category of unique factorization domains
                and Category of commutative algebras over Rational Field

        TESTS::

            sage: Magmas().Unital().Commutative().Finite() is Magmas().Finite().Commutative().Unital()
            True
            sage: from sage.categories.category_with_axiom import TestObjects
            sage: T = TestObjects()
            sage: TCF = T.Commutative().Facade(); TCF
            Category of facade commutative test objects
            sage: TCF is T.Facade().Commutative()
            True
            sage: TCF is (T.Facade() & T.Commutative())
            True
            sage: TCF.axioms()
            frozenset(['Facade', 'Commutative'])
            sage: type(TCF)
            <class 'sage.categories.category_with_axiom.Commutative.Facade_with_category'>

            sage: TCF = T.Commutative().FiniteDimensional()
            sage: TCF is T.FiniteDimensional().Commutative()
            True
            sage: TCF is T.Commutative() & T.FiniteDimensional()
            True
            sage: TCF is T.FiniteDimensional() & T.Commutative()
            True
            sage: type(TCF)
            <class 'sage.categories.category_with_axiom.Commutative.FiniteDimensional_with_category'>

            sage: TCU = T.Commutative().Unital()
            sage: TCU is T.Unital().Commutative()
            True
            sage: TCU is T.Commutative() & T.Unital()
            True
            sage: TCU is T.Unital() & T.Commutative()
            True

            sage: TUCF = T.Unital().Commutative().FiniteDimensional(); TUCF
            Category of finite dimensional commutative unital test objects
            sage: type(TUCF)
            <class 'sage.categories.category_with_axiom.Unital.Commutative_with_category'>

            sage: TFFC = T.Facade().FiniteDimensional().Commutative(); TFFC
            Category of facade finite dimensional commutative test objects
            sage: type(TFFC)
            <class 'sage.categories.category.JoinCategory_with_category'>
            sage: TFFC.super_categories()
            [Category of facade commutative test objects,
             Category of finite dimensional commutative test objects]
        """
        categories = list(categories)
<<<<<<< HEAD
        if not categories:
=======
        if len(categories) == 0:
>>>>>>> aa015914
            if as_list:
                return []
            else:
                # Since Objects() is the top category, it is the neutral element of join
                from objects import Objects
                return Objects()
        elif len(categories) == 1:
            category = categories[0]
            if as_list:
                if isinstance(category, JoinCategory):
                    return category.super_categories()
                else:
                    return categories
            else:
                return category

        # TODO:
        # - Do we want to store the cache after or before the mangling of the categories?
        # - Caching with ignore_axioms?

        # Ensure associativity and commutativity by flattening
        # JoinCategory's sorting, and removing duplicates
        categories = Category._flatten_categories(categories)
        categories = Category._sort_uniq(categories)

        if not as_list and not ignore_axioms:
            try:
                return Category._join_cache[categories]
            except KeyError:
                pass

        # Handle axioms
        axioms = {axiom
                  for category in categories
                  for axiom in category.axioms()}.union(axioms)
        # Invariants:
        # - the current list of categories is stored in the keys of ``done``
        # - todo contains the ``complement`` of done; i.e.
        #   for category in the keys of done,
        #   (category, axiom) is in todo iff axiom is not in done[category]
        done = dict()
        todo = set()
        def add_category(category):
            axs = category.axioms()
            for (cat, axiom) in ignore_axioms:
                if category.is_subcategory(cat):
                    axs = axs | {axiom}
            done[category] = axs
            todo.update( (category, axiom)
                         for axiom in axioms.difference(axs) )
        for category in categories:
            add_category(category)
        while todo:
            (category, axiom) = todo.pop()
            # It's easier to remove categories from done than from todo
            # So we check that ``category`` had not been removed
            if category not in done:
                continue
            new_cats = category._with_axiom_as_tuple(axiom)

            # Removes redundant categories
            new_cats = [new_cat for new_cat in new_cats
                        if not any(cat.is_subcategory(new_cat) for cat in done.keys())]
            for cat in done.keys():
                if any(new_cat.is_subcategory(cat) for new_cat in new_cats):
                    del done[cat]

            new_axioms = set(axiom
                             for new_cat in new_cats
                             for axiom in new_cat.axioms()
                             if axiom not in axioms)
            # Mark old categories with new axioms as todo
            todo.update( (category, axiom)
                         for axiom in new_axioms
                         for category in done.keys()
                         )
            for cat in new_cats:
                add_category(cat)
        result = Category._sort_uniq(done.keys())
        if as_list:
            return list(result)
        if len(result) == 1:
            result = result[0]
        else:
            result = JoinCategory(result)
        if not ignore_axioms:
            Category._join_cache[categories] = result
        return result

    def category(self):
        """
        Return the category of this category. So far, all categories
        are in the category of objects.

        EXAMPLES::

            sage: Sets().category()
            Category of objects
            sage: VectorSpaces(QQ).category()
            Category of objects
        """
        from objects import Objects
        return Objects()

    @cached_method
    def hom_category(self):
        """
        Returns the category for homsets between objects this category.

        A category which needs to give specific information about this
        category should provide a HomCategory class.

        To avoid generating billions of categories, if there is
        nothing specific for homsets of this category, then this just
        returns the join of the categories of homsets of the super
        categories.

        EXAMPLES::

            sage: Sets().hom_category()
            Category of hom sets in Category of sets

        """
        try:
            return self.HomCategory(self)
        except AttributeError:
            return Category.join((category.hom_category() for category in self._super_categories))

    def example(self, *args, **keywords):
        """
        Returns an object in this category. Most of the time, this is a parent.

        This serves three purposes:

        - Give a typical example to better explain what the category is all about.
          (and by the way prove that the category is non empty :-) )
        - Provide a minimal template for implementing other objects in this category
        - Provide an object on which to test generic code implemented by the category

        For all those applications, the implementation of the object
        shall be kept to a strict minimum. The object is therefore not
        meant to be used for other applications; most of the time a
        full featured version is available elsewhere in Sage, and
        should be used insted.

        Technical note: by default ``FooBar(...).example()`` is
        constructed by looking up
        ``sage.categories.examples.foo_bar.Example`` and calling it as
        ``Example()``. Extra positional or named parameters are also
        passed down. For a category over base ring, the base ring is
        further passed down as an optional argument.

        Categories are welcome to override this default implementation.

        EXAMPLES::

            sage: Semigroups().example()
            An example of a semigroup: the left zero semigroup

            sage: Monoids().Subquotients().example()
            NotImplemented
        """
        if '.' in self.__class__.__name__:
            # this magic should not apply to nested categories like Monoids.Subquotients
            return NotImplemented
        module_name = self.__module__.replace("sage.categories", "sage.categories.examples")
        import sys
        try:
            __import__(module_name)
            module = sys.modules[module_name]
        except ImportError:
            return NotImplemented
        try:
            cls = module.Example
        except AttributeError:
            return NotImplemented
        # Add the base ring as optional argument if this is a category over base ring
        if "base_ring" not in keywords:
            try:
                keywords["base_ring"] = self.base_ring()
            except AttributeError:
                pass
        return cls(*args, **keywords)


def is_Category(x):
    """
    Returns True if x is a category.

    EXAMPLES::

        sage: sage.categories.category.is_Category(CommutativeAdditiveSemigroups())
        True
        sage: sage.categories.category.is_Category(ZZ)
        False
    """
    return isinstance(x, Category)

@cached_function
def category_sample():
    r"""
    Return a sample of categories.

    It is constructed by looking for all concrete category classes declared in
    ``sage.categories.all``, calling :meth:`Category.an_instance` on those and
    taking all their super categories.

    EXAMPLES::

        sage: from sage.categories.category import category_sample
        sage: sorted(category_sample(), key=str)
        [Category of G-sets for Symmetric group of order 8! as a permutation group,
         Category of Hecke modules over Rational Field,
         Category of additive magmas, ...,
         Category of fields, ...,
         Category of graded hopf algebras with basis over Rational Field, ...,
         Category of modular abelian varieties over Rational Field, ...,
         Category of simplicial complexes, ...,
         Category of vector spaces over Rational Field, ...,
         Category of weyl groups,...
    """
    import sage.categories.all
    abstract_classes_for_categories = [Category, HomCategory]
    return tuple(cls.an_instance()
                 for cls in sage.categories.all.__dict__.values()
                 if isinstance(cls, type) and issubclass(cls, Category) and cls not in abstract_classes_for_categories)

def category_graph(categories = None):
    """
    Return the graph of the categories in Sage.

    INPUT:

    - ``categories`` -- a list (or iterable) of categories

    If ``categories`` is specified, then the graph contains the
    mentionned categories together with all their super
    categories. Otherwise the graph contains (an instance of) each
    category in :mod:`sage.categories.all` (e.g. ``Algebras(QQ)`` for
    algebras).

    For readability, the names of the category are shortened.

    .. TODO:: Further remove the base ring (see also :trac:`15801`).

    EXAMPLES::

        sage: G = sage.categories.category.category_graph(categories = [Groups()])
        sage: G.vertices()
        ['groups', 'inverse unital magmas', 'magmas', 'monoids', 'objects',
         'semigroups', 'sets', 'sets with partial maps', 'unital magmas']
        sage: G.plot()

        sage: sage.categories.category.category_graph().plot()
    """
    from sage import graphs
    if categories is None:
        categories = category_sample()
    # Include all the super categories
    # Get rid of join categories
    categories = set(cat
                     for category in categories
                     for cat in category.all_super_categories(proper=isinstance(category, JoinCategory)))
    g = graphs.digraph.DiGraph()
    for cat in categories:
        g.add_vertex(cat._repr_object_names())
        for source in categories:
            # Don't use super_categories() since it might contain join categories
            for target in source._super_categories:
                g.add_edge([source._repr_object_names(), target._repr_object_names()])
    return g

#############################################################
# Homsets categories
#############################################################

class HomCategory(Category):
    """
    An abstract base class for all categories of homsets

    .. todo::

        Get a consistent hierarchy of homset categories. Currently, it
        is built in parallel to that of their base categories (which
        is plain wrong!!!)

    """
    def __init__(self, category, name=None):
        """
        Initializes this HomCategory

        INPUT:
         - ``category`` -- the category whose Homsets are the objects of this category.
         - ``name`` -- An optional name for this category.

        EXAMPLES:

        We need to skip one test, since the hierarchy of hom categories isn't
        consistent yet::

            sage: C = sage.categories.category.HomCategory(Rings()); C
            Category of hom sets in Category of rings
            sage: TestSuite(C).run(skip=['_test_category_graph'])
        """
        self.base_category = category
        Category.__init__(self, name)

    def _repr_object_names(self): # improve?
        """
        Print representation.

        EXAMPLES::

            sage: Sets().hom_category() #indirect doctest
            Category of hom sets in Category of sets
        """
        return "hom sets in %s"%self.base_category

    @cached_method
    def base(self):
        """
        If this hom-category is subcategory of a category with a base, return that base.

        EXAMPLES::

            sage: ModulesWithBasis(ZZ).hom_category().base()
            Integer Ring

        """
        from sage.categories.category_types import Category_over_base
        for C in self._all_super_categories_proper:
            if isinstance(C,Category_over_base):
                return C.base()
        raise AttributeError("This hom category has no base")

    def super_categories(self):
        """
        Returns the immediate super categories, as per :meth:`Category.super_categories`.

        EXAMPLES::

            sage: HomCategory(Sets()).super_categories()
            [Category of hom sets in Category of sets with partial maps]
        """
        return Category.join(self.extra_super_categories() +
                             [category.hom_category()
                              for category in self.base_category._super_categories],
                             as_list=True)
    @cached_method
    def extra_super_categories(self):
        """
        The super categories of self that are not derived from the
        inheritance diagram of the base category, as a list.

        EXAMPLES::

            sage: HomCategory(Sets()).extra_super_categories()
            []
        """
        return []


##############################################################################
# Parametrized categories whose parent/element class depend only on
# the super categories
##############################################################################

class CategoryWithParameters(Category):
    """
    A parametrized category whose parent/element classes depend only on
    its super categories.

    Many categories in Sage are parametrized, like ``C = Algebras(K)``
    which takes a base ring as parameter. In many cases, however, the
    operations provided by ``C`` in the parent class and element class
    depend only on the super categories of ``C``. For example, the
    vector space operations are provided if and only if ``K`` is a
    field, since ``VectorSpaces(K)`` is a super category of ``C`` only
    in that case. In such cases, and as an optimization (see :trac:`11935`),
    we want to use the same parent and element class for all fields.
    This is the purpose of this abstract class.

    Currently, :class:`~sage.categories.category.JoinCategory`,
    :class:`~sage.categories.category_types.Category_over_base` and
    :class:`~sage.categories.bimodules.Bimodules` inherit from this
    class.

    EXAMPLES::

        sage: C1 = Algebras(GF(5))
        sage: C2 = Algebras(GF(3))
        sage: C3 = Algebras(ZZ)
        sage: from sage.categories.category import CategoryWithParameters
        sage: isinstance(C1, CategoryWithParameters)
        True
        sage: C1.parent_class is C2.parent_class
        True
        sage: C1.parent_class is C3.parent_class
        False

    .. automethod:: _make_named_class
    """

    def _make_named_class(self, name, method_provider, cache = False, **options):
        """
        Return the parent/element/... class of ``self``.

        INPUT:

        - ``name`` -- a string; the name of the class as an attribute
          of ``self``
        - ``method_provider`` -- a string; the name of an attribute of
          ``self`` that provides methods for the new class (in
          addition to what comes from the super categories)

        ASSUMPTION:

        It is assumed that this method is only called from a lazy
        attribute whose name coincides with the given ``name``.

        OUTPUT:

        A dynamic class that has the corresponding named classes of
        the super categories of ``self`` as bases and contains the
        methods provided by ``getattr(self, method_provider)``.

        .. NOTE::

            This method overrides :meth:`Category._make_named_class`
            so that the returned class *only* depends on the
            corresponding named classes of the super categories and on
            the provided methods. This allows for sharing the named
            classes across closely related categories providing the
            same code to their parents, elements and so on.

        EXAMPLES:

        The categories of bimodules over the fields ``CC`` or ``RR``
        provide the same methods to their parents and elements::

            sage: Bimodules(ZZ,RR).parent_class is Bimodules(ZZ,RDF).parent_class #indirect doctest
            True
            sage: Bimodules(CC,ZZ).element_class is Bimodules(RR,ZZ).element_class
            True

        On the other hand, modules over a field have more methods than
        modules over a ring::

            sage: Modules(GF(3)).parent_class is Modules(ZZ).parent_class
            False
            sage: Modules(GF(3)).element_class is Modules(ZZ).element_class
            False

        For a more subtle example, one could possibly share the classes for
        ``GF(3)`` and ``GF(2^3, 'x')``, but this is not currently the case::

            sage: Modules(GF(3)).parent_class is Modules(GF(2^3,'x')).parent_class
            False

        This is because those two fields do not have the exact same category::

            sage: GF(3).category()
            Join of Category of finite fields and Category of subquotients of monoids and Category of quotients of semigroups
            sage: GF(2^3,'x').category()
            Category of finite fields

        Similarly for ``QQ`` and ``RR``::

            sage: QQ.category()
            Category of quotient fields
            sage: RR.category()
            Category of fields
            sage: Modules(QQ).parent_class is Modules(RR).parent_class
            False

        Some other cases where one could potentially share those classes::

            sage: Modules(GF(3),dispatch=False).parent_class  is Modules(ZZ).parent_class
            False
            sage: Modules(GF(3),dispatch=False).element_class is Modules(ZZ).element_class
            False

        TESTS::

            sage: PC = Algebras(QQ).parent_class; PC   # indirect doctest
            <class 'sage.categories.algebras.Algebras.parent_class'>
            sage: type(PC)
            <class 'sage.structure.dynamic_class.DynamicMetaclass'>
            sage: PC.__bases__
            (<class 'sage.categories.rings.Rings.parent_class'>,
             <class 'sage.categories.associative_algebras.AssociativeAlgebras.parent_class'>,
             <class 'sage.categories.unital_algebras.UnitalAlgebras.parent_class'>)
            sage: loads(dumps(PC)) is PC
            True
        """
        cls = self.__class__
        if isinstance(cls, DynamicMetaclass):
            cls = cls.__base__
        key = (cls, name, self._make_named_class_key(name))
        try:
            return self._make_named_class_cache[key]
        except KeyError:
            pass
        result = Category._make_named_class(self, name, method_provider,
                                            cache=cache, **options)
        self._make_named_class_cache[key] = result
        return result


    @abstract_method
    def _make_named_class_key(self, name):
        r"""
        Return what the element/parent/... class depend on.

        INPUT:

        - ``name`` -- a string; the name of the class as an attribute
          of ``self``

        .. SEEALSO::

            - :meth:`_make_named_class`
            - :meth:`sage.categories.category_types.Category_over_base._make_named_class_key`
            - :meth:`sage.categories.bimodules.Bimodules._make_named_class_key`
            - :meth:`JoinCategory._make_named_class_key`

        EXAMPLES:

        The parent class of an algebra depends only on the category of the base ring::

            sage: Algebras(ZZ)._make_named_class_key("parent_class")
            Category of euclidean domains

        The morphism class of a bimodule depends only on the category
        of the left and right base rings::

            sage: Bimodules(QQ, ZZ)._make_named_class_key("morphism_class")
            (Category of quotient fields, Category of euclidean domains)

        The element class of a join category depends only on the
        element class of its super categories::

            sage: Category.join([Groups(), Posets()])._make_named_class_key("element_class")
            (<class 'sage.categories.groups.Groups.element_class'>,
             <class 'sage.categories.posets.Posets.element_class'>)
        """

    _make_named_class_cache = dict()

    _cmp_key = _cmp_key_named

    def _subcategory_hook_(self, C):
        """
        A quick but partial test whether ``C`` is a subcategory of ``self``.

        INPUT:

        - ``C`` -- a category

        OUTPUT:

        ``False``, if ``C.parent_class`` is not a subclass of
        ``self.parent_class``, and :obj:`~sage.misc.unknown.Unknown`
        otherwise.

        EXAMPLES::

            sage: Bimodules(QQ,QQ)._subcategory_hook_(Modules(QQ))
            Unknown
            sage: Bimodules(QQ,QQ)._subcategory_hook_(Rings())
            False
        """
        if not issubclass(C.parent_class, self.parent_class):
            return False
        return Unknown


#############################################################
# Join of several categories
#############################################################

class JoinCategory(CategoryWithParameters):
    """
    A class for joins of several categories. Do not use directly;
    see Category.join instead.

    EXAMPLES::

        sage: from sage.categories.category import JoinCategory
        sage: J = JoinCategory((Groups(), CommutativeAdditiveMonoids())); J
        Join of Category of groups and Category of commutative additive monoids
        sage: J.super_categories()
        [Category of groups, Category of commutative additive monoids]
        sage: J.all_super_categories(proper=True)
        [Category of groups, ..., Category of magmas,
         Category of commutative additive monoids, ..., Category of additive magmas,
         Category of sets, Category of sets with partial maps, Category of objects]

<<<<<<< HEAD
    By :trac:`11935`, join categories and categories over base
    rings inherit from :class:`CategoryWithParameters`. This allows
    for sharing parent and element classes between similar
    categories. For example, since polynomial rings belong to a join
    category and since the underlying implementation is the same for
    all finite fields, we have::

        sage: GF(3)['x'].category()
        Join of Category of euclidean domains and Category of commutative algebras over Finite Field of size 3
        sage: type(GF(3)['x']) is type(GF(5)['z'])
=======
    By :trac:`11935`, join categories and categories over base rings
    inherit from :class:`CategoryWithParameters`. This allows for
    sharing parent and element classes between similar categories. For
    example, since group algebras belong to a join category and since
    the underlying implementation is the same for all finite fields,
    we have::

        sage: G = SymmetricGroup(10)
        sage: A3 = G.algebra(GF(3))
        sage: A5 = G.algebra(GF(5))
        sage: type(A3.category())
        <class 'sage.categories.category.JoinCategory_with_category'>
        sage: type(A3) is type(A5)
>>>>>>> aa015914
        True

    .. automethod:: _repr_object_names
    .. automethod:: _repr_
    .. automethod:: _without_axioms
    """

    def __init__(self, super_categories, **kwds):
        """
        Initializes this JoinCategory

        INPUT:

        - super_categories -- Categories to join.  This category will
          consist of objects and morphisms that lie in all of these
          categories.

        - name -- An optional name for this category.

        TESTS::

            sage: from sage.categories.category import JoinCategory
            sage: C = JoinCategory((Groups(), CommutativeAdditiveMonoids())); C
            Join of Category of groups and Category of commutative additive monoids
            sage: TestSuite(C).run()

        """
        assert(len(super_categories) >= 2)
        assert(all(not isinstance(category, JoinCategory) for category in super_categories))
        # Use __super_categories to not overwrite the lazy attribute Category._super_categories
        # Maybe this would not be needed if the flattening/sorting is does consistently?
        self.__super_categories = list(super_categories)
        if 'name' in kwds:
            Category.__init__(self, kwds['name'])
        else:
            Category.__init__(self)

    def _make_named_class_key(self, name):
        r"""
        Return what the element/parent/... classes depend on.

        Since :trac:`11935`, the element/parent classes of a join
        category over base only depend on the element/parent class of
        its super categories.

        .. SEEALSO::

            - :meth:`CategoryWithParameters`
            - :meth:`CategoryWithParameters._make_named_class_key`

        EXAMPLES::

            sage: Modules(ZZ)._make_named_class_key('element_class')
            Category of euclidean domains
            sage: Modules(QQ)._make_named_class_key('parent_class')
            Category of quotient fields
            sage: Schemes(Spec(ZZ))._make_named_class_key('parent_class')
            Category of schemes
            sage: ModularAbelianVarieties(QQ)._make_named_class_key('parent_class')
            Category of quotient fields
        """
        return tuple(getattr(cat, name) for cat in self._super_categories)

    def super_categories(self):
        """
        Returns the immediate super categories, as per :meth:`Category.super_categories`.

        EXAMPLES::

            sage: from sage.categories.category import JoinCategory
            sage: JoinCategory((Semigroups(), FiniteEnumeratedSets())).super_categories()
            [Category of semigroups, Category of finite enumerated sets]
        """
        return self.__super_categories

    def _subcategory_hook_(self, category):
        """
        Returns whether ``category`` is a subcategory of this join category

        INPUT:

        - ``category`` -- a category.

        .. note::

            ``category`` is a sub-category of this join category if
            and only if it is a sub-category of all super categories
            of this join category.

        EXAMPLE::

            sage: QQ['x'].category().is_subcategory(Category.join([Rings(), VectorSpaces(QuotientFields())]))  # indirect doctest
            True
        """
        return all(category.is_subcategory(X) for X in self._super_categories)

    def is_subcategory(self, C):
        """
        Check whether this join category is subcategory of another
        category ``C``.

        EXAMPLES::

            sage: Category.join([Rings(),Modules(QQ)]).is_subcategory(Category.join([Rngs(),Bimodules(QQ,QQ)]))
            True
        """
        if C is self:
            return True
        hook = C._subcategory_hook_(self)
        if hook is Unknown:
            return any(X.is_subcategory(C) for X in self._super_categories)
        return hook

    def _with_axiom(self, axiom):
        """
        Return the category obtained by adding an axiom to ``self``.

        .. NOTE::

            This is just an optimization of
            :meth:`Category._with_axiom`; it's not necessarily
            actually useful.

        EXAMPLES::

            sage: C = Category.join([Monoids(), Posets()])
            sage: C._with_axioms(["Finite"])
            Join of Category of finite monoids and Category of finite posets

        TESTS:

        Check that axiom categories for a join are reconstructed from
        the base categories::

            sage: C = Category.join([Monoids(), Magmas().Commutative()])
            sage: C._with_axioms(["Finite"])
            Category of finite commutative monoids

        This helps guaranteeing commutativity of taking axioms::

            sage: Monoids().Finite().Commutative() is Monoids().Commutative().Finite()
            True
        """
        return Category.join([cat._with_axiom(axiom) for cat in self._super_categories])

    @cached_method
    def _without_axiom(self, axiom):
        """
        Return this category with axiom ``axiom`` removed.

        OUTPUT:

        A category ``C`` which does not have axiom ``axiom`` and such
        that either ``C`` is ``self``, or adding back all the
        axioms of ``self`` gives back ``self``.

        .. SEEALSO:: :meth:`Category._without_axiom`

        .. WARNING:: This is not guaranteed to be robust.

        EXAMPLES::

            sage: C = Posets() & FiniteEnumeratedSets() & Sets().Facade(); C
            Join of Category of finite posets and Category of finite enumerated sets and Category of facade sets
            sage: C._without_axiom("Facade")
            Join of Category of finite posets and Category of finite enumerated sets

            sage: C = Sets().Finite().Facade()
            sage: type(C)
            <class 'sage.categories.category.JoinCategory_with_category'>
            sage: C._without_axiom("Facade")
            Category of finite sets
        """
        result = Category.join(C._without_axiom(axiom) for C in self.super_categories())
        assert axiom not in result.axioms()
        assert result._with_axioms(self.axioms()) is self
        return result

    def _without_axioms(self, named=False):
        """
        When adjoining axioms to a category, one often gets a join
        category; this method tries to recover the original
        category from this join category.

        INPUT:

        - ``named`` -- a boolean (default: ``False``)

        See :meth:`Category._without_axioms` for the description
        of the ``named`` parameter.

        EXAMPLES::

            sage: C = Category.join([Monoids(), Posets()]).Finite()
            sage: C._repr_(as_join=True)
            'Join of Category of finite monoids and Category of finite posets'
            sage: C._without_axioms()
            Traceback (most recent call last):
            ...
            ValueError: This join category isn't built by adding axioms to a single category
            sage: C = Monoids().Commutative()
            sage: C._repr_(as_join=True)
            'Join of Category of monoids and Category of commutative magmas'
            sage: C._without_axioms()
            Category of magmas
            sage: C._without_axioms(named=True)
            Category of monoids

        TESTS:

        ``C`` is in fact a join category::

            sage: from sage.categories.category import JoinCategory
            sage: isinstance(C, JoinCategory)
            True
        """
        axioms = self.axioms()
        for category in self._super_categories:
            if category._with_axioms(axioms) is self:
                return category._without_axioms(named=named)
        raise ValueError("This join category isn't built by adding axioms"
                         " to a single category")

    def _cmp_key(self):
        """
        Return a comparison key for ``self``.

        See :meth:`Category._cmp_key` for the specifications.

        EXAMPLES:

<<<<<<< HEAD
        This raises an error since ``_cmp_key`` should not be called
        on join categories::
=======
        This raises an error since _cmp_key should not be called on
        join categories::
>>>>>>> aa015914

            sage: (Magmas() & CommutativeAdditiveSemigroups())._cmp_key()
            Traceback (most recent call last):
            ...
            ValueError: _cmp_key should not be called on join categories
        """
        raise ValueError("_cmp_key should not be called on join categories")

    def _repr_object_names(self):
        """
        Return the name of the objects of this category.

<<<<<<< HEAD
        .. SEEALSO:: :meth:`Category._repr_object_names`, :meth:`_repr_`, :meth:`._without_axioms`
=======
        .. SEEALSO:: :meth:`Category._repr_object_names`, :meth:`_repr_`, :meth:`_without_axioms`
>>>>>>> aa015914

        EXAMPLES::

            sage: Groups().Finite().Commutative()._repr_(as_join=True)
            'Join of Category of finite groups and Category of commutative magmas'
            sage: Groups().Finite().Commutative()._repr_object_names()
            'finite commutative groups'

        This uses :meth:`._without_axioms` which may fail if this
        category is not obtained by adjoining axioms to some super
        categories::

            sage: Category.join((Groups(), CommutativeAdditiveMonoids()))._repr_object_names()
            Traceback (most recent call last):
            ...
            ValueError: This join category isn't built by adding axioms to a single category
        """
        from sage.categories.category_with_axiom import CategoryWithAxiom
        return CategoryWithAxiom._repr_object_names_static(self._without_axioms(named=True), self.axioms())

    def _repr_(self, as_join = False):
        """
        Print representation.

        INPUT:

        - ``as_join`` -- a boolean (default: False)

        EXAMPLES::

            sage: Category.join((Groups(), CommutativeAdditiveMonoids())) #indirect doctest
            Join of Category of groups and Category of commutative additive monoids

        By default, when a join category is built from category by
        adjoining axioms, a nice name is printed out::

            sage: Groups().Facade().Finite()
            Category of facade finite groups

        But this is in fact really a join category::

            sage: Groups().Facade().Finite()._repr_(as_join = True)
            'Join of Category of finite groups and Category of facade sets'

        The rationale is to make it more readable, and hide the
        technical details of how this category is constructed
        internally, especially since this construction is likely to
        change over time when new axiom categories are implemented.

        This join category may possibly be obtained by adding axioms
        to different categories; so the result is not guaranteed to be
        unique; when this is not the case the first found is used.

        .. SEEALSO:: :meth:`Category._repr_`, :meth:`_repr_object_names`

        TESTS::

            sage: Category.join((Sets().Facade(), Groups()))
            Category of facade groups
        """
        if not as_join:
            try:
                return super(JoinCategory, self)._repr_()
            except ValueError:
                pass
        return "Join of " + " and ".join(str(cat) for cat in self._super_categories)<|MERGE_RESOLUTION|>--- conflicted
+++ resolved
@@ -161,7 +161,6 @@
         ....:              # Euclid algorithms
         ....:              pass
 
-<<<<<<< HEAD
     Note that the ``EuclideanDomains.ParentMethods`` and ``.Element`` class
     above do not inherit from anything. They are merely containers of
     operations. The hierarchy between the different categories is defined once
@@ -170,17 +169,6 @@
     classes. Then, a parent in a category receives the appropriate operations
     from all the super categories by usual class inheritance. Similarly, a
     third hierarchy of classes is built for elements from the ``.Elements``.
-=======
-    Note that the ``EuclideanDomains.ParentMethods`` and ``.Element`` class 
-    above do not inherit from anything. They are merely containers of
-    operations. The hierarchy between the different categories is
-    defined once at the level of the categories. Behind the scene, a
-    parallel hierarchy of classes is built automatically from all the
-    ``.ParentMethods`` classes. Then, a parent in a category receives
-    the appropriate operations from all the super categories by usual
-    class inheritance. Similarly, a third hierarchy of classes is
-    built for elements from the ``.Elements``.
->>>>>>> aa015914
 
     EXAMPLES:
 
@@ -578,11 +566,7 @@
     def __call__(self, x, *args, **opts):
         """
         Construct an object in this category from the data in ``x``,
-<<<<<<< HEAD
         or throw ``TypeError`` or ``NotImplementedError``.
-=======
-        or throws ``TypeError`` or ``NotImplementedError``.
->>>>>>> aa015914
 
         If ``x`` is readily in ``self`` it is returned unchanged.
         Categories wishing to extend this minimal behavior should
@@ -600,11 +584,7 @@
     def _call_(self, x):
         """
         Construct an object in this category from the data in ``x``,
-<<<<<<< HEAD
         or throw ``NotImplementedError``.
-=======
-        or throws ``NotImplementedError``.
->>>>>>> aa015914
 
         EXAMPLES::
 
@@ -874,12 +854,8 @@
                                           [self._super_categories],
                                           category_sort_key)
         if not sorted(result, key = category_sort_key, reverse=True) == result:
-<<<<<<< HEAD
-            warn("Inconsistent sorting results for all super categories of %s"%self.__class__)
-=======
             warn("Inconsistent sorting results for all super categories of {}".format(
                  self.__class__))
->>>>>>> aa015914
         self._super_categories_for_classes = bases
         return [self] + result
 
@@ -1002,11 +978,7 @@
 
             This attribute is likely to eventually become a tuple.
             When this happens, we might as well use :meth:`Category._sort`,
-<<<<<<< HEAD
             if not :meth:`Category._sort_uniq`.
-=======
-            if not :meth:`Category_sort_uniq`.
->>>>>>> aa015914
 
         EXAMPLES::
 
@@ -1071,19 +1043,11 @@
     def _test_category(self, **options):
         r"""
         Run generic tests on this category
-<<<<<<< HEAD
 
         .. SEEALSO:: :class:`TestSuite`.
 
         EXAMPLES::
 
-=======
-
-        .. SEEALSO:: :class:`TestSuite`.
-
-        EXAMPLES::
-
->>>>>>> aa015914
             sage: Sets()._test_category()
 
         Let us now write a couple broken categories::
@@ -1590,20 +1554,11 @@
         """
         Return the axioms known to be satisfied by all the objects of ``self``.
 
-<<<<<<< HEAD
         Technically, this is the set of all the axioms ``A`` such that, if
         ``Cs`` is the category defining ``A``, then ``self`` is a subcategory
         of ``Cs().A()``. Any additional axiom ``A`` would yield a strict
         subcategory of ``self``, at the very least ``self & Cs().A()`` where
         ``Cs`` is the category defining ``A``.
-=======
-        Technically, this the set of all the axioms ``A`` such that,
-        if ``Cs`` is the category defining ``A``, then ``self`` is a
-        subcategory of ``Cs().A()``. Any additional axiom ``A`` would
-        yield a strict subcategory of ``self``, at the very least
-        ``self & Cs().A()`` where ``Cs`` is the category defining
-        ``A``.
->>>>>>> aa015914
 
         EXAMPLES::
 
@@ -1812,13 +1767,8 @@
         .. TODO:: Improve this explanation.
 
         If ``named`` is ``True``, then this stops at the first
-<<<<<<< HEAD
         category that has an explicit name of its own. See
         :meth:`.category_with_axiom.CategoryWithAxiom._without_axioms`
-=======
-        category that has a explicit name of its own. See
-        :meth:`CategoryWithAxiom._without_axioms`
->>>>>>> aa015914
 
         EXAMPLES::
 
@@ -1897,14 +1847,10 @@
     @staticmethod
     def _sort_uniq(categories):
         """
-<<<<<<< HEAD
         Return the categories after sorting them and removing redundant categories.
 
         Redundant categories include duplicates and categories which
         are super categories of other categories in the input.
-=======
-        Return the categories after sorting them and removing duplicates.
->>>>>>> aa015914
 
         INPUT:
 
@@ -1987,7 +1933,6 @@
             [Category of groups, ..., Category of magmas,
              Category of commutative additive monoids, ..., Category of additive magmas,
              Category of sets, ...]
-<<<<<<< HEAD
 
         As a short hand, one can use::
 
@@ -2001,21 +1946,6 @@
             sage: Posets() & Groups()
             Join of Category of groups and Category of posets
 
-=======
-
-        As a short hand, one can use::
-
-            sage: Groups() & CommutativeAdditiveMonoids()
-            Join of Category of groups and Category of commutative additive monoids
-
-        This is a commutative and associative operation::
-
-            sage: Groups() & Posets()
-            Join of Category of groups and Category of posets
-            sage: Posets() & Groups()
-            Join of Category of groups and Category of posets
-
->>>>>>> aa015914
             sage: Groups() & (CommutativeAdditiveMonoids() & Posets())
             Join of Category of groups
                 and Category of commutative additive monoids
@@ -2057,7 +1987,6 @@
             [Category of groups]
             sage: Category.join([Groups() & Posets()], as_list=True)
             [Category of groups, Category of posets]
-<<<<<<< HEAD
 
         Support for axiom categories (TODO: put here meaningfull examples)::
 
@@ -2074,24 +2003,6 @@
         Note that several of the above examples are actually join
         categories; they are just nicely displayed::
 
-=======
-
-        Support for axiom categories (TODO: put here meaningfull examples)::
-
-            sage: Sets().Facade() & Sets().Infinite()
-            Category of facade infinite sets
-            sage: Magmas().Infinite() & Sets().Facade()
-            Category of facade infinite magmas
-
-            sage: FiniteSets() & Monoids()
-            Category of finite monoids
-            sage: Rings().Commutative() & Sets().Finite()
-            Category of finite commutative rings
-
-        Note that several of the above examples are actually join
-        categories; they are just nicely displayed::
-
->>>>>>> aa015914
             sage: (Rings().Commutative() & Sets().Finite())._repr_(as_join=True)
             'Join of Category of commutative rings and Category of finite monoids'
 
@@ -2152,11 +2063,7 @@
              Category of finite dimensional commutative test objects]
         """
         categories = list(categories)
-<<<<<<< HEAD
         if not categories:
-=======
-        if len(categories) == 0:
->>>>>>> aa015914
             if as_list:
                 return []
             else:
@@ -2755,18 +2662,6 @@
          Category of commutative additive monoids, ..., Category of additive magmas,
          Category of sets, Category of sets with partial maps, Category of objects]
 
-<<<<<<< HEAD
-    By :trac:`11935`, join categories and categories over base
-    rings inherit from :class:`CategoryWithParameters`. This allows
-    for sharing parent and element classes between similar
-    categories. For example, since polynomial rings belong to a join
-    category and since the underlying implementation is the same for
-    all finite fields, we have::
-
-        sage: GF(3)['x'].category()
-        Join of Category of euclidean domains and Category of commutative algebras over Finite Field of size 3
-        sage: type(GF(3)['x']) is type(GF(5)['z'])
-=======
     By :trac:`11935`, join categories and categories over base rings
     inherit from :class:`CategoryWithParameters`. This allows for
     sharing parent and element classes between similar categories. For
@@ -2780,7 +2675,6 @@
         sage: type(A3.category())
         <class 'sage.categories.category.JoinCategory_with_category'>
         sage: type(A3) is type(A5)
->>>>>>> aa015914
         True
 
     .. automethod:: _repr_object_names
@@ -3012,13 +2906,8 @@
 
         EXAMPLES:
 
-<<<<<<< HEAD
         This raises an error since ``_cmp_key`` should not be called
         on join categories::
-=======
-        This raises an error since _cmp_key should not be called on
-        join categories::
->>>>>>> aa015914
 
             sage: (Magmas() & CommutativeAdditiveSemigroups())._cmp_key()
             Traceback (most recent call last):
@@ -3031,11 +2920,7 @@
         """
         Return the name of the objects of this category.
 
-<<<<<<< HEAD
         .. SEEALSO:: :meth:`Category._repr_object_names`, :meth:`_repr_`, :meth:`._without_axioms`
-=======
-        .. SEEALSO:: :meth:`Category._repr_object_names`, :meth:`_repr_`, :meth:`_without_axioms`
->>>>>>> aa015914
 
         EXAMPLES::
 
