--- conflicted
+++ resolved
@@ -414,11 +414,6 @@
 def is_Functor(x):
     """
     Test whether the argument is a functor.
-<<<<<<< HEAD
-
-    NOTE:
-=======
->>>>>>> ab24dac4
 
     This function is deprecated.
 
