--- conflicted
+++ resolved
@@ -16,11 +16,8 @@
     sage: v[0] = 5
     sage: v
     (5.0, 2.0 + 3.14159265359*I, 3.0 + 5.0*I)
-<<<<<<< HEAD
-=======
     sage: loads(dumps(v)) == v
     True
->>>>>>> 875f54a2
 
 
 AUTHORS:
