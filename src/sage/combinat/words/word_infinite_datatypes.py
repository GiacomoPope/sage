r"""
Datatypes for words defined by iterators and callables
"""
#*****************************************************************************
#       Copyright (C) 2009 Franco Saliola <saliola@gmail.com>
#                          Vincent Delecroix <20100.delecroix@gmail.com>
#
# This program is free software: you can redistribute it and/or modify
# it under the terms of the GNU General Public License as published by
# the Free Software Foundation, either version 2 of the License, or
# (at your option) any later version.
#                  http://www.gnu.org/licenses/
#*****************************************************************************
from six.moves import range

from sage.combinat.words.word_datatypes import WordDatatype
from sage.rings.all import Infinity
from math import ceil
import itertools

class WordDatatype_callable(WordDatatype):
    r"""
    Datatype for a word defined by a callable.
    """
    def __init__(self, parent, callable, length=None):
        r"""
        INPUT:

        - ``parent`` - a parent
        -  ``callable`` - a callable defined on ``range(stop=length)``
        -  ``length`` - (default: ``None``) nonnegative integer or ``None``

        EXAMPLES::

            sage: f = lambda n : 'x' if n % 2 == 0 else 'y'
            sage: w = Word(f, length=9, caching=False); w
            word: xyxyxyxyx
            sage: type(w)
            <class 'sage.combinat.words.word.FiniteWord_callable'>
            sage: w.length()
            9

        ::

            sage: w = Word(f, caching=False); w
            word: xyxyxyxyxyxyxyxyxyxyxyxyxyxyxyxyxyxyxyxy...
            sage: type(w)
            <class 'sage.combinat.words.word.InfiniteWord_callable'>
            sage: w.length() is None
            False
            sage: w.length()
            +Infinity

        TESTS::

            sage: from sage.combinat.words.word_infinite_datatypes import WordDatatype_callable
            sage: WordDatatype_callable(Words(),lambda n:n%3)
            <sage.combinat.words.word_infinite_datatypes.WordDatatype_callable object at ...>
            sage: WordDatatype_callable(Words([0,1,2]),lambda n:n%3)
            <sage.combinat.words.word_infinite_datatypes.WordDatatype_callable object at ...>
        """
        self._len = Infinity if length is None else length
        self._func = callable
        self._parent = parent
        # for hashing
        self._hash = None

    def __iter__(self):
        r"""
        EXAMPLES::

            sage: w = Word(lambda x : x % 2)
            sage: it = iter(w)
            sage: [next(it) for _ in range(10)]
            [0, 1, 0, 1, 0, 1, 0, 1, 0, 1]

        TESTS::

            sage: from sage.combinat.words.word_infinite_datatypes import WordDatatype_callable
            sage: s = WordDatatype_callable(Words(), lambda n:n%3+10, length=10); s
            <sage.combinat.words.word_infinite_datatypes.WordDatatype_callable object at ...>
            sage: it = iter(s)
            sage: [next(it) for _ in range(10)]
            [10, 11, 12, 10, 11, 12, 10, 11, 12, 10]
        """
        if self._len is Infinity:
            domain = itertools.count()
        else:
<<<<<<< HEAD
            domain = xrange(self._len)
        for x in domain:
            yield self._func(x)
=======
            domain = range(self._len)
        return itertools.imap(self._func, domain)
>>>>>>> be7b3eaa

    def __getitem__(self, key):
        r"""
        EXAMPLES::

            sage: f = lambda n : "abbabaabbaab"[n]
            sage: w = Word(f, length=12, caching=False); w
            word: abbabaabbaab
            sage: w.length()
            12

        Test getitems with indexes::

            sage: w[0]
            'a'
            sage: w[4]
            'b'
            sage: w[-1]
            'b'
            sage: w[-2]
            'a'
            sage: [w[i] for i in range(12)]
            ['a', 'b', 'b', 'a', 'b', 'a', 'a', 'b', 'b', 'a', 'a', 'b']

        Slicing::

            sage: w[:]
            word: abbabaabbaab

        Prefixes::

            sage: w[0:]
            word: abbabaabbaab
            sage: w[1:]
            word: bbabaabbaab

        Suffixes::

            sage: w[:0]
            word:
            sage: w[:5]
            word: abbab

        With positive steps::

            sage: w[::2]
            word: abbaba

        With a negative start position::

            sage: w[-2:]
            word: ab
            sage: w[-20:]
            word: abbabaabbaab

        With a negative stop position::

            sage: w[:-1]
            word: abbabaabbaa
            sage: w[:-10]
            word: ab

        With a negative step::

            sage: w[::-2]
            word: babaab
            sage: w[10:1:-2]
            word: ababb
            sage: w[10:0:-2]
            word: ababb
            sage: w[:1:-3]
            word: bbab

        TESTS:

        For infinite words::

            sage: f = lambda n : add(Integer(n).digits(2)) % 2
            sage: tm = Word(f, caching=False); tm
            word: 0110100110010110100101100110100110010110...
            sage: tm.length()
            +Infinity

        Test getitems with indexes::

            sage: tm[0]
            0
            sage: tm[4]
            1
            sage: [tm[i] for i in range(12)]
            [0, 1, 1, 0, 1, 0, 0, 1, 1, 0, 0, 1]
            sage: tm[-1]
            Traceback (most recent call last):
            ...
            IndexError: cannot use a negative index with an infinite word

        Slicing::

            sage: tm[:]
            word: 0110100110010110100101100110100110010110...

        Prefixes::

            sage: tm[:0]
            word:
            sage: tm[:5]
            word: 01101

        Suffixes::

            sage: tm[0:]
            word: 0110100110010110100101100110100110010110...
            sage: tm[1:]
            word: 1101001100101101001011001101001100101100...

        With positive steps::

            sage: tm[::2]
            word: 0110100110010110100101100110100110010110...

        With a negative step::

            sage: tm[20:1:-3]
            word: 0011101
            sage: tm[10:1:-2]
            word: 01011
            sage: tm[10:0:-2]
            word: 01011
            sage: tm[::-2]
            Traceback (most recent call last):
            ...
            ValueError: start value must be nonnegative for negative step values
            sage: tm[-17::-2]
            Traceback (most recent call last):
            ...
            ValueError: for infinite words, start and stop values cannot be negative

        Out of range index (:trac:`8673`)::

            sage: w = Word(lambda n:n^2, length=23)
            sage: w[100]
            Traceback (most recent call last):
            ...
            IndexError: word index out of range
        """
        if isinstance(key, slice):
            # Infinite words
            if self._len is Infinity or self._len is None:
                if not(key.start is None) and key.start < 0 or \
                        not(key.stop is None) and key.stop < 0:
                    raise ValueError("for infinite words, start and stop values cannot be negative")
                step = 1 if key.step is None else key.step
                if step > 0:
                    start = 0 if key.start is None else key.start
                    length = self._len if key.stop is None else \
                                int(max(0,ceil((key.stop-start)/float(step))))
                else:
                    if key.start is None or key.start < 0:
                        raise ValueError("start value must be nonnegative for negative step values")
                    start = key.start
                    stop = 0 if key.stop is None else key.stop
                    length = int(max(0,ceil((key.stop-start)/float(step))))
                fcn = lambda x: self._func(start + x*step)
                if length is None:
                    return self._parent(fcn, length=length)
                elif length is Infinity:
                    return self._parent.shift()(fcn)
                else:
                    return self._parent.factors()(fcn, length=length)
            # Finite words
            else:
                ## For testing: expand as a list and slice it
                #return self._parent(map(self._func, range(self._len))[key])
                step = 1 if key.step is None else key.step
                if step > 0:
                    start, stop, step = slice(key.start, key.stop,
                            step).indices(self._len)
                    length = int((stop-start)/float(step))
                else:
                    start, stop, step = slice(key.start, key.stop,
                            step).indices(self._len)
                    length = int(max(0,ceil((stop-start)/float(step))))
                fcn = lambda x: self._func(start + x*step)
                return self._parent(fcn, length=length)
        else:
            if key < 0:
                if self._len is Infinity:
                    raise IndexError("cannot use a negative index with an infinite word")
                else:
                    key = self._len + key
            elif key >= self._len:
                raise IndexError("word index out of range")
            return self._func(key)

    def __reduce__(self):
        r"""
        EXAMPLES::

            sage: w = Word(lambda n : n%3+10, caching=False)
            sage: w.__reduce__()
            (Infinite words over Set of Python objects of type 'object',
             ("csage.misc.fpickle...<lambda>...", 'pickled_function', False))

        ::

            sage: w = Word(lambda n : n%3+10, caching=False, length=8)
            sage: w.__reduce__()
            (Finite words over Set of Python objects of type 'object',
             ("csage.misc.fpickle...<lambda>...", 8, 'pickled_function', False))
        """
        from sage.misc.fpickle import pickle_function
        try:
            s = pickle_function(self._func)
        except Exception:
            if self.is_finite():
                return self._parent, (list(self),)
            else:
                return self._parent, (self._func, 'callable', False)
        else:
            if self.is_finite():
                return self._parent, (s, self._len, 'pickled_function', False)
            else:
                return self._parent, (s, 'pickled_function', False)

class WordDatatype_callable_with_caching(WordDatatype_callable):
    r"""
    Datatype for a word defined by a callable.
    """
    def __init__(self, parent, callable, length=None):
        r"""
        INPUT:

        - ``parent`` - a parent
        -  ``callable`` - a callable defined on ``range(stop=length)``
        -  ``length`` - (default: ``None``) nonnegative integer or ``None``

        EXAMPLES::

            sage: f = lambda n : 'x' if n % 2 == 0 else 'y'
            sage: w = Word(f, length=9, caching=True); w
            word: xyxyxyxyx
            sage: type(w)
            <class 'sage.combinat.words.word.FiniteWord_callable_with_caching'>
            sage: w.length()
            9

        ::

            sage: w = Word(f, caching=True); w
            word: xyxyxyxyxyxyxyxyxyxyxyxyxyxyxyxyxyxyxyxy...
            sage: type(w)
            <class 'sage.combinat.words.word.InfiniteWord_callable_with_caching'>
            sage: w.length() is None
            False
            sage: w.length()
            +Infinity
        """
        super(WordDatatype_callable_with_caching,self).__init__(parent,callable,length)
        # for caching
        self._letter_cache = {}

    def __iter__(self):
        r"""
        Iterate through the letters of the word, in order.

        EXAMPLES::

            sage: w = Word(lambda x : x % 2)
            sage: it = iter(w)
            sage: [next(it) for _ in range(10)]
            [0, 1, 0, 1, 0, 1, 0, 1, 0, 1]
        """
        if self._len is Infinity:
            domain = itertools.count()
        else:
            domain = range(self._len)
        letter_cache = self._letter_cache
        func = self._func
        for x in domain:
            if x not in letter_cache:
                letter_cache[x] = func(x)
            yield letter_cache[x]

    def __getitem__(self, key):
        r"""
        EXAMPLES::

            sage: f = lambda n : "abbabaabbaab"[n]
            sage: w = Word(f, length=12); w
            word: abbabaabbaab
            sage: w.length()
            12

        Test getitems with indexes::

            sage: w[0]
            'a'
            sage: w[4]
            'b'
            sage: w[-1]
            'b'
            sage: w[-2]
            'a'
            sage: [w[i] for i in range(12)]
            ['a', 'b', 'b', 'a', 'b', 'a', 'a', 'b', 'b', 'a', 'a', 'b']

        Slicing::

            sage: w[:]
            word: abbabaabbaab

        Prefixes::

            sage: w[0:]
            word: abbabaabbaab

            sage: w[1:]
            word: bbabaabbaab

        Suffixes::

            sage: w[:0]
            word:

            sage: w[:5]
            word: abbab

        With positive steps::

            sage: w[::2]
            word: abbaba

        With a negative start position::

            sage: w[-2:]
            word: ab
            sage: w[-20:]
            word: abbabaabbaab

        With a negative stop position::

            sage: w[:-1]
            word: abbabaabbaa
            sage: w[:-10]
            word: ab

        With a negative step::

            sage: w[::-2]
            word: babaab

            sage: w[10:1:-2]
            word: ababb
            sage: w[10:0:-2]
            word: ababb
            sage: w[:1:-3]
            word: bbab

        TESTS:

        For infinite words::

            sage: f = lambda n : add(Integer(n).digits(2)) % 2
            sage: tm = Word(f); tm
            word: 0110100110010110100101100110100110010110...

            sage: tm.length()
            +Infinity

        Test getitems with indexes::

            sage: tm[0]
            0
            sage: tm[4]
            1
            sage: [tm[i] for i in range(12)]
            [0, 1, 1, 0, 1, 0, 0, 1, 1, 0, 0, 1]
            sage: tm[-1]
            Traceback (most recent call last):
            ...
            IndexError: cannot use a negative index with an infinite word

        Slicing::

            sage: tm[:]
            word: 0110100110010110100101100110100110010110...

        Prefixes::

            sage: tm[:0]
            word:

            sage: tm[:5]
            word: 01101

        Suffixes::

            sage: tm[0:]
            word: 0110100110010110100101100110100110010110...

            sage: tm[1:]
            word: 1101001100101101001011001101001100101100...

        With positive steps::

            sage: tm[::2]
            word: 0110100110010110100101100110100110010110...

        With a negative step::

            sage: tm[20:1:-3]
            word: 0011101
            sage: tm[10:1:-2]
            word: 01011
            sage: tm[10:0:-2]
            word: 01011
            sage: tm[::-2]
            Traceback (most recent call last):
            ...
            ValueError: start value must be nonnegative for negative step values
            sage: tm[-17::-2]
            Traceback (most recent call last):
            ...
            ValueError: for infinite words, start and stop values cannot be negative
        """
        if isinstance(key, slice):
            return super(WordDatatype_callable_with_caching, self).__getitem__(key)
        else:
            if key not in self._letter_cache:
                self._letter_cache[key] = \
                    super(WordDatatype_callable_with_caching, self).__getitem__(key)
            return self._letter_cache[key]

    def __reduce__(self):
        r"""
        EXAMPLES::

            sage: w = Word(lambda n : n%3+10, caching=True)
            sage: w.__reduce__()
            (Infinite words over Set of Python objects of type 'object',
             ("csage.misc.fpickle...<lambda>...", 'pickled_function', True))

        ::

            sage: w = Word(lambda n : n%3+10, caching=True, length=8)
            sage: w.__reduce__()
            (Finite words over Set of Python objects of type 'object',
             ("csage.misc.fpickle...<lambda>...", 8, 'pickled_function', True))

        Because ``pickle_function`` fails on CallableFromListOfWords,
        then concatenation of words are expanded as a list::

            sage: w = Word(range(5)) + Word('abcde')
            sage: w.__reduce__()
            (Finite words over Set of Python objects of type 'object', ([0, 1, 2, 3, 4, 'a', 'b', 'c', 'd', 'e'],))

        """
        from sage.misc.fpickle import pickle_function
        try:
            s = pickle_function(self._func)
        except Exception:
            if self.is_finite():
                return self._parent, (list(self),)
            else:
                return self._parent, (self._func, 'callable', True)
        else:
            if self.is_finite():
                return self._parent, (s, self._len, 'pickled_function', True)
            else:
                return self._parent, (s, 'pickled_function', True)

    def flush(self):
        r"""
        Empty the associated cache of letters.

        EXAMPLES:

        The first 40 (by default) values are always cached::

            sage: w = words.ThueMorseWord()
            sage: w._letter_cache
            {0: 0, 1: 1, 2: 1, 3: 0, 4: 1, 5: 0, 6: 0, 7: 1, 8: 1, 9: 0, 10: 0, 11: 1, 12: 0, 13: 1, 14: 1, 15: 0, 16: 1, 17: 0, 18: 0, 19: 1, 20: 0, 21: 1, 22: 1, 23: 0, 24: 0, 25: 1, 26: 1, 27: 0, 28: 1, 29: 0, 30: 0, 31: 1, 32: 1, 33: 0, 34: 0, 35: 1, 36: 0, 37: 1, 38: 1, 39: 0}
            sage: w[100]
            1
            sage: w._letter_cache
            {0: 0, 1: 1, 2: 1, 3: 0, 4: 1, 5: 0, 6: 0, 7: 1, 8: 1, 9: 0, 10: 0, 11: 1, 12: 0, 13: 1, 14: 1, 15: 0, 16: 1, 17: 0, 18: 0, 19: 1, 20: 0, 21: 1, 22: 1, 23: 0, 24: 0, 25: 1, 26: 1, 27: 0, 28: 1, 29: 0, 30: 0, 31: 1, 32: 1, 33: 0, 34: 0, 35: 1, 36: 0, 37: 1, 38: 1, 39: 0, 100: 1}
            sage: w.flush()
            sage: w._letter_cache
            {}
        """
        self._letter_cache = {}

class WordDatatype_iter(WordDatatype):
    # NOTE: The constructor callable should do all the slicing (see islice)
    def __init__(self, parent, iter, length=None):
        r"""
        INPUT:

        - ``parent`` - a parent
        -  ``iter`` - an iterator
        -  ``length`` - (default: ``None``) the length of the word

        EXAMPLES::

            sage: w = Word(iter("abbabaab"), length="unknown", caching=False); w
            word: abbabaab
            sage: isinstance(w, sage.combinat.words.word_infinite_datatypes.WordDatatype_iter)
            True
            sage: w.length() is None
            False
            sage: w.length()
            8
            sage: s = "abbabaabbaababbabaababbaabbabaabbaababbaabbabaabab"
            sage: w = Word(iter(s), length="unknown", caching=False); w
            word: abbabaabbaababbabaababbaabbabaabbaababba...
            sage: w.length() is None
            True

        ::

            sage: w = Word(iter("abbabaab"), length="finite", caching=False); w
            word: abbabaab
            sage: isinstance(w, sage.combinat.words.word_infinite_datatypes.WordDatatype_iter)
            True
            sage: w.length()
            8
            sage: w = Word(iter("abbabaab"), length=8, caching=False); w
            word: abbabaab
            sage: isinstance(w, sage.combinat.words.word_infinite_datatypes.WordDatatype_iter)
            True
            sage: w.length()
            8
        """
        if length is Infinity:
            self._len = Infinity
            self._data = iter
        elif length is None or length == 'unknown' or length == 'finite':
            self._len = None
            self._data = iter
        else:
            self._len = length
            self._data = itertools.islice(iter, length)

        self._parent = parent
        self._hash = None

    def __iter__(self):
        r"""
        EXAMPLES::

            sage: it = iter(range(9))
            sage: w = Word(it, length='unknown', caching=False)
            sage: [a for a in iter(w)]
            [0, 1, 2, 3, 4, 5, 6, 7, 8]
        """
        self._data, it = itertools.tee(self._data)
        counter = 0
        for a in it:
            counter += 1
            yield a
        # If we reach this point, then we know the length of the word,
        # and that the word is finite.
        if self._len is None:
            self._len = counter
            parent = self.parent().factors()
            self.__class__ = parent._element_classes['iter']
            self._parent = parent

    def __getitem__(self, key):
        r"""
        There is some support for negative stops and steps, but if the
        iterator does not terminate, then neither will this method.

        TESTS FOR FINITE WORDS.

        A word from an iterator without a length specified::

            sage: w = Word(iter("abbabaabbaab"), length="finite", caching=False); w
            word: abbabaabbaab

        Test getitems with indexes::

            sage: w[0]
            'a'
            sage: w[4]
            'b'
            sage: w[-1]
            'b'
            sage: w[-2]
            'a'
            sage: [w[i] for i in range(12)]
            ['a', 'b', 'b', 'a', 'b', 'a', 'a', 'b', 'b', 'a', 'a', 'b']

        The previous command exhausts the iterator, so we now know the
        length of the word::

            sage: w.length()
            12

        Slicing::

            sage: w[:]
            word: abbabaabbaab

        Suffixes::

            sage: w[0:]
            word: abbabaabbaab
            sage: w[1:]
            word: bbabaabbaab

        Prefixes::

            sage: w[:0]
            word:
            sage: w[:5]
            word: abbab

        With positive steps::

            sage: w[::2]
            word: abbaba

        With a negative start position, the word must be expanded! ::

            sage: w[-2:]
            word: ab
            sage: w[-20:]
            word: abbabaabbaab

        With a negative stop position, the word must be expanded! ::

            sage: w[:-1]
            word: abbabaabbaa
            sage: w[:-10]
            word: ab

        With a negative step, the word may or may not be expanded;
        it depends on the slice::

            sage: w[::-2]
            word: babaab
            sage: w[10:1:-2]
            word: ababb
            sage: list(w[10:1:-2])
            ['a', 'b', 'a', 'b', 'b']
            sage: list(w[20:1:-2])
            ['b', 'a', 'b', 'a', 'a']
            sage: list(w[10:1:-3])
            ['a', 'b', 'b']
            sage: w[::0]
            Traceback (most recent call last):
            ...
            ValueError: Step for islice() must be a positive integer or None.

        TESTS FOR INFINITE WORDS::

            sage: from itertools import count
            sage: c = Word(count()); c
            word: 0,1,2,3,4,5,6,7,8,9,10,11,12,13,14,15,16,17,18,19,20,21,22,23,24,25,26,27,28,29,30,31,32,33,34,35,36,37,38,39,...

        Test getitems with indexes::

            sage: c[0]
            0
            sage: c[4]
            4
            sage: [c[i] for i in range(12)]
            [0, 1, 2, 3, 4, 5, 6, 7, 8, 9, 10, 11]
            sage: c[-1]
            Traceback (most recent call last):
            ...
            IndexError: cannot use negative indices with words of unknown length
            sage: c[-2]
            Traceback (most recent call last):
            ...
            IndexError: cannot use negative indices with words of unknown length

        Slicing::

            sage: c[:]
            word: 0,1,2,3,4,5,6,7,8,9,10,11,12,13,14,15,16,17,18,19,20,21,22,23,24,25,26,27,28,29,30,31,32,33,34,35,36,37,38,39,...

        Prefixes::

            sage: c[:0]
            word:
            sage: c[:5]
            word: 01234

        Suffixes::

            sage: c[0:]
            word: 0,1,2,3,4,5,6,7,8,9,10,11,12,13,14,15,16,17,18,19,20,21,22,23,24,25,26,27,28,29,30,31,32,33,34,35,36,37,38,39,...
            sage: c[1:]
            word: 1,2,3,4,5,6,7,8,9,10,11,12,13,14,15,16,17,18,19,20,21,22,23,24,25,26,27,28,29,30,31,32,33,34,35,36,37,38,39,40,...

        With positive steps::

            sage: c[::2]
            word: 0,2,4,6,8,10,12,14,16,18,20,22,24,26,28,30,32,34,36,38,40,42,44,46,48,50,52,54,56,58,60,62,64,66,68,70,72,74,76,78,...

        Cannot have negative start or stop positions::

            sage: c[-2:]
            Traceback (most recent call last):
            ...
            ValueError: for infinite words, start and stop values cannot be negative
            sage: c[-20:]
            Traceback (most recent call last):
            ...
            ValueError: for infinite words, start and stop values cannot be negative
            sage: c[:-1]
            Traceback (most recent call last):
            ...
            ValueError: for infinite words, start and stop values cannot be negative
            sage: c[:-10]
            Traceback (most recent call last):
            ...
            ValueError: for infinite words, start and stop values cannot be negative

        With a negative step, start must be nonnegative::

            sage: c[10:1:-2]
            word: 10,8,6,4,2
            sage: c[10:1:-3]
            word: 10,7,4
            sage: c[20:1:-3]
            word: 20,17,14,11,8,5,2
            sage: c[::-2]
            Traceback (most recent call last):
            ...
            ValueError: start value must be nonnegative for negative step values
            sage: c[::0]
            Traceback (most recent call last):
            ...
            ValueError: Step for islice() must be a positive integer or None.
        """
        if isinstance(key, slice):
            if self._len is Infinity or self._len is None:
                if not(key.start is None) and key.start < 0 or \
                        not(key.stop is None) and key.stop < 0:
                    raise ValueError("for infinite words, start and stop values cannot be negative")
                step = 1 if key.step is None else key.step
                if step >= 0:
                    start = 0 if key.start is None else key.start
                    if key.stop is None:
                        length = Infinity
                    else: # key.stop > 0
                        length = int(max(0,ceil((key.stop-start)/float(step))))
                    data = itertools.islice(self, start, key.stop, step)
                else:
                    if key.start is None or key.start < 0:
                        raise ValueError("start value must be nonnegative for negative step values")
                    start = key.start
                    stop = 0 if key.stop is None else key.stop
                    length = int(max(0,ceil((key.stop-start)/float(step))))
                    data = list(itertools.islice(self, start+1))[key]

                if length is None or length is Infinity:
                    return self._parent(data)
                else:
                    return self._parent.factors()(data, length=length)
            else:
                start = 0 if key.start is None else key.start
                stop = self._len if key.stop is None else key.stop
                step = 1 if key.step is None else key.step
                # If either key.start or key.stop is negative,
                # then we need to expand the word.
                if start < 0 or (not(stop is None) and stop < 0):
                    data = list(self)[key]
                    length = None
                # If key.step is negative, then we need to expand a prefix.
                elif step < 0:
                    if key.start is None:
                        data = list(self)[key]
                    else:
                        data = list(itertools.islice(self, start+1))[start:stop:step]
                    length = None
                else: # start >= 0, step >= 1, stop >= 0 or None
                    data = itertools.islice(self, key.start, key.stop, key.step)
                    length = "unknown" if stop is None else int(max(0,((stop-start)/float(step))))

                return self._parent.factors()(data, length=length)
        else:
            if key < 0:
                if self._len is Infinity:
                    raise IndexError("cannot use negative indices with infinite words")
                elif self._len is None:
                    raise IndexError("cannot use negative indices with words of unknown length")
                else:
                    key = self.length() + key
            it = iter(self)
            a = next(it)
            counter = 0
            while counter < key:
                try:
                    a = next(it)
                    counter += 1
                except StopIteration:
                    raise IndexError("word index out of range")
            return a

    def __reduce__(self):
        r"""
        If finite, it expands the iterator in a list.

        EXAMPLES::

            sage: w = Word(iter('ab'), caching=False, length='unknown')
            sage: w.__reduce__()
            (Finite words over Set of Python objects of type 'object', (['a', 'b'],))

        ::

            sage: w = Word(iter('ab'*10000), caching=False, length='unknown')
            sage: w.__reduce__()
            (Finite and infinite words over Set of Python objects of type 'object', (<generator object __iter__ at ...>, 'iter', False))
        """
        if self.is_finite():
            return self._parent, (list(self),)
        else:
            return self._parent, (iter(self), 'iter', False)

class WordDatatype_iter_with_caching(WordDatatype_iter):
    def __init__(self, parent, iter, length=None):
        r"""
        INPUT:

        - ``parent`` - a parent
        -  ``iter`` - an iterator
        -  ``length`` - (default: ``None``) the length of the word

        EXAMPLES::

            sage: import itertools
            sage: Word(itertools.cycle("abbabaab"))
            word: abbabaababbabaababbabaababbabaababbabaab...
            sage: w = Word(iter("abbabaab"), length="finite"); w
            word: abbabaab
            sage: w.length()
            8
            sage: w = Word(iter("abbabaab"), length="unknown"); w
            word: abbabaab
            sage: w.length()
            8
            sage: list(w)
            ['a', 'b', 'b', 'a', 'b', 'a', 'a', 'b']
            sage: w.length()
            8
            sage: w = Word(iter("abbabaab"), length=8)
            sage: w._len
            8
        """
        super(WordDatatype_iter_with_caching,self).__init__(parent,iter,length)
        # we use self._data for returning an iterator through __iter__;
        # we use self._gen for caching
        self._data, self._gen = itertools.tee(self._data)
        self._list = []
        self._last_index = -1

    def __iter__(self):
        r"""
        Iterate through the letters of the word, in order.

        EXAMPLES::

            sage: w = Word(iter([0,1,0,0,1,0,1,0,0,1,0,1,0]))
            sage: it = iter(w)
            sage: [next(it) for _ in range(10)]
            [0, 1, 0, 0, 1, 0, 1, 0, 0, 1]
        """
        # first iterator through the cached values
        # then continue through the self._gen
        for a in self._list:
            yield a
        for a in self._gen:
            self._list.append(a)
            self._last_index += 1
            yield a
        # If we reach this point, then we know the length of the word,
        # and that the word is finite.
        if self._len is None:
            self._len = len(self._list)
            parent = self.parent().factors()
            self.__class__ = parent._element_classes['iter_with_caching']
            self._parent = parent

    def __getitem__(self, key):
        r"""
        There is some support for negative stops and steps, but if the
        iterator does not terminate, then neither will this method.

        TESTS FOR FINITE WORDS.

        A word from an iterator without a length specified::

            sage: w = Word(iter("abbabaabbaab"), length="unknown"); w
            word: abbabaabbaab

        Test getitems with indexes::

            sage: w[0]
            'a'
            sage: w[4]
            'b'
            sage: w[-1]
            'b'
            sage: w[-2]
            'a'
            sage: [w[i] for i in range(12)]
            ['a', 'b', 'b', 'a', 'b', 'a', 'a', 'b', 'b', 'a', 'a', 'b']

        Copying via slicing::

            sage: w = Word(iter("abbabaabbaab")); w
            word: abbabaabbaab
            sage: w[:]
            word: abbabaabbaab

        Suffixes::

            sage: w = Word(iter("abbabaabbaab"), length="finite")
            sage: w[0:]
            word: abbabaabbaab
            sage: w = Word(iter("abbabaabbaab"), length="finite")
            sage: w[1:]
            word: bbabaabbaab

        Prefixes::

            sage: w = Word(iter("abbabaabbaab"), length="finite")
            sage: w[:0]
            word:
            sage: w = Word(iter("abbabaabbaab"), length="finite")
            sage: w[:5]
            word: abbab

        With positive steps::

            sage: w = Word(iter("abbabaabbaab"), length="unknown")
            sage: w[::2]
            word: abbaba

        With a negative start position, the word must be expanded! ::

            sage: w = Word(iter("abbabaabbaab"), length="finite")
            sage: w[-2:]
            word: ab
            sage: w = Word(iter("abbabaabbaab"), length="finite")
            sage: w[-20:]
            word: abbabaabbaab

        With a negative stop position, the word must be expanded! ::

            sage: w = Word(iter("abbabaabbaab"), length="finite")
            sage: w[:-1]
            word: abbabaabbaa
            sage: w = Word(iter("abbabaabbaab"), length="unknown")
            sage: w[:-10]
            word: ab

        With a negative step, the word may or may not be expanded;
        it depends on the slice::

            sage: w = Word(iter("abbabaabbaab"), length="finite")
            sage: w[::-2]
            word: babaab
            sage: w = Word(iter("abbabaabbaab"))
            sage: w[10:1:-2]
            word: ababb
            sage: list(w[10:1:-2])
            ['a', 'b', 'a', 'b', 'b']
            sage: list(w[20:1:-2])
            ['b', 'a', 'b', 'a', 'a']
            sage: list(w[10:1:-3])
            ['a', 'b', 'b']
            sage: w = Word(iter("abbabaabbaab"))
            sage: w[::0]
            Traceback (most recent call last):
            ...
            ValueError: Step for islice() must be a positive integer or None.

        TESTS FOR INFINITE WORDS::

            sage: from itertools import count
            sage: c = Word(count()); c
            word: 0,1,2,3,4,5,6,7,8,9,10,11,12,13,14,15,16,17,18,19,20,21,22,23,24,25,26,27,28,29,30,31,32,33,34,35,36,37,38,39,...

        Test getitems with indexes::

            sage: c[0]
            0
            sage: c[4]
            4
            sage: [c[i] for i in range(12)]
            [0, 1, 2, 3, 4, 5, 6, 7, 8, 9, 10, 11]
            sage: c[-1]
            Traceback (most recent call last):
            ...
            IndexError: cannot use negative indices with words of unknown length
            sage: c[-2]
            Traceback (most recent call last):
            ...
            IndexError: cannot use negative indices with words of unknown length

        Slicing::

            sage: c[:]
            word: 0,1,2,3,4,5,6,7,8,9,10,11,12,13,14,15,16,17,18,19,20,21,22,23,24,25,26,27,28,29,30,31,32,33,34,35,36,37,38,39,...

        Prefixes::

            sage: c[:0]
            word:
            sage: c[:5]
            word: 01234

        Suffixes::

            sage: c[0:]
            word: 0,1,2,3,4,5,6,7,8,9,10,11,12,13,14,15,16,17,18,19,20,21,22,23,24,25,26,27,28,29,30,31,32,33,34,35,36,37,38,39,...
            sage: c[1:]
            word: 1,2,3,4,5,6,7,8,9,10,11,12,13,14,15,16,17,18,19,20,21,22,23,24,25,26,27,28,29,30,31,32,33,34,35,36,37,38,39,...

        With positive steps::

            sage: c[::2]
            word: 0,2,4,6,8,10,12,14,16,18,20,22,24,26,28,30,32,34,36,38,40,42,44,46,48,50,52,54,56,58,60,62,64,66,68,70,72,74,76,78,...

        Cannot have negative start or stop positions::

            sage: c[-2:]
            Traceback (most recent call last):
            ...
            ValueError: for infinite words, start and stop values cannot be negative
            sage: c[-20:]
            Traceback (most recent call last):
            ...
            ValueError: for infinite words, start and stop values cannot be negative
            sage: c[:-1]
            Traceback (most recent call last):
            ...
            ValueError: for infinite words, start and stop values cannot be negative
            sage: c[:-10]
            Traceback (most recent call last):
            ...
            ValueError: for infinite words, start and stop values cannot be negative

        With a negative step, start must be nonnegative::

            sage: c[10:1:-2]
            word: 10,8,6,4,2
            sage: c[10:1:-3]
            word: 10,7,4
            sage: c[20:1:-3]
            word: 20,17,14,11,8,5,2
            sage: c[::-2]
            Traceback (most recent call last):
            ...
            ValueError: start value must be nonnegative for negative step values
            sage: c[::0]
            Traceback (most recent call last):
            ...
            ValueError: Step for islice() must be a positive integer or None.
        """
        if isinstance(key, slice):
            return super(WordDatatype_iter_with_caching,self).__getitem__(key)
        else:
            if key < 0:
                return super(WordDatatype_iter_with_caching,self).__getitem__(key)
            else:
                while self._last_index < key:
                    try:
                        self._list.append(next(self._gen))
                        self._last_index += 1
                    except StopIteration:
                        raise IndexError("word index out of range")
                return self._list[key]

    def __reduce__(self):
        r"""
        If finite, it expands the iterator in a list.

        EXAMPLES::

            sage: w = Word(iter('ab'), caching=True, length='unknown')
            sage: w.__reduce__()
            (Finite words over Set of Python objects of type 'object', (['a', 'b'],))

        ::

            sage: w = Word(iter('ab'*10000), caching=True, length='unknown')
            sage: w.__reduce__()
            (Finite and infinite words over Set of Python objects of type 'object',
             (<generator object __iter__ at ...>, 'iter', True))
        """
        if self.is_finite():
            return self._parent, (list(self),)
        else:
            return self._parent, (iter(self), 'iter', True)

    def flush(self):
        r"""
        Delete the cached values.

        EXAMPLES::

            sage: from itertools import count
            sage: w = Word(count())
            sage: w._last_index, len(w._list)
            (39, 40)
            sage: w[43]
            43
            sage: w._last_index, len(w._list)
            (43, 44)
            sage: w.flush()
            sage: w._last_index, w._list
            (-1, [])
        """
        self._gen = iter(self)
        self._list = []
        self._last_index = -1
<|MERGE_RESOLUTION|>--- conflicted
+++ resolved
@@ -86,14 +86,9 @@
         if self._len is Infinity:
             domain = itertools.count()
         else:
-<<<<<<< HEAD
-            domain = xrange(self._len)
+            domain = range(self._len)
         for x in domain:
             yield self._func(x)
-=======
-            domain = range(self._len)
-        return itertools.imap(self._func, domain)
->>>>>>> be7b3eaa
 
     def __getitem__(self, key):
         r"""
