--- conflicted
+++ resolved
@@ -636,11 +636,7 @@
             [   1 -3/2]
             [-3/2    1]
         """
-<<<<<<< HEAD
-        return self._matrix.__repr__()
-=======
         return repr(self._matrix)
->>>>>>> 4d80eb34
 
     def _repr_option(self, key):
         """
@@ -685,11 +681,7 @@
             sage: CM.__iter__().next()
             (1, 8)
         """
-<<<<<<< HEAD
-        return self._matrix.__iter__()
-=======
         return iter(self._matrix)
->>>>>>> 4d80eb34
 
     def __getitem__(self, key):
         """
@@ -724,32 +716,15 @@
             sage: CM.__hash__()
             4
         """        
-<<<<<<< HEAD
-        return self._matrix.__hash__()
-
-    def __eq__(self, other):
-        r"""
-        Return if ``self`` and ``other`` are equal, ``False`` otherwise.
-=======
         return hash(self._matrix)
 
     def __eq__(self, other):
         r"""
         Return if ``self`` and ``other`` are equal.
->>>>>>> 4d80eb34
 
         EXAMPLES::
 
             sage: CM = CoxeterMatrix([[1,-2],[-2,1]],['a','b'])
-<<<<<<< HEAD
-            sage: CM.__hash__()
-            1
-            sage: CM = CoxeterMatrix([[1,-3],[-3,1]],['1','2'])
-            sage: CM.__hash__()
-            4
-        """
-        return self._matrix.__eq__(other._matrix)
-=======
             sage: CM2 = CoxeterMatrix([[1,-2],[-2,1]],['1','2'])
             sage: CM == CM2
             True
@@ -778,7 +753,6 @@
             True
         """
         return not (self == other)
->>>>>>> 4d80eb34
 
     def _matrix_(self, R=None):
         """
@@ -865,11 +839,7 @@
         """
         return self
 
-<<<<<<< HEAD
-    def bilinear_form(self):
-=======
     def bilinear_form(self, R=None):
->>>>>>> 4d80eb34
         r"""
         Return the bilinear form of ``self``.
 
@@ -889,11 +859,7 @@
             [-1  1 -1]
             [-1 -1  1]
         """
-<<<<<<< HEAD
-        return CoxeterType.bilinear_form(self)
-=======
         return CoxeterType.bilinear_form(self, R=R)
->>>>>>> 4d80eb34
 
     @cached_method
     def coxeter_graph(self):
