r"""
Frieze Patterns

This implements the original frieze patterns due to Conway and Coxeter.
Such a frieze pattern is considered as a sequence of nonnegative
integers following [CoCo1]_ and [CoCo2]_ using
:class:`sage.combinat.path_tableaux.path_tableau`.

AUTHORS:

- Bruce Westbury (2019): initial version
"""
# ****************************************************************************
#       Copyright (C) 2019 Bruce Westbury <bruce.westbury@gmail.com>,
#
# This program is free software: you can redistribute it and/or modify
# it under the terms of the GNU General Public License as published by
# the Free Software Foundation, either version 2 of the License, or
# (at your option) any later version.
#                  https://www.gnu.org/licenses/
# ****************************************************************************

from sage.misc.inherit_comparison import InheritComparisonClasscallMetaclass
from sage.structure.parent import Parent
from sage.categories.sets_cat import Sets
from sage.combinat.path_tableaux.path_tableau import PathTableau, PathTableaux, CylindricalDiagram
from sage.categories.fields import Fields
from sage.rings.all import QQ, ZZ


class FriezePattern(PathTableau, metaclass=InheritComparisonClasscallMetaclass):
<<<<<<< HEAD
    """
=======
    r"""
>>>>>>> 13b40902
    A frieze pattern.

    We encode a frieze pattern as a sequence in a fixed ground field.

    INPUT:

    - ``fp`` -- a sequence of elements of ``field``
    - ``field`` -- (default: ``QQ``) the ground field

    EXAMPLES::

        sage: t = path_tableaux.FriezePattern([1,2,1,2,3,1])
        sage: path_tableaux.CylindricalDiagram(t)
        [0, 1, 2, 1, 2, 3, 1, 0]
        [ , 0, 1, 1, 3, 5, 2, 1, 0]
        [ ,  , 0, 1, 4, 7, 3, 2, 1, 0]
        [ ,  ,  , 0, 1, 2, 1, 1, 1, 1, 0]
        [ ,  ,  ,  , 0, 1, 1, 2, 3, 4, 1, 0]
        [ ,  ,  ,  ,  , 0, 1, 3, 5, 7, 2, 1, 0]
        [ ,  ,  ,  ,  ,  , 0, 1, 2, 3, 1, 1, 1, 0]
        [ ,  ,  ,  ,  ,  ,  , 0, 1, 2, 1, 2, 3, 1, 0]

        sage: TestSuite(t).run()

        sage: t = path_tableaux.FriezePattern([1,2,7,5,3,7,4,1])
        sage: path_tableaux.CylindricalDiagram(t)
        [0, 1, 2, 7, 5, 3, 7, 4, 1, 0]
        [ , 0, 1, 4, 3, 2, 5, 3, 1, 1, 0]
        [ ,  , 0, 1, 1, 1, 3, 2, 1, 2, 1, 0]
        [ ,  ,  , 0, 1, 2, 7, 5, 3, 7, 4, 1, 0]
        [ ,  ,  ,  , 0, 1, 4, 3, 2, 5, 3, 1, 1, 0]
        [ ,  ,  ,  ,  , 0, 1, 1, 1, 3, 2, 1, 2, 1, 0]
        [ ,  ,  ,  ,  ,  , 0, 1, 2, 7, 5, 3, 7, 4, 1, 0]
        [ ,  ,  ,  ,  ,  ,  , 0, 1, 4, 3, 2, 5, 3, 1, 1, 0]
        [ ,  ,  ,  ,  ,  ,  ,  , 0, 1, 1, 1, 3, 2, 1, 2, 1, 0]
        [ ,  ,  ,  ,  ,  ,  ,  ,  , 0, 1, 2, 7, 5, 3, 7, 4, 1, 0]

         sage: TestSuite(t).run()

        sage: t = path_tableaux.FriezePattern([1,3,4,5,1])
        sage: path_tableaux.CylindricalDiagram(t)
        [  0,   1,   3,   4,   5,   1,   0]
        [   ,   0,   1, 5/3, 7/3, 2/3,   1,   0]
        [   ,    ,   0,   1,   2,   1,   3,   1,   0]
        [   ,    ,    ,   0,   1,   1,   4, 5/3,   1,   0]
        [   ,    ,    ,    ,   0,   1,   5, 7/3,   2,   1,   0]
        [   ,    ,    ,    ,    ,   0,   1, 2/3,   1,   1,   1,   0]
        [   ,    ,    ,    ,    ,    ,   0,   1,   3,   4,   5,   1,   0]

        sage: TestSuite(t).run()

    This constructs the examples from [HJ18]_::

        sage: K.<sqrt3> = NumberField(x^2-3)
        sage: t = path_tableaux.FriezePattern([1,sqrt3,2,sqrt3,1,1], field=K)
        sage: path_tableaux.CylindricalDiagram(t)
        [        0,         1,     sqrt3,         2,     sqrt3,         1,         1,         0]
        [         ,         0,         1,     sqrt3,         2,     sqrt3, sqrt3 + 1,         1,         0]
        [         ,          ,         0,         1,     sqrt3,         2, sqrt3 + 2,     sqrt3,         1,         0]
        [         ,          ,          ,         0,         1,     sqrt3, sqrt3 + 2,         2,     sqrt3,         1,         0]
        [         ,          ,          ,          ,         0,         1, sqrt3 + 1,     sqrt3,         2,     sqrt3,         1,         0]
        [         ,          ,          ,          ,          ,         0,         1,         1,     sqrt3,         2,     sqrt3,         1,         0]
        [         ,          ,          ,          ,          ,          ,         0,         1, sqrt3 + 1, sqrt3 + 2, sqrt3 + 2, sqrt3 + 1,         1,         0]
        [         ,          ,          ,          ,          ,          ,          ,         0,         1,     sqrt3,         2,     sqrt3,         1,         1,         0]

        sage: TestSuite(t).run()

        sage: K.<sqrt2> = NumberField(x^2-2)
        sage: t = path_tableaux.FriezePattern([1,sqrt2,1,sqrt2,3,2*sqrt2,5,3*sqrt2,1], field=K)
        sage: path_tableaux.CylindricalDiagram(t)
        [      0,       1,   sqrt2,       1,   sqrt2,       3, 2*sqrt2,       5, 3*sqrt2,       1,       0]
        [       ,       0,       1,   sqrt2,       3, 5*sqrt2,       7, 9*sqrt2,      11, 2*sqrt2,       1,       0]
        [       ,        ,       0,       1, 2*sqrt2,       7, 5*sqrt2,      13, 8*sqrt2,       3,   sqrt2,       1,       0]
        [       ,        ,        ,       0,       1, 2*sqrt2,       3, 4*sqrt2,       5,   sqrt2,       1,   sqrt2,       1,       0]
        [       ,        ,        ,        ,       0,       1,   sqrt2,       3, 2*sqrt2,       1,   sqrt2,       3, 2*sqrt2,       1,       0]
        [       ,        ,        ,        ,        ,       0,       1, 2*sqrt2,       3,   sqrt2,       3, 5*sqrt2,       7, 2*sqrt2,       1,       0]
        [       ,        ,        ,        ,        ,        ,       0,       1,   sqrt2,       1, 2*sqrt2,       7, 5*sqrt2,       3,   sqrt2,       1,       0]
        [       ,        ,        ,        ,        ,        ,        ,       0,       1,   sqrt2,       5, 9*sqrt2,      13, 4*sqrt2,       3, 2*sqrt2,       1,       0]
        [       ,        ,        ,        ,        ,        ,        ,        ,       0,       1, 3*sqrt2,      11, 8*sqrt2,       5, 2*sqrt2,       3,   sqrt2,       1,       0]
        [       ,        ,        ,        ,        ,        ,        ,        ,        ,       0,       1, 2*sqrt2,       3,   sqrt2,       1,   sqrt2,       1,   sqrt2,       1,       0]
        [       ,        ,        ,        ,        ,        ,        ,        ,        ,        ,       0,       1,   sqrt2,       1,   sqrt2,       3, 2*sqrt2,       5, 3*sqrt2,       1,       0]

        sage: TestSuite(t).run()
    """
    @staticmethod
    def __classcall_private__(cls, fp, field=QQ):
        r"""
        This is the preprocessing for creating friezes.

        EXAMPLES::

            sage: path_tableaux.FriezePattern([1,2,1,2,3,1])
            [1, 2, 1, 2, 3, 1]

        TESTS::

            sage: path_tableaux.FriezePattern(2)
            Traceback (most recent call last):
            ...
            ValueError: invalid input 2

            sage: K.<sqrt3> = NumberField(x^2-3)
            sage: t = path_tableaux.FriezePattern([1,sqrt3,2,sqrt3,1,1])
            Traceback (most recent call last):
            ...
            ValueError: [1, sqrt3, 2, sqrt3, 1, 1] is not a sequence in the field Rational Field

            sage: path_tableaux.FriezePattern([1,2,1,2,3,1],field=Integers())
            Traceback (most recent call last):
            ...
            ValueError: Integer Ring must be a field
        """
        if field not in Fields:
            raise ValueError(f"{field} must be a field")

        if isinstance(fp, (list, tuple)):
            try:
                fp = [field(a) for a in fp]
            except TypeError:
                raise ValueError(f"{fp} is not a sequence in the field {field}")
        else:
            raise ValueError(f"invalid input {fp}")

        fp.insert(0, field(0))
        fp.append(field(0))
        return FriezePatterns(field)(tuple(fp))

    def check(self):
        r"""
        Check that ``self`` is a valid frieze pattern.

        TESTS::

            sage: path_tableaux.FriezePattern([1,2,1,2,3,1]) # indirect test
            [1, 2, 1, 2, 3, 1]
        """
        # Nothing to check
        pass

    def _repr_(self):
        r"""
        Return the string representation of ``self``.

        This removes the leading and trailing zero.

        TESTS::

            sage: t = path_tableaux.FriezePattern([1,2,1,2,3,1])
            sage: repr(t) == t._repr_() # indirect test
            True
        """
        return repr(self[1:-1])

    def local_rule(self, i):
        r"""
        Return the `i`-th local rule on ``self``.

        This interprets ``self`` as a list of objects. This method first takes
        the list of objects of length three consisting of the `(i-1)`-st,
        `i`-th and `(i+1)`-term and applies the rule. It then replaces
        the `i`-th object  by the object returned by the rule.

        EXAMPLES::

            sage: t = path_tableaux.FriezePattern([1,2,1,2,3,1])
            sage: t.local_rule(3)
            [1, 2, 5, 2, 3, 1]

            sage: t = path_tableaux.FriezePattern([1,2,1,2,3,1])
            sage: t.local_rule(0)
            Traceback (most recent call last):
            ...
            ValueError: 0 is not a valid integer
        """
        def _rule(x):
            """
            This is the rule on a sequence of three scalars.
            """
            return (x[0] * x[2] + 1) / x[1]

        if not (0 < i < len(self) - 1):
            raise ValueError(f"{i} is not a valid integer")

        with self.clone() as result:
            result[i] = _rule(self[i-1:i+2])

        return result

    def is_skew(self):
        r"""
        Return ``True`` if ``self`` is skew and ``False`` if not.

        EXAMPLES::

            sage: path_tableaux.FriezePattern([1,2,1,2,3,1]).is_skew()
            False

            sage: path_tableaux.FriezePattern([2,2,1,2,3,1]).is_skew()
            True
        """
        return self[1] != 1

    def width(self):
        r"""
        Return the width of ``self``.

        If the first and last terms of ``self`` are 1 then this is the
        length of ``self`` plus two and otherwise is undefined.

        EXAMPLES::

            sage: path_tableaux.FriezePattern([1,2,1,2,3,1]).width()
            8

            sage: path_tableaux.FriezePattern([1,2,1,2,3,4]).width() is None
            True
        """
        if self[1] == 1 and self[-2] == 1:
            return len(self)
        else:
            return None

    def is_positive(self):
        r"""
        Return ``True`` if all elements of ``self`` are positive.

        This implies that all entries of ``CylindricalDiagram(self)``
        are positive.

        .. WARNING::

            There are orders on all fields. These may not be ordered fields
            as they may not be compatible with the field operations. This
            method is intended to be used with ordered fields only.

        EXAMPLES::

            sage: path_tableaux.FriezePattern([1,2,7,5,3,7,4,1]).is_positive()
            True

            sage: path_tableaux.FriezePattern([1,-3,4,5,1]).is_positive()
            False

            sage: K.<sqrt3> = NumberField(x^2-3)
            sage: path_tableaux.FriezePattern([1,sqrt3,1],K).is_positive()
            True
        """
        return all(a > 0 for a in self[1:-1])

    def is_integral(self):
        r"""
        Return ``True`` if all entries of the frieze pattern are
        positive integers.

        EXAMPLES::

            sage: path_tableaux.FriezePattern([1,2,7,5,3,7,4,1]).is_integral()
            True

            sage: path_tableaux.FriezePattern([1,3,4,5,1]).is_integral()
            False
        """
        n = len(self)
        cd = CylindricalDiagram(self).diagram
        return all(all(k in ZZ for k in a[i+1:n+i-2]) for i, a in enumerate(cd))

    def triangulation(self):
        r"""
        Plot a regular polygon with some diagonals.

        If ``self`` is positive and integral then this will be a triangulation.

        .. PLOT::
            :width: 400 px

            G = path_tableaux.FriezePattern([1,2,7,5,3,7,4,1]).triangulation()
            sphinx_plot(G)

        EXAMPLES::

            sage: path_tableaux.FriezePattern([1,2,7,5,3,7,4,1]).triangulation()
            Graphics object consisting of 25 graphics primitives

            sage: path_tableaux.FriezePattern([1,2,1/7,5,3]).triangulation()
            Graphics object consisting of 12 graphics primitives

            sage: K.<sqrt2> = NumberField(x^2-2)
            sage: path_tableaux.FriezePattern([1,sqrt2,1,sqrt2,3,2*sqrt2,5,3*sqrt2,1], field=K).triangulation()
            Graphics object consisting of 24 graphics primitives
        """
        n = len(self)-1
        cd = CylindricalDiagram(self).diagram
        from sage.plot.plot import Graphics
        from sage.plot.line import line
        from sage.plot.text import text
        from sage.functions.trig import sin, cos
        from sage.all import pi
        G = Graphics()
        G.set_aspect_ratio(1.0)

        vt = [(cos(2*theta*pi/(n)), sin(2*theta*pi/(n)))
              for theta in range(n+1)]
        for i, p in enumerate(vt):
            G += text(str(i), [1.05*p[0], 1.05*p[1]])

        for i, r in enumerate(cd):
            for j, a in enumerate(r[:n]):
                if a == 1:
                    G += line([vt[i], vt[j]])

        G.axes(False)
        return G

    def plot(self, model='UHP'):
        r"""
        Plot the frieze as an ideal hyperbolic polygon.

        This is only defined up to isometry of the hyperbolic plane.

        We are identifying the boundary of the hyperbolic plane with the
        real projective line.

        The option ``model`` must be one of

        * ``'UHP'`` - (default) for the upper half plane model
        * ``'PD'`` - for the Poincare disk model
        * ``'KM'`` - for the Klein model

        The hyperboloid model is not an option as this does not implement
        boundary points.

        .. PLOT::
            :width: 400 px

            t = path_tableaux.FriezePattern([1,2,7,5,3,7,4,1])
            sphinx_plot(t.plot())

        EXAMPLES::

            sage: t = path_tableaux.FriezePattern([1,2,7,5,3,7,4,1])
            sage: t.plot()
            Graphics object consisting of 18 graphics primitives

            sage: t.plot(model='UHP')
            Graphics object consisting of 18 graphics primitives

            sage: t.plot(model='PD')
            Traceback (most recent call last):
            ...
            TypeError: '>' not supported between instances of 'NotANumber' and 'Pi'
            sage: t.plot(model='KM')
            Graphics object consisting of 18 graphics primitives
        """
        from sage.geometry.hyperbolic_space.hyperbolic_interface import HyperbolicPlane
        from sage.plot.plot import Graphics
        models = {
                'UHP': HyperbolicPlane().UHP(),
                'PD': HyperbolicPlane().PD(),
                'KM': HyperbolicPlane().KM(),
                }
        if model not in models:
            raise ValueError(f"{model} must be one of ``UHP``, ``PD``, ``KM``")
        M = models[model]

        U = HyperbolicPlane().UHP()
        cd = CylindricalDiagram(self).diagram
        num = cd[0][:-1]
        den = cd[1][2:]
        vt = [M(U.get_point(x / (x+y))) for x, y in zip(num, den)]
        gd = [M.get_geodesic(vt[i-1], vt[i]) for i in range(len(vt))]
        return sum([a.plot() for a in gd], Graphics()).plot()

    def change_ring(self, R):
        r"""
        Return ``self`` as a frieze pattern with coefficients in ``R``
        assuming there is a canonical coerce map from the base ring of ``self``
        to ``R``.

        EXAMPLES::

            sage: path_tableaux.FriezePattern([1,2,7,5,3,7,4,1]).change_ring(RealField())
            [0.000000000000000, 1.00000000000000, ... 4.00000000000000, 1.00000000000000, 0.000000000000000]

            sage: path_tableaux.FriezePattern([1,2,7,5,3,7,4,1]).change_ring(GF(7))
            Traceback (most recent call last):
            ...
            TypeError: no base extension defined
        """
        if R.has_coerce_map_from(self.parent().base_ring()):
            return FriezePattern(list(self), field=R)
        else:
            raise TypeError("no base extension defined")


class FriezePatterns(PathTableaux):
    """
    The set of all frieze patterns.

    EXAMPLES::

        sage: P = path_tableaux.FriezePatterns(QQ)
        sage: fp = P((1, 1, 1))
        sage: fp
        [1]
        sage: path_tableaux.CylindricalDiagram(fp)
        [1, 1, 1]
        [ , 1, 2, 1]
        [ ,  , 1, 1, 1]
    """
    def __init__(self, field):
        r"""
        Initialize ``self``.

        TESTS::

            sage: P = path_tableaux.FriezePatterns(QQ)
            sage: TestSuite(P).run()
        """
        Parent.__init__(self, base=field, category=Sets())

    def _an_element_(self):
        """
        Return an element of ``self``.

        EXAMPLES::

            sage: path_tableaux.FriezePatterns(QQ)._an_element_()
            [1, 1, 1]
        """
        return FriezePattern((1, 1, 1))

    Element = FriezePattern<|MERGE_RESOLUTION|>--- conflicted
+++ resolved
@@ -29,11 +29,7 @@
 
 
 class FriezePattern(PathTableau, metaclass=InheritComparisonClasscallMetaclass):
-<<<<<<< HEAD
-    """
-=======
     r"""
->>>>>>> 13b40902
     A frieze pattern.
 
     We encode a frieze pattern as a sequence in a fixed ground field.
