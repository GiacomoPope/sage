r"""
Plane Partitions

AUTHORS:

- Jang Soo Kim (2016): Initial implementation
- Jessica Striker (2016): Added additional methods
- Kevin Dilks (2021): Added symmetry classes
"""
# ****************************************************************************
#       Copyright (C) 2016 Jang Soo Kim <jangsookim@skku.edu>,
#                     2016 Jessica Striker <jessicapalencia@gmail.com>
#                     2021 Kevin Dilks <kdilks@gmail.com>
#
#  Distributed under the terms of the GNU General Public License (GPL)
#
#    This code is distributed in the hope that it will be useful, but
#    WITHOUT ANY WARRANTY; without even the implied warranty of
#    MERCHANTABILITY or FITNESS FOR A PARTICULAR PURPOSE.  See the GNU
#    General Public License for more details.
#
#  The full text of the GPL is available at:
#
#                  https://www.gnu.org/licenses/
# ****************************************************************************

from __future__ import annotations
from typing import NewType, Iterator

from sage.structure.richcmp import richcmp, richcmp_method
from sage.categories.finite_enumerated_sets import FiniteEnumeratedSets
from sage.combinat.tableau import Tableau
from sage.misc.inherit_comparison import InheritComparisonClasscallMetaclass
from sage.misc.misc_c import prod
from sage.modules.free_module_element import vector
from sage.rings.integer import Integer
from sage.structure.list_clone import ClonableArray
from sage.structure.parent import Parent
from sage.structure.unique_representation import UniqueRepresentation
from sage.rings.integer_ring import ZZ
<<<<<<< HEAD
from sage.arith.misc import Sigma, integer_floor as floor, integer_ceil as ceil, binomial, factorial
=======
from sage.arith.misc import Sigma, binomial, factorial
>>>>>>> 6ea1fe93
from sage.sets.disjoint_union_enumerated_sets import DisjointUnionEnumeratedSets
from sage.sets.family import Family
from sage.sets.non_negative_integers import NonNegativeIntegers


@richcmp_method
class PlanePartition(ClonableArray,
                     metaclass=InheritComparisonClasscallMetaclass):
    r"""
    A plane partition.

    A *plane partition* is a stack of cubes in the positive orthant.

    INPUT:

    - ``PP`` -- a list of lists which represents a tableau
    - ``box_size`` -- (optional) a list ``[A, B, C]`` of 3 positive integers,
      where ``A``, ``B``, ``C`` are the lengths of the box in the `x`-axis,
      `y`-axis, `z`-axis, respectively; if this is not given, it is
      determined by the smallest box bounding ``PP``

    OUTPUT:

    The plane partition whose tableau representation is ``PP``.

    EXAMPLES::

        sage: PP = PlanePartition([[4,3,3,1],[2,1,1],[1,1]])
        sage: PP
        Plane partition [[4, 3, 3, 1], [2, 1, 1], [1, 1]]

    TESTS::

        sage: PP = PlanePartition([[4,3,3,1],[2,1,1],[1,1]])
        sage: TestSuite(PP).run()
        sage: hash(PP) # random
    """
    @staticmethod
    def __classcall_private__(cls, PP, box_size=None):
        """
        Construct a plane partition with the appropriate parent.

        EXAMPLES::

            sage: p = PlanePartition([[2,1],[1]])
            sage: TestSuite(p).run()

            sage: p.parent()
            Plane partitions
            sage: p.category()
            Category of elements of Plane partitions
            sage: type(p)
            <class 'sage.combinat.plane_partition.PlanePartitions_all_with_category.element_class'>
        """
        if isinstance(PP, PlanePartition) and box_size is None:
            return PP
        pp = PlanePartitions(box_size=box_size)
        return pp.element_class(pp, PP)  # The check() will raise the appropriate error

    def __init__(self, parent, pp, check=True):
        r"""
        Initialize a plane partition.

        TESTS::

            sage: a = PlanePartitions()([[2,1],[1]])
            sage: b = PlanePartitions([2,2,2])([[2,1],[1]])
            sage: c = PlanePartitions(4)([[2,1],[1]])
            sage: a == b
            True
            sage: a is b
            False
            sage: a == c
            True
            sage: a is c
            False
        """
        if isinstance(pp, PlanePartition):
            ClonableArray.__init__(self, parent, pp, check=False)
        else:
            pp = [list(row) for row in pp]
            if pp:
                for i in reversed(range(len(pp))):
                    while pp[i] and not pp[i][-1]:
                        del pp[i][-1]
                    if not pp[i]:
                        pp.pop(i)
            pp = [tuple(row) for row in pp]
            ClonableArray.__init__(self, parent, pp, check=check)
        if self.parent()._box is None:
            if pp:
                self._max_x = len(pp)
                self._max_y = len(pp[0])
                self._max_z = pp[0][0]
            else:
                self._max_x = 0
                self._max_y = 0
                self._max_z = 0
        else:
            (self._max_x, self._max_y, self._max_z) = self.parent()._box

    def __richcmp__(self, other, op):
        r"""
        Compare ``self`` to ``other``.

        .. TODO::

            This overwrites the comparison check of
            :class:`~sage.structure.list_clone.ClonableArray`
            in order to circumvent the coercion framework.
            Eventually this should be solved more elegantly,
            for example along the lines of what was done for
            `k`-tableaux.

            For now, this compares two elements by their underlying
            defining lists.

        INPUT:

        - ``other`` -- the element that ``self`` is compared to

        OUTPUT:

        A boolean.

        TESTS::

            sage: t = PlanePartition([[2,1],[1]])
            sage: t == 0
            False
            sage: t == PlanePartitions(4)([[2,1],[1]])
            True

            sage: s = PlanePartition([[3,1],[1]])
            sage: s != []
            True

            sage: t < s
            True
            sage: s < t
            False
            sage: s > t
            True
        """
        if isinstance(other, PlanePartition):
            return self._richcmp_(other, op)

        return richcmp(list(self), other, op)

    def check(self):
        """
        Check to see that ``self`` is a valid plane partition.

        EXAMPLES::

            sage: a = PlanePartition([[4,3,3,1],[2,1,1],[1,1]])
            sage: a.check()
            sage: b = PlanePartition([[1,2],[1]])
            Traceback (most recent call last):
            ...
            ValueError: not weakly decreasing along rows
            sage: c = PlanePartition([[1,1],[2]])
            Traceback (most recent call last):
            ...
            ValueError: not weakly decreasing along columns
            sage: d = PlanePartition([[2,-1],[-2]])
            Traceback (most recent call last):
            ...
            ValueError: entries not all nonnegative
            sage: e = PlanePartition([[3/2,1],[.5]])
            Traceback (most recent call last):
            ...
            ValueError: entries not all integers

        """
        if not all(a in ZZ for b in self for a in b):
            raise ValueError("entries not all integers")
        for row in self:
            if not all(c >= 0 for c in row):
                raise ValueError("entries not all nonnegative")
            if not all(row[i] >= row[i+1] for i in range(len(row)-1)):
                raise ValueError("not weakly decreasing along rows")
        for row, next in zip(self, self[1:]):
            if not all(row[c] >= next[c] for c in range(len(next))):
                raise ValueError("not weakly decreasing along columns")

    def _repr_(self) -> str:
        """
        Return a string representation of ``self``.

        EXAMPLES::

            sage: PlanePartition([[4,3,3,1],[2,1,1],[1,1]])
            Plane partition [[4, 3, 3, 1], [2, 1, 1], [1, 1]]
        """
        return "Plane partition {}".format([list(row) for row in self])

    def to_tableau(self) -> Tableau:
        r"""
        Return the tableau class of ``self``.

        EXAMPLES::

            sage: PP = PlanePartition([[4,3,3,1],[2,1,1],[1,1]])
            sage: PP.to_tableau()
            [[4, 3, 3, 1], [2, 1, 1], [1, 1]]
        """
        return Tableau(self)  # type:ignore

    def z_tableau(self, tableau=True) -> Tableau:
        r"""
        Return the projection of ``self`` in the `z` direction.

        If ``tableau`` is set to ``False``, then only the list of lists
        consisting of the projection of boxes size onto the `xy`-plane
        is returned instead of a :class:`Tableau` object. This output will
        not have empty trailing rows or trailing zeros removed.

        EXAMPLES::

            sage: PP = PlanePartition([[4,3,3,1],[2,1,1],[1,1]])
            sage: PP.z_tableau()
            [[4, 3, 3, 1], [2, 1, 1, 0], [1, 1, 0, 0]]
        """
        Z = [[0 for i in range(self._max_y)] for j in range(self._max_x)]
        for C in self.cells():
            Z[C[0]][C[1]] += 1
        if tableau:
            return Tableau(Z)
        return Z

    def y_tableau(self, tableau=True) -> Tableau:
        r"""
        Return the projection of ``self`` in the `y` direction.

        If ``tableau`` is set to ``False``, then only the list of lists
        consisting of the projection of boxes size onto the `xz`-plane
        is returned instead of a :class:`Tableau` object. This output will
        not have empty trailing rows or trailing zeros removed.

        EXAMPLES::

            sage: PP = PlanePartition([[4,3,3,1],[2,1,1],[1,1]])
            sage: PP.y_tableau()
            [[4, 3, 2], [3, 1, 0], [3, 0, 0], [1, 0, 0]]
        """
        Y = [[0 for i in range(self._max_x)] for j in range(self._max_z)]
        for C in self.cells():
            Y[C[2]][C[0]] += 1
        if tableau:
            return Tableau(Y)
        return Y

    def x_tableau(self, tableau=True) -> Tableau:
        r"""
        Return the projection of ``self`` in the `x` direction.

        If ``tableau`` is set to ``False``, then only the list of lists
        consisting of the projection of boxes size onto the `yz`-plane
        is returned instead of a :class:`Tableau` object. This output will
        not have empty trailing rows or trailing zeros removed.

        EXAMPLES::

            sage: PP = PlanePartition([[4,3,3,1],[2,1,1],[1,1]])
            sage: PP.x_tableau()
            [[3, 2, 1, 1], [3, 1, 1, 0], [2, 1, 1, 0], [1, 0, 0, 0]]
        """
        X = [[0 for i in range(self._max_z)] for j in range(self._max_y)]
        for C in self.cells():
            X[C[1]][C[2]] += 1
        if tableau:
            return Tableau(X)
        return X

    def cells(self) -> list[list[int]]:
        r"""
        Return the list of cells inside ``self``.

        EXAMPLES::

            sage: PP = PlanePartition([[3,1],[2]])
            sage: PP.cells()
            [[0, 0, 0], [0, 0, 1], [0, 0, 2], [0, 1, 0], [1, 0, 0], [1, 0, 1]]
        """
        L = []
        for r in range(len(self)):
            for c in range(len(self[r])):
                for h in range(self[r][c]):
                    L.append([r, c, h])
        return L

    def number_of_boxes(self) -> Integer:
        r"""
        Return the number of boxes in the plane partition.

        EXAMPLES::

            sage: PP = PlanePartition([[3,1],[2]])
            sage: PP.number_of_boxes()
            6
        """
        return sum(sum(row) for row in self)

    def _repr_diagram(self, show_box=False, use_unicode=False) -> str:
        r"""
        Return a string of the 3D diagram of ``self``.

        INPUT:

        - ``show_box`` -- boolean (default: ``False``); if ``True``,
          also shows the visible tiles on the `xy`-, `yz`-, `zx`-planes
        - ``use_unicode`` -- boolean (default: ``False``); use unicode

        OUTPUT:

        A string of the 3D diagram of the plane partition.

        EXAMPLES::

            sage: print(PlanePartition([[4,3,3,1],[2,1,1],[1,1]])._repr_diagram())
                    __
                   /\_\
                __/\/_/
             __/\_\/\_\
            /\_\/_/\/\_\
            \/\_\_\/\/_/
             \/_/\_\/_/
                \/_/\_\
                   \/_/
            sage: print(PlanePartition([[4,3,3,1],[2,1,1],[1,1]])._repr_diagram(True))
                ______
               /_/_/\_\
              /_/_/\/_/\
             /_/\_\/\_\/\
            /\_\/_/\/\_\/\
            \/\_\_\/\/_/\/
             \/_/\_\/_/\/
              \_\/_/\_\/
               \_\_\/_/
        """
        x = self._max_x
        y = self._max_y
        z = self._max_z

        drawing = [[" " for i in range(2 * x + y + z)]
                   for j in range(y + z + 1)]

        hori = u"_" if use_unicode else "_"
        down = u"╲" if use_unicode else "\\"
        up = u"╱" if use_unicode else "/"

        def superpose(l, c, letter):
            # add the given letter at line l and column c
            exist = drawing[l][c]
            if exist == " " or exist == "_":
                drawing[l][c] = letter

        def add_topside(i, j, k):
            X = z + j - k
            Y = 2 * x - 2 * i + j + k
            superpose(X, Y - 2, hori)
            superpose(X, Y - 1, hori)
            superpose(X + 1, Y - 2, down)
            superpose(X + 1, Y - 1, hori)
            superpose(X + 1, Y, down)

        def add_rightside(i, j, k):
            X = z + j - k
            Y = 2 * x - 2 * i + j + k
            superpose(X - 1, Y - 1, hori)
            superpose(X - 1, Y, hori)
            superpose(X, Y - 2, up)
            superpose(X, Y - 1, hori)
            superpose(X, Y, up)

        def add_leftside(i, j, k):
            X = z + j - k
            Y = 2 * x - 2 * i + j + k
            superpose(X, Y, up)
            superpose(X, Y + 1, down)
            superpose(X + 1, Y + 1, up)
            superpose(X + 1, Y, down)

        tab = self.z_tableau()
        for r in range(len(tab)):
            for c in range(len(tab[r])):
                if tab[r][c] > 0 or show_box:
                    add_topside(r, c, tab[r][c])

        tab = self.y_tableau()
        for r in range(len(tab)):
            for c in range(len(tab[r])):
                if self.y_tableau()[r][c] > 0 or show_box:
                    add_rightside(c, tab[r][c], r)

        tab = self.x_tableau()
        for r in range(len(tab)):
            for c in range(len(tab[r])):
                if self.x_tableau()[r][c] > 0 or show_box:
                    add_leftside(tab[r][c], r, c)

        check = not show_box
        while check:
            if drawing and all(char == " " for char in drawing[-1]):
                drawing.pop()
            else:
                check = False

        if not drawing:
            return u"∅" if use_unicode else ""

        if use_unicode:
            return u'\n'.join(u"".join(row) for row in drawing)
        return '\n'.join("".join(row) for row in drawing)

    def _ascii_art_(self):
        r"""
        Return an ascii art representation of ``self``.

        EXAMPLES::

            sage: PP = PlanePartition([[4,3,3,1],[2,1,1],[1,1]])
            sage: ascii_art(PP)
                    __
                   /\_\
                __/\/_/
             __/\_\/\_\
            /\_\/_/\/\_\
            \/\_\_\/\/_/
             \/_/\_\/_/
                \/_/\_\
                   \/_/
        """
        from sage.typeset.ascii_art import AsciiArt
        return AsciiArt(self._repr_diagram().splitlines(), baseline=0)

    def _unicode_art_(self):
        r"""
        Return a unicode representation of ``self``.

        EXAMPLES::

            sage: PP = PlanePartition([[4,3,3,1],[2,1,1],[1,1]])
            sage: unicode_art(PP)
                    __
                   ╱╲_╲
                __╱╲╱_╱
             __╱╲_╲╱╲_╲
            ╱╲_╲╱_╱╲╱╲_╲
            ╲╱╲_╲_╲╱╲╱_╱
             ╲╱_╱╲_╲╱_╱
                ╲╱_╱╲_╲
                   ╲╱_╱
        """
        from sage.typeset.unicode_art import UnicodeArt
        return UnicodeArt(self._repr_diagram(use_unicode=True).splitlines(), baseline=0)

    def pp(self, show_box=False):
        r"""
        Return a pretty print of the plane partition.

        INPUT:

        - ``show_box`` -- boolean (default: ``False``); if ``True``,
          also shows the visible tiles on the `xy`-, `yz`-, `zx`-planes

        OUTPUT:

        A pretty print of the plane partition.

        EXAMPLES::

            sage: PlanePartition([[4,3,3,1],[2,1,1],[1,1]]).pp()
                    __
                   /\_\
                __/\/_/
             __/\_\/\_\
            /\_\/_/\/\_\
            \/\_\_\/\/_/
             \/_/\_\/_/
                \/_/\_\
                   \/_/
            sage: PlanePartition([[4,3,3,1],[2,1,1],[1,1]]).pp(True)
                ______
               /_/_/\_\
              /_/_/\/_/\
             /_/\_\/\_\/\
            /\_\/_/\/\_\/\
            \/\_\_\/\/_/\/
             \/_/\_\/_/\/
              \_\/_/\_\/
               \_\_\/_/
        """
        print(self._repr_diagram(show_box))

    def _repr_svg_(self) -> str:
        """
        Return the svg picture of a plane partition.

        This can be displayed by Jupyter.

        EXAMPLES::

            sage: PP = PlanePartition([[2, 1, 1], [1, 1]])
            sage: PP._repr_svg_()
            '<?xml...</g></svg>'
        """
        colors = ["snow", "tomato", "steelblue"]

        resu = '<?xml version=\"1.0\" standalone=\"no\"?>'
        resu += '<!DOCTYPE svg PUBLIC \"-//W3C//DTD SVG 1.1//EN\" '
        resu += '\"http://www.w3.org/Graphics/SVG/1.1/DTD/svg11.dtd\">'
        resu += '<svg xmlns=\"http://www.w3.org/2000/svg\" '
        resu += 'xmlns:xlink=\"http://www.w3.org/1999/xlink\" width=\"300\" viewBox='

        resu1 = '<defs><polygon points=\"0, 0 -0.866, 0.5 0, 1 0.866, 0.5\" '
        resu1 += f'id=\"cz\" style=\"fill:{colors[0]}\"/>'
        resu1 += '<polygon points=\"0, 0 0.866, 0.5 0.866, -0.5 0, -1\" '
        resu1 += f'id=\"cx\" style=\"fill:{colors[1]}\"/>'
        resu1 += '<polygon points=\"0, 0 0, -1 -0.866, -0.5 -0.866, 0.5\" '
        resu1 += f'id=\"cy\" style=\"fill:{colors[2]}\"/></defs>'
        resu1 += '<g style=\"stroke-width:0.01;stroke-linejoin:bevel; '
        resu1 += 'stroke-linecap:butt; stroke:black; fill:red\">'

        vx = -vector([0.866, -0.5])
        vy = -vector([-0.866, -0.5])
        vz = -vector([0, 1])
        # Since we currently don't display the bounding box, just
        #   use the smallest one possible.
        Nx, Ny, Nz = self.bounding_box()

        resu += '\"%.3f %.3f %.3f %.3f \">' % (-0.866 * Nx, -Nz,
                                               0.866 * Nx + 0.866 * Ny,
                                               Nz + 0.5 * (Nx + Ny))
        resu += resu1

        mat = self.z_tableau()
        for i in range(Nx):
            for j in range(Ny):
                if mat[i][j]:
                    v = i * vx + j * vy + mat[i][j] * vz
                    resu += '<use transform=\"translate(%.3f, %.3f)' % (v[0], v[1])
                    resu += '\" xlink:href=\"#cz\" />'

        mat = self.y_tableau()
        for j in range(Nz):
            for k in range(Nx):
                if mat[j][k]:
                    v = j * vz + k * vx + mat[j][k] * vy
                    resu += '<use transform=\"translate(%.3f, %.3f)' % (v[0], v[1])
                    resu += '\" xlink:href=\"#cy\" />'

        mat = self.x_tableau()
        for k in range(Ny):
            for i in range(Nz):
                if mat[k][i]:
                    v = k * vy + i * vz + mat[k][i] * vx
                    resu += '<use transform=\"translate(%.3f, %.3f)' % (v[0], v[1])
                    resu += '\" xlink:href=\"#cx\" />'
        return resu + '</g></svg>'

    def _latex_(self, show_box=False,
                colors=["white", "lightgray", "darkgray"]) -> str:
        r"""
        Return latex code for ``self``, which uses TikZ package to draw
        the plane partition.

        INPUT:

        - ``show_box`` -- boolean (default: ``False``); if ``True``,
          also shows the visible tiles on the `xy`-, `yz`-, `zx`-planes
        - ``colors`` -- (default: ``["white", "lightgray", "darkgray"]``)
          list ``[A, B, C]`` of 3 strings representing colors

        OUTPUT:

        Latex code for drawing the plane partition.

        EXAMPLES::

            sage: PP = PlanePartition([[1]])
            sage: latex(PP)
            \begin{tikzpicture}
            \draw[fill=white,shift={(210:0)},shift={(-30:0)},shift={(90:1)}]
            (0,0)--(-30:1)--(0,-1)--(210:1)--(0,0);
            \draw[fill=darkgray,shift={(210:0)},shift={(-30:1)},shift={(90:0)}]
            (0,0)--(210:1)--(150:1)--(0,1)--(0,0);
            \draw[fill=lightgray,shift={(210:1)},shift={(-30:0)},shift={(90:0)}]
            (0,0)--(0,1)--(30:1)--(-30:1)--(0,0);
            \end{tikzpicture}
        """
        from sage.graphs.graph_latex import setup_latex_preamble
        setup_latex_preamble()

        ret = "\\begin{tikzpicture}\n"

        def add_topside(i, j, k):
            return "\\draw[fill={},shift={{(210:{})}},shift={{(-30:{})}},shift={{(90:{})}}]\n(0,0)--(-30:1)--(0,-1)--(210:1)--(0,0);\n".format(colors[0], i, j, k)

        def add_leftside(j, k, i):
            return "\\draw[fill={},shift={{(210:{})}},shift={{(-30:{})}},shift={{(90:{})}}]\n(0,0)--(0,1)--(30:1)--(-30:1)--(0,0);\n".format(colors[1], i, j, k)

        def add_rightside(k, i, j):
            return "\\draw[fill={},shift={{(210:{})}},shift={{(-30:{})}},shift={{(90:{})}}]\n(0,0)--(210:1)--(150:1)--(0,1)--(0,0);\n".format(colors[2], i, j, k)
        funcs = [add_topside, add_rightside, add_leftside]
        tableaux = [self.z_tableau(), self.y_tableau(), self.x_tableau()]
        for i in range(3):
            f = funcs[i]
            tab = tableaux[i]
            for r in range(len(tab)):
                for c in range(len(tab[r])):
                    if tab[r][c] > 0 or show_box:
                        ret += f(r, c, tab[r][c])
        return ret + "\\end{tikzpicture}"

    def plot(self, show_box=False, colors=None):
        r"""
        Return a plot of ``self``.

        INPUT:

        - ``show_box`` -- boolean (default: ``False``); if ``True``,
          also shows the visible tiles on the `xy`-, `yz`-, `zx`-planes
        - ``colors`` -- (default: ``["white", "lightgray", "darkgray"]``)
          list ``[A, B, C]`` of 3 strings representing colors

        EXAMPLES::

            sage: PP = PlanePartition([[4,3,3,1],[2,1,1],[1,1]])
<<<<<<< HEAD
            sage: PP.plot()                                                             # optional - sage.plot
=======
            sage: PP.plot()                                                     # optional - sage.plot
>>>>>>> 6ea1fe93
            Graphics object consisting of 27 graphics primitives
        """
        from sage.functions.trig import cos, sin
        from sage.plot.polygon import polygon
        from sage.symbolic.constants import pi
        from sage.plot.plot import plot
        if colors is None:
            colors = ["white", "lightgray", "darkgray"]
        Uside = [[0, 0], [cos(-pi / 6), sin(-pi / 6)],
                 [0, -1], [cos(7 * pi / 6), sin(7 * pi / 6)]]
        Lside = [[0, 0], [cos(-pi / 6), sin(-pi / 6)],
                 [cos(pi / 6), sin(pi / 6)], [0, 1]]
        Rside = [[0, 0], [0, 1], [cos(5 * pi / 6), sin(5 * pi / 6)],
                 [cos(7 * pi / 6), sin(7 * pi / 6)]]
        Xdir = [cos(7 * pi / 6), sin(7 * pi / 6)]
        Ydir = [cos(-pi / 6), sin(-pi / 6)]
        Zdir = [0, 1]

        def move(side, i, j, k):
            return [[P[0] + i * Xdir[0] + j * Ydir[0] + k * Zdir[0],
                     P[1] + i * Xdir[1] + j * Ydir[1] + k * Zdir[1]]
                    for P in side]

        def add_topside(i, j, k):
            return polygon(move(Uside, i, j, k), edgecolor="black",
                           color=colors[0])

        def add_leftside(i, j, k):
            return polygon(move(Lside, i, j, k), edgecolor="black",
                           color=colors[1])

        def add_rightside(i, j, k):
            return polygon(move(Rside, i, j, k), edgecolor="black",
                           color=colors[2])
        TP = plot([])
        for r in range(len(self.z_tableau())):
            for c in range(len(self.z_tableau()[r])):
                if self.z_tableau()[r][c] > 0 or show_box:
                    TP += add_topside(r, c, self.z_tableau()[r][c])
        for r in range(len(self.y_tableau())):
            for c in range(len(self.y_tableau()[r])):
                if self.y_tableau()[r][c] > 0 or show_box:
                    TP += add_rightside(c, self.y_tableau()[r][c], r)
        for r in range(len(self.x_tableau())):
            for c in range(len(self.x_tableau()[r])):
                if self.x_tableau()[r][c] > 0 or show_box:
                    TP += add_leftside(self.x_tableau()[r][c], r, c)
        TP.axes(show=False)
        return TP

    def contains(self, PP) -> bool:
        r"""
        Return ``True`` if ``PP`` is a plane partition that fits
        inside ``self``.

        Specifically, ``self`` contains ``PP`` if, for all `i`, `j`,
        the height of ``PP`` at `ij` is less than or equal to the
        height of ``self`` at `ij`.

        EXAMPLES::

            sage: P1 = PlanePartition([[5,4,3], [3,2,2], [1]])
            sage: P2 = PlanePartition([[3,2], [1,1], [0,0], [0,0]])
            sage: P3 = PlanePartition([[5,5,5], [2,1,0]])
            sage: P1.contains(P2)
            True
            sage: P2.contains(P1)
            False
            sage: P1.contains(P3)
            False
            sage: P3.contains(P2)
            True
        """
        if not isinstance(PP, PlanePartition):
            PP = PlanePartition(PP)
        if len(self) < len(PP):
            return False
        for rowself, rowPP in zip(self, PP):
            if len(rowself) < len(rowPP):
                return False
            if any(valself < valPP for valself, valPP in zip(rowself, rowPP)):
                return False
        return True

    def plot3d(self, colors=None):
        r"""
        Return a 3D-plot of ``self``.

        INPUT:

        - ``colors`` -- (default: ``["white", "lightgray", "darkgray"]``)
          list ``[A, B, C]`` of 3 strings representing colors

        EXAMPLES::

            sage: PP = PlanePartition([[4,3,3,1],[2,1,1],[1,1]])
<<<<<<< HEAD
            sage: PP.plot3d()                                                           # optional - sage.plot
=======
            sage: PP.plot3d()                                                   # optional - sage.plot
>>>>>>> 6ea1fe93
            Graphics3d Object
        """
        if colors is None:
            colors = ["white", "lightgray", "darkgray"]
        from sage.plot.plot3d.platonic import cube
        return sum(cube(c, color=colors, frame_thickness=2,
                        frame_color='black', frame=False)
                   for c in self.cells())

    def complement(self, tableau_only=False) -> PP:
        r"""
        Return the complement of ``self``.

        If the parent of ``self`` consists only of partitions inside a given
        box, then the complement is taken in this box. Otherwise, the
        complement is taken in the smallest box containing the plane partition.
        The empty plane partition with no box specified is its own complement.

        If ``tableau_only`` is set to ``True``, then only the tableau
        consisting of the projection of boxes size onto the `xy`-plane
        is returned instead of a :class:`PlanePartition`. This output will
        not have empty trailing rows or trailing zeros removed.

        EXAMPLES::

            sage: PP = PlanePartition([[4,3,3,1],[2,1,1],[1,1]])
            sage: PP.complement()
            Plane partition [[4, 4, 3, 3], [4, 3, 3, 2], [3, 1, 1]]
            sage: PP.complement(True)
            [[4, 4, 3, 3], [4, 3, 3, 2], [3, 1, 1, 0]]
        """
        A = self._max_x
        B = self._max_y
        C = self._max_z
        T = [[C for i in range(B)] for j in range(A)]
        z_tab = self.z_tableau()
        for r in range(A):
            for c in range(B):
                T[A-1-r][B-1-c] = C - z_tab[r][c]
        if tableau_only:
            return T
        P = self.parent()
        if not P._box:
            pp = PlanePartitions()
            return pp.element_class(pp, T)
        return P.element_class(P, T, check=False)

    def transpose(self, tableau_only=False) -> PP:
        r"""
        Return the transpose of ``self``.

        If ``tableau_only`` is set to ``True``, then only the tableau
        consisting of the projection of boxes size onto the `xy`-plane
        is returned instead of a :class:`PlanePartition`. This will
        not necessarily have trailing rows or trailing zeros removed.

        EXAMPLES::

            sage: PP = PlanePartition([[4,3,3,1],[2,1,1],[1,1]])
            sage: PP.transpose()
            Plane partition [[4, 2, 1], [3, 1, 1], [3, 1], [1]]
            sage: PP.transpose(True)
            [[4, 2, 1], [3, 1, 1], [3, 1, 0], [1, 0, 0]]

            sage: PPP = PlanePartitions([1, 2, 3])
            sage: PP = PPP([[1, 1]])
            sage: PT = PP.transpose(); PT
            Plane partition [[1], [1]]
            sage: PT.parent()
            Plane partitions inside a 2 x 1 x 3 box
        """
        T = [[0 for i in range(self._max_x)] for j in range(self._max_y)]
        z_tab = self.z_tableau()
        for r in range(len(z_tab)):
            for c in range(len(z_tab[r])):
                T[c][r] = z_tab[r][c]
        P = self.parent()
        if tableau_only:
            return T
        elif P._box is None or P._box[0] == P._box[1]:
            return P.element_class(P, T, check=False)
        new_box = (P._box[1], P._box[0], P._box[2])
        newP = PlanePartitions(new_box, symmetry=P._symmetry)
        return newP.element_class(newP, T)

    def is_SPP(self) -> bool:
        r"""
        Return whether ``self`` is a symmetric plane partition.

        A plane partition is symmetric if the corresponding tableau is
        symmetric about the diagonal.

        EXAMPLES::

            sage: PP = PlanePartition([[4,3,3,1],[2,1,1],[1,1]])
            sage: PP.is_SPP()
            False
            sage: PP = PlanePartition([[3,3,2],[3,3,2],[2,2,2]])
            sage: PP.is_SPP()
            True
            sage: PP = PlanePartition([[3,2,1],[2,0,0]])
            sage: PP.is_SPP()
            False
            sage: PP = PlanePartition([[3,2,0],[2,0,0]])
            sage: PP.is_SPP()
            True
            sage: PP = PlanePartition([[3,2],[2,0],[1,0]])
            sage: PP.is_SPP()
            False
            sage: PP = PlanePartition([[3,2],[2,0],[0,0]])
            sage: PP.is_SPP()
            True

        TESTS::

            sage: PlanePartition([]).is_SPP()
            True
        """
        if not self:
            return True
        Z = self.z_tableau()
        c1 = len(Z)
        c2 = len(Z[0])
        size = max(c1, c2)
        T = [[0 for i in range(size)] for j in range(size)]
        for i in range(c1):
            for j in range(c2):
                T[i][j] = Z[i][j]
        return all(T[r][c] == T[c][r]
                   for r in range(size)
                   for c in range(r, size))

    def is_CSPP(self) -> bool:
        r"""
        Return whether ``self`` is a cyclically symmetric plane partition.

        A plane partition is cyclically symmetric if its `x`, `y`, and `z`
        tableaux are all equal.

        EXAMPLES::

            sage: PP = PlanePartition([[4,3,3,1],[2,1,1],[1,1]])
            sage: PP.is_CSPP()
            False
            sage: PP = PlanePartition([[3,2,2],[3,1,0],[1,1,0]])
            sage: PP.is_CSPP()
            True

        TESTS::

            sage: PlanePartition([]).is_CSPP()
            True
        """
        if self.z_tableau() == self.y_tableau():
            return True
        return False

    def is_TSPP(self) -> bool:
        r"""
        Return whether ``self`` is a totally symmetric plane partition.

        A plane partition is totally symmetric if it is both symmetric and
        cyclically symmetric.

        EXAMPLES::

            sage: PP = PlanePartition([[4,3,3,1],[2,1,1],[1,1]])
            sage: PP.is_TSPP()
            False
            sage: PP = PlanePartition([[3,3,3],[3,3,2],[3,2,1]])
            sage: PP.is_TSPP()
            True

        TESTS::

            sage: PlanePartition([]).is_TSPP()
            True
        """
        return self.is_CSPP() and self.is_SPP()

    def is_SCPP(self) -> bool:
        r"""
        Return whether ``self`` is a self-complementary plane partition.

        Note that the complement of a plane partition (and thus the property of
        being self-complementary) is dependent on the choice of a box that it is
        contained in. If no parent/bounding box is specified,  the box is taken
        to be the smallest box that contains the plane partition.

        EXAMPLES::

            sage: PP = PlanePartition([[4,3,3,1],[2,1,1],[1,1]])
            sage: PP.is_SCPP()
            False
            sage: PP = PlanePartition([[4,4,4,4],[4,4,2,0],[4,2,0,0],[0,0,0,0]])
            sage: PP.is_SCPP()
            False
            sage: PP = PlanePartitions([4,4,4])([[4,4,4,4],[4,4,2,0],[4,2,0,0],[0,0,0,0]])
            sage: PP.is_SCPP()
            True

        TESTS::

            sage: PlanePartition([]).is_SCPP()
            True
        """
        return self.z_tableau(tableau=False) == self.complement(tableau_only=True)

    def is_TCPP(self) -> bool:
        r"""
        Return whether ``self`` is a transpose-complementary plane partition.

        EXAMPLES::

            sage: PP = PlanePartition([[4,3,3,1],[2,1,1],[1,1]])
            sage: PP.is_TCPP()
            False
            sage: PP = PlanePartition([[4,4,3,2],[4,4,2,1],[4,2,0,0],[2,0,0,0]])
            sage: PP.is_TCPP()
            True

        TESTS::

            sage: PlanePartition([]).is_TCPP()
            True
        """
        return self.transpose(True) == self.complement(True)

    def is_SSCPP(self) -> bool:
        r"""
        Return whether ``self`` is a symmetric, self-complementary
        plane partition.

        EXAMPLES::

            sage: PP = PlanePartition([[4,3,3,1],[2,1,1],[1,1]])
            sage: PP.is_SSCPP()
            False
            sage: PP = PlanePartition([[4,3,3,2],[3,2,2,1],[3,2,2,1],[2,1,1,0]])
            sage: PP.is_SSCPP()
            True
            sage: PP = PlanePartition([[2,1],[1,0]])
            sage: PP.is_SSCPP()
            True
            sage: PP = PlanePartition([[4,3,2],[3,2,1],[2,1,0]])
            sage: PP.is_SSCPP()
            True
            sage: PP = PlanePartition([[4,2,2,2],[2,2,2,2],[2,2,2,2],[2,2,2,0]])
            sage: PP.is_SSCPP()
            True

        TESTS::

            sage: PlanePartition([]).is_SSCPP()
            True
        """
        return self.is_SPP() and self.is_SCPP()

    def is_CSTCPP(self) -> bool:
        r"""
        Return whether ``self`` is a cyclically symmetric and
        transpose-complementary plane partition.

        EXAMPLES::

            sage: PP = PlanePartition([[4,3,3,1],[2,1,1],[1,1]])
            sage: PP.is_CSTCPP()
            False
            sage: PP = PlanePartition([[4,4,3,2],[4,3,2,1],[3,2,1,0],[2,1,0,0]])
            sage: PP.is_CSTCPP()
            True

        TESTS::

            sage: PlanePartition([]).is_CSTCPP()
            True
        """
        return self.is_CSPP() and self.is_TCPP()

    def is_CSSCPP(self) -> bool:
        r"""
        Return whether ``self`` is a cyclically symmetric and
        self-complementary plane partition.

        EXAMPLES::

            sage: PP = PlanePartition([[4,3,3,1],[2,1,1],[1,1]])
            sage: PP.is_CSSCPP()
            False
            sage: PP = PlanePartition([[4,4,4,1],[3,3,2,1],[3,2,1,1],[3,0,0,0]])
            sage: PP.is_CSSCPP()
            True

        TESTS::

            sage: PlanePartition([]).is_CSSCPP()
            True
        """
        return self.is_CSPP() and self.is_SCPP()

    def is_TSSCPP(self) -> bool:
        r"""
        Return whether ``self`` is a totally symmetric self-complementary
        plane partition.

        EXAMPLES::

            sage: PP = PlanePartition([[4,3,3,1],[2,1,1],[1,1]])
            sage: PP.is_TSSCPP()
            False
            sage: PP = PlanePartition([[4,4,3,2],[4,3,2,1],[3,2,1,0],[2,1,0,0]])
            sage: PP.is_TSSCPP()
            True

        TESTS::

            sage: PlanePartition([]).is_TSSCPP()
            True
        """
        return self.is_TSPP() and self.is_SCPP()

    def to_order_ideal(self):
        r"""
        Return the order ideal corresponding to ``self``.

        .. TODO::

            As many families of symmetric plane partitions are in bijection
            with order ideals in an associated poset, this function could
            feasibly have options to send symmetric plane partitions
            to the associated order ideal in that poset, instead.

        EXAMPLES::

            sage: PlanePartition([[3,2,1],[2,2],[2]]).to_order_ideal()
            [(0, 0, 0), (0, 0, 1), (0, 0, 2), (0, 1, 0), (0, 1, 1), (0, 2, 0), (1, 0, 0), (1, 0, 1), (1, 1, 0), (1, 1, 1), (2, 0, 0), (2, 0, 1)]
            sage: PlanePartition([[2,1],[1],[1]]).to_order_ideal()
            [(0, 0, 0), (0, 0, 1), (0, 1, 0), (1, 0, 0), (2, 0, 0)]
        """
        from sage.combinat.posets.poset_examples import posets
        (a, b, c) = (self._max_x, self._max_y, self._max_z)
        Q = posets.ProductOfChains([a, b, c])
        count = 0
        generate = []
        for i, row in enumerate(self):
            for j, val in enumerate(row):
                if val > 0:
                    generate.append((i, j, val-1))
            count += 1
        oi = Q.order_ideal(generate)
        return oi

    def maximal_boxes(self) -> list:
        r"""
        Return the coordinates of the maximal boxes of ``self``.

        The maximal boxes of a plane partitions are the boxes that can be
        removed from a plane partition and still yield a valid plane partition.

        EXAMPLES::

            sage: sorted(PlanePartition([[3,2,1],[2,2],[2]]).maximal_boxes())
            [[0, 0, 2], [0, 2, 0], [1, 1, 1], [2, 0, 1]]
            sage: sorted(PlanePartition([[2,1],[1],[1]]).maximal_boxes())
            [[0, 0, 1], [0, 1, 0], [2, 0, 0]]
        """
        generate = []
        for i, row in enumerate(self):
            for j, entry in enumerate(row):
                if (i == len(self)-1 or len(self[i+1])-1 < j or self[i+1][j] < entry) and (j == len(row)-1 or row[j+1] < entry):
                    generate.append([i, j, entry-1])
        return generate

    def cyclically_rotate(self, preserve_parent=False) -> PP:
        r"""
        Return the cyclic rotation of ``self``.

        By default, if the parent of ``self`` consists of plane
        partitions inside an `a \times b \times c` box, the result
        will have a parent consisting of partitions inside
        a `c \times a \times b` box, unless the optional parameter
        ``preserve_parent`` is set to ``True``. Enabling this setting
        may give an element that is **not** an element of its parent.

        EXAMPLES::

            sage: PlanePartition([[3,2,1],[2,2],[2]]).cyclically_rotate()
            Plane partition [[3, 3, 1], [2, 2], [1]]
            sage: PP = PlanePartition([[4,1],[1],[1]])
            sage: PP.cyclically_rotate()
            Plane partition [[3, 1, 1, 1], [1]]
            sage: PP == PP.cyclically_rotate().cyclically_rotate().cyclically_rotate()
            True
            sage: PP = PlanePartitions([4,3,2]).random_element()
            sage: PP.cyclically_rotate().parent()
            Plane partitions inside a 2 x 4 x 3 box
            sage: PP = PlanePartitions([3,4,2])([[2,2,2,2],[2,2,2,2],[2,2,2,2]])
            sage: PP_rotated = PP.cyclically_rotate(preserve_parent=True)
            sage: PP_rotated in PP_rotated.parent()
            False
        """
        b = self._max_y
        c = self._max_z
        new_antichain = []
        for elem in self.maximal_boxes():
            new = (elem[1], elem[2], elem[0])
            new_antichain.append(new)
        pp_matrix = [[0] * (c) for i in range(b)]
        for box in new_antichain:
            y = box[0]
            z = box[1]
            x = box[2]
            pp_matrix[y][z] = x + 1
        if new_antichain:
            for i in range(b):
                i = b - (i+1)
                for j in range(c):
                    j = c - (j+1)
                    if pp_matrix[i][j] == 0:
                        iValue = 0
                        jValue = 0
                        if i < b-1:
                            iValue = pp_matrix[i+1][j]
                        if j < c-1:
                            jValue = pp_matrix[i][j+1]
                        pp_matrix[i][j] = max(iValue, jValue)
        # Start code for determining correct parent
        P = self.parent()
        if P._box is None or preserve_parent or (P._box[0] == P._box[1] == P._box[2]):
            return P.element_class(P, pp_matrix, check=preserve_parent)
        new_box = (P._box[2], P._box[0], P._box[1])
        newP = PlanePartitions(new_box, symmetry=P._symmetry)
        return newP.element_class(newP, pp_matrix)

    def bounding_box(self):
        r"""
        Return the smallest box `(a, b, c)` that ``self`` is contained in.

        EXAMPLES::

            sage: PP = PlanePartition([[5,2,1,1], [2,2], [2]])
            sage: PP.bounding_box()
            (3, 4, 5)
        """
        if not self:
            return (0, 0, 0)
        return (len(self), len(self[0]), self[0][0])


PP = NewType('PP', PlanePartition)


class PlanePartitions(UniqueRepresentation, Parent):
    r"""
    Plane partitions.

    ``PlanePartitions()`` returns the class of all plane partitions.

    ``PlanePartitions(n)`` return the class of all plane partitions with
    precisely `n` boxes.

    ``PlanePartitions([a, b, c])`` returns the class of plane partitions
    that fit inside an `a \times b \times c` box.

    ``PlanePartitions([a, b, c])`` has the optional keyword ``symmetry``, which
    restricts the plane partitions inside a box of the specified size satisfying
    certain symmetry conditions.

    - ``symmetry='SPP'`` gives the class of symmetric plane partitions. which
      is all plane partitions fixed under reflection across the diagonal.
      Requires that `a = b`.

    - ``symmetry='CSPP'`` gives the class of cyclic plane partitions, which
      is all plane partitions fixed under cyclic rotation of coordinates.
      Requires that `a = b = c`.

    - ``symmetry='TSPP'`` gives the class of totally symmetric plane partitions,
      which is all plane partitions fixed under any interchanging of coordinates.
      Requires that `a = b = c`.

    - ``symmetry='SCPP'`` gives the class of self-complementary plane partitions.
      which is all plane partitions that are equal to their own complement
      in the specified box. Requires at least one of `a,b,c` be even.

    - ``symmetry='TCPP'`` gives the class of transpose complement plane
      partitions, which is all plane partitions whose complement in the box
      of the specified size is equal to their transpose. Requires `a = b` and
      at least one of `a, b, c` be even.

    - ``symmetry='SSCPP'`` gives the class of symmetric self-complementary
      plane partitions, which is all plane partitions that are both
      symmetric and self-complementary. Requires `a = b` and at least one of
      `a, b, c` be even.

    - ``symmetry='CSTCPP'`` gives the class of cyclically symmetric transpose
      complement plane partitions, which is all plane partitions that are
      both symmetric and equal to the transpose of their complement. Requires
      `a = b = c`.

    - ``symmetry='CSSCPP'`` gives the class of cyclically symmetric
      self-complementary plane partitions, which is all plane partitions that
      are both cyclically symmetric and self-complementary. Requires `a = b = c`
      and all `a, b, c` be even.

    - ``symmetry='TSSCPP'`` gives the class of totally symmetric
      self-complementary plane partitions, which is all plane partitions that
      are totally symmetric and also self-complementary. Requires `a = b = c`
      and all `a, b, c` be even.

    EXAMPLES:

    If no arguments are passed, then the class of all plane partitions
    is returned::

        sage: PlanePartitions()
        Plane partitions
        sage: [[2,1],[1]] in PlanePartitions()
        True

    If an integer `n` is passed, then the class of plane partitions of `n`
    is returned::

        sage: PlanePartitions(3)
        Plane partitions of size 3
        sage: PlanePartitions(3).list()
        [Plane partition [[3]],
         Plane partition [[2, 1]],
         Plane partition [[1, 1, 1]],
         Plane partition [[2], [1]],
         Plane partition [[1, 1], [1]],
         Plane partition [[1], [1], [1]]]

    If a three-element tuple or list `[a,b,c]` is passed, then the class of all
    plane partitions that fit inside and `a \times b \times c` box is returned::

        sage: PlanePartitions([2,2,2])
        Plane partitions inside a 2 x 2 x 2 box
        sage: [[2,1],[1]] in PlanePartitions([2,2,2])
        True

    If an additional keyword ``symmetry`` is pass along with a three-element
    tuple or list `[a, b,c ]`, then the class of all plane partitions that fit
    inside an `a \times b \times c` box with the specified symmetry is returned::

        sage: PlanePartitions([2,2,2], symmetry='CSPP')
        Cyclically symmetric plane partitions inside a 2 x 2 x 2 box
        sage: [[2,1],[1]] in PlanePartitions([2,2,2], symmetry='CSPP')
        True

    .. SEEALSO::

        - :class:`PlanePartition`
        - :class:`PlanePartitions_all`
        - :class:`PlanePartitions_n`
        - :class:`PlanePartitions_box`
        - :class:`PlanePartitions_SPP`
        - :class:`PlanePartitions_CSPP`
        - :class:`PlanePartitions_TSPP`
        - :class:`PlanePartitions_SCPP`
        - :class:`PlanePartitions_TCPP`
        - :class:`PlanePartitions_SSCPP`
        - :class:`PlanePartitions_CSTCPP`
        - :class:`PlanePartitions_CSSCPP`
        - :class:`PlanePartitions_TSSCPP`
    """
    @staticmethod
    def __classcall_private__(cls, *args, **kwds):
        r"""
        Return the appropriate parent based on arguments.

        See the documentation for :class:`PlanePartitions` for more information.

        TESTS::

            sage: PlanePartitions()
            Plane partitions
            sage: PlanePartitions([3,3,3])
            Plane partitions inside a 3 x 3 x 3 box
            sage: PlanePartitions(3)
            Plane partitions of size 3
            sage: PlanePartitions([4,4,4], symmetry='TSSCPP')
            Totally symmetric self-complementary plane partitions inside a 4 x 4 x 4 box
            sage: PlanePartitions(4, symmetry='TSSCPP')
            Traceback (most recent call last):
            ...
            ValueError: the number of boxes may only be specified if no symmetry is required
        """
        symmetry = kwds.get('symmetry', None)
        box_size = kwds.get('box_size', None)

        if not args and symmetry is None and box_size is None:
            return PlanePartitions_all()

        if args and box_size is None:
            # The first arg could be either a size or a box size
            if isinstance(args[0], (int, Integer)):
                if symmetry is None:
                    return PlanePartitions_n(args[0])
                else:
                    raise ValueError("the number of boxes may only be specified if no symmetry is required")
            box_size = args[0]

        box_size = tuple(box_size)
        if symmetry is None:
            return PlanePartitions_box(box_size)
        elif symmetry == 'SPP':
            return PlanePartitions_SPP(box_size)
        elif symmetry == 'CSPP':
            return PlanePartitions_CSPP(box_size)
        elif symmetry == 'TSPP':
            return PlanePartitions_TSPP(box_size)
        elif symmetry == 'SCPP':
            return PlanePartitions_SCPP(box_size)
        elif symmetry == 'TCPP':
            return PlanePartitions_TCPP(box_size)
        elif symmetry == 'SSCPP':
            return PlanePartitions_SSCPP(box_size)
        elif symmetry == 'CSTCPP':
            return PlanePartitions_CSTCPP(box_size)
        elif symmetry == 'CSSCPP':
            return PlanePartitions_CSSCPP(box_size)
        elif symmetry == 'TSSCPP':
            return PlanePartitions_TSSCPP(box_size)

        raise ValueError("invalid symmetry class option")

    def __init__(self, box_size=None, symmetry=None, category=None):
        r"""
        Initialize ``self``.

        TESTS::

            sage: PP = PlanePartitions(box_size=[2,2,1])
            sage: TestSuite(PP).run()
        """
        if box_size is not None and len(box_size) != 3:
            raise ValueError("invalid box size")
        self._box = box_size
        self._symmetry = symmetry
        Parent.__init__(self, category=category)

    Element = PlanePartition

    def __contains__(self, pp):
        """
        Check to see that ``pp`` is a valid plane partition.

        EXAMPLES::

            sage: [[3,2,1],[2,1]] in PlanePartitions()
            True
            sage: [[3,2,1],[1,2]] in PlanePartitions()
            False
            sage: [[3,2,1],[3,3]] in PlanePartitions()
            False
        """
        if isinstance(pp, PlanePartition):
            return True
        if isinstance(pp, (list, tuple)):
            if not pp:
                return True
            if not all(a in ZZ for b in pp for a in b):
                return False
            for row in pp:
                if not all(c >= 0 for c in row):
                    return False
                if not all(row[i] >= row[i+1] for i in range(len(row)-1)):
                    return False
            for row, nxt in zip(pp, pp[1:]):
                if not all(row[c] >= nxt[c] for c in range(len(nxt))):
                    return False
            return True
        return False

    def box(self) -> tuple:
        """
        Return the size of the box of the plane partition of ``self``
        is contained in.

        EXAMPLES::

            sage: P = PlanePartitions([4,3,5])
            sage: P.box()
            (4, 3, 5)

            sage: PP = PlanePartitions()
            sage: PP.box() is None
            True
        """
        return self._box

    def symmetry(self) -> str:
        """
        Return the symmetry class of ``self``.

        EXAMPLES::

            sage: PP = PlanePartitions([3,3,2], symmetry='SPP')
            sage: PP.symmetry()
            'SPP'
            sage: PP = PlanePartitions()
            sage: PP.symmetry() is None
            True
        """
        return self._symmetry


class PlanePartitions_all(PlanePartitions, DisjointUnionEnumeratedSets):
    r"""
    All plane partitions.
    """
    def __init__(self):
        r"""
        Initializes the class of all plane partitions.

        .. WARNING::

            Input is not checked; please use :class:`PlanePartitions` to
            ensure the options are properly parsed.

        TESTS::

            sage: from sage.combinat.plane_partition import PlanePartitions_all
            sage: P = PlanePartitions_all()
            sage: TestSuite(P).run()
        """
        # We manually set these here rather than invoking the super().__init__().
        # This is so DisjointUnionEnumeratedSets can make the Parent.__init__() call.
        self._box = None
        self._symmetry = None
        # super(PlanePartitions_all, self).__init__(category=InfiniteEnumeratedSets())

        DisjointUnionEnumeratedSets.__init__(self,
                                             Family(NonNegativeIntegers(),
                                                    PlanePartitions_n),
                                             facade=True,
                                             keepkey=False)

    def _repr_(self) -> str:
        """
        Return a string representation of ``self``.

        EXAMPLES::

            sage: PlanePartitions()
            Plane partitions
        """
        return "Plane partitions"

    def an_element(self):
        r"""
        Return a particular element of the class.

        TESTS::

            sage: P = PlanePartitions()
            sage: P.an_element()
            Plane partition [[2, 1], [1]]
        """
        return self.element_class(self, [[2, 1], [1]])


class PlanePartitions_box(PlanePartitions):
    r"""
    All plane partitions that fit inside a box of a specified size.

    By convention, a plane partition in an `a \times b \times c` box
    will have at most `a` rows, of lengths at most `b`, with entries
    at most `c`.
    """
    def __init__(self, box_size):
        r"""
        Initializes the class of plane partitions that fit in a box of a
        specified size.

        EXAMPLES::

            sage: PP = PlanePartitions([4,3,2])
            sage: TestSuite(PP).run()                                           # long time
        """
        super().__init__(box_size, category=FiniteEnumeratedSets())

    def _repr_(self) -> str:
        """
        Return a string representation of ``self``.

        EXAMPLES::

            sage: PlanePartitions([4,3,2])
            Plane partitions inside a 4 x 3 x 2 box
        """
        return "Plane partitions inside a {} x {} x {} box".format(
            self._box[0], self._box[1], self._box[2])

    def __contains__(self, x):
        """
        TESTS::

            sage: [[2,1],[1]] in PlanePartitions([2,2,2])
            True
            sage: [[3,1],[1]] in PlanePartitions([2,2,2])
            False
            sage: [[2,1],[1],[1]] in PlanePartitions([2,2,2])
            False
            sage: [[2,1,1],[1]] in PlanePartitions([2,2,2])
            False
        """
        if len(x) == 0:
            return True
        return PlanePartitions.__contains__(self, x) and len(x) <= self._box[0] and len(x[0]) <= self._box[1] and x[0][0] <= self._box[2]

    def to_poset(self):
        r"""
        Return the product of three chains poset, whose order ideals are
        naturally in bijection with plane partitions inside a box.

        EXAMPLES::

            sage: PlanePartitions([2,2,2]).to_poset()
            Finite lattice containing 8 elements
        """
        a = self._box[0]
        b = self._box[1]
        c = self._box[2]
        from sage.combinat.posets.poset_examples import posets
        return posets.ProductOfChains([a, b, c])

    def from_order_ideal(self, I) -> PP:
        r"""
        Return the plane partition corresponding to an order ideal in the
        poset given in :meth:`to_poset`.

        EXAMPLES::

            sage: I = [(1, 0, 0), (1, 0, 1), (1, 1, 0), (0, 1, 0), (0, 0, 0), (0, 0, 1), (0, 1, 1)]
            sage: PlanePartitions([2,2,2]).from_order_ideal(I)
            Plane partition [[2, 2], [2, 1]]
        """
        return self.from_antichain(self.to_poset().order_ideal_generators(I))

    def from_antichain(self, A) -> PP:
        r"""
        Return the plane partition corresponding to an antichain in the poset
        given in :meth:`to_poset`.

        EXAMPLES::

            sage: A = [(1,0,1), (0,1,1), (1,1,0)]
            sage: PlanePartitions([2,2,2]).from_antichain(A)
            Plane partition [[2, 2], [2, 1]]
        """
        a = self._box[0]
        b = self._box[1]
        # Creates a matrix for the plane partition populated by 0s EX: [[0,0,0], [0,0,0], [0,0,0]]
        pp_matrix = [[0] * (b) for i in range(a)]

        # ac format ex: [x,y,z]
        # iterate through each antichain, assigning the y,z position in pp_matrix = the height of the stack (x + 1)
        for ac in A:
            x = ac[0]
            y = ac[1]
            z = ac[2]
            pp_matrix[x][y] = z + 1

        # For each value in current antichain, fill in the rest of the matrix by
        # rule M[y,z] = Max(M[y+1,z], M[y,z+1]) antichiain is now in plane partition format
        if A:
            for i in range(a):
                i = a - (i + 1)
                for j in range(b):
                    j = b - (j + 1)
                    if pp_matrix[i][j] == 0:
                        iValue = 0
                        jValue = 0
                        if i < a-1:
                            iValue = pp_matrix[i+1][j]
                        if j < b-1:
                            jValue = pp_matrix[i][j+1]
                        pp_matrix[i][j] = max(iValue, jValue)
        return self.element_class(self, pp_matrix)

    def __iter__(self) -> Iterator:
        r"""
        Iterate over all partitions that fit inside a box.

        EXAMPLES::

            sage: list(PlanePartitions([1,2,1]))
            [Plane partition [], Plane partition [[1]], Plane partition [[1, 1]]]

        TESTS::

            sage: all(len(set(PP)) == PP.cardinality()
            ....:     for b in cartesian_product([range(4)]*3)
            ....:     if (PP := PlanePartitions(b)))
            True
        """
        A = self._box[0]
        B = self._box[1]
        C = self._box[2]
        if not A:
            yield self.element_class(self, [], check=False)
            return
        from sage.combinat.tableau import SemistandardTableaux as SST
        for T in SST([B for i in range(A)], max_entry=C + A):  # type:ignore
            PP = [[0 for _ in range(B)] for _ in range(A)]
            for r in range(A):
                for c in range(B):
                    PP[A - 1 - r][B - 1 - c] = T[r][c] - r - 1
            yield self.element_class(self, PP, check=False)

    def cardinality(self) -> Integer:
        r"""
        Return the cardinality of ``self``.

        The number of plane partitions inside an `a \times b \times c`
        box is equal to

        .. MATH::

            \prod_{i=1}^{a} \prod_{j=1}^{b} \prod_{k=1}^{c}
            \frac{i+j+k-1}{i+j+k-2}.

        EXAMPLES::

            sage: P = PlanePartitions([4,3,5])
            sage: P.cardinality()
            116424
        """
        A = self._box[0]
        B = self._box[1]
        C = self._box[2]
        return Integer(prod(i + j + k - 1
                            for i in range(1, A + 1)
                            for j in range(1, B + 1)
                            for k in range(1, C + 1)) //
                       prod(i + j + k - 2
                            for i in range(1, A + 1)
                            for j in range(1, B + 1)
                            for k in range(1, C + 1)))

    def random_element(self) -> PP:
        r"""
        Return a uniformly random plane partition inside a box.

        ALGORITHM:

        This uses the
        :meth:`~sage.combinat.posets.posets.FinitePoset.random_order_ideal`
        method and the natural bijection with plane partitions.

        EXAMPLES::

            sage: P = PlanePartitions([4,3,5])
            sage: P.random_element() # random
            Plane partition [[4, 3, 3], [4], [2]]
        """
        Z = self.from_order_ideal(self.to_poset().random_order_ideal())
        return self.element_class(self, Z, check=False)


class PlanePartitions_n(PlanePartitions):
    """
    Plane partitions with a fixed number of boxes.
    """
    def __init__(self, n):
        r"""
        Initializes the class of plane partitions with ``n`` boxes.

        .. WARNING::

            Input is not checked; please use :class:`PlanePartitions` to
            ensure the options are properly parsed.

        TESTS::

            sage: PP = PlanePartitions(4)
            sage: type(PP)
            <class 'sage.combinat.plane_partition.PlanePartitions_n_with_category'>
            sage: TestSuite(PP).run()
        """
        super(PlanePartitions_n, self).__init__(category=FiniteEnumeratedSets())
        self._n = n

    def _repr_(self) -> str:
        """
        TESTS::

            sage: PlanePartitions(3)
            Plane partitions of size 3
        """
        return "Plane partitions of size {}".format(self._n)

    def __contains__(self, x) -> bool:
        """
        TESTS::

            sage: [[2,1],[1]] in PlanePartitions(4)
            True
            sage: [[2,1],[1]] in PlanePartitions(3)
            False
        """
        return PlanePartitions.__contains__(self, x) and PlanePartition(x).number_of_boxes() == self._n

    def __iter__(self) -> Iterator:
        r"""
        Iterate over all plane partitions of a fixed size.

        EXAMPLES::

            sage: list(PlanePartitions(2))
            [Plane partition [[2]], Plane partition [[1, 1]], Plane partition [[1], [1]]]

        TESTS::

            sage: all(len(set(PP)) == PP.cardinality() for n in range(9) if (PP := PlanePartitions(n)))
            True
        """
        from sage.combinat.partition import Partitions

        def P_in_shape_iter(n, la):
            if n < 0 or sum(la) < n:
                return
            if n == 0:
                yield []
                return
            if len(la) == 1:
                if la[0] >= n:
                    yield [n]
                return
            if sum(la) == n:
                yield la
                return
            for mu_0 in range(min(n, la[0]), 0, -1):
                new_la = [min(mu_0, la[i]) for i in range(1, len(la))]
                for mu in P_in_shape_iter(n-mu_0, new_la):
                    yield [mu_0] + mu

        def PP_first_row_iter(n, la):
            m = n - sum(la)
            if m < 0:
                return
            if m == 0:
                yield [la]
                return
            for k in range(m, 0, -1):
                for mu in P_in_shape_iter(k, la):
                    for PP in PP_first_row_iter(m, mu):
                        yield [la] + PP

        n = self._n
        if not n:
            yield PlanePartition([])
            return

        for m in range(n, 0, -1):
            for la in Partitions(m):
                for a in PP_first_row_iter(n, la):
                    yield self.element_class(self, a, check=False)

    def cardinality(self) -> Integer:
        r"""
        Return the number of plane partitions with ``n`` boxes.

        Calculated using the recurrence relation

        .. MATH::

            PL(n) = \sum_{k=1}^n PL(n-k) \sigma_2(k),

        where `\sigma_k(n)` is the sum of the `k`-th powers of
        divisors of `n`.

        EXAMPLES::

            sage: P = PlanePartitions(17)
            sage: P.cardinality()
            18334

        """
        PPn = [1]
        for i in range(1, 1+self._n):
            nextPPn = sum(PPn[i-k] * Sigma()(k, 2) for k in range(1, i+1)) / i
            PPn.append(nextPPn)
        return Integer(PPn[-1])


# Symmetry classes are enumerated and labelled in order as in Proofs and
# Confirmations/Stanley (with all plane partitions being the first class)

# Class 2
# Symmetric Plane Partitions
class PlanePartitions_SPP(PlanePartitions):
    r"""
    Plane partitions that fit inside a box of a specified size that are
    symmetric.
    """
    def __init__(self, box_size):
        """
        Initialize ``self``.

        TESTS::

            sage: PP = PlanePartitions([3,3,2], symmetry='SPP')
            sage: TestSuite(PP).run()
            sage: PlanePartitions([4,3,2], symmetry='SPP')
            Traceback (most recent call last):
            ...
            ValueError: x and y dimensions (4 and 3) must be equal
        """
        if box_size[0] != box_size[1]:
            raise ValueError("x and y dimensions ({} and {}) must be equal".format(box_size[0], box_size[1]))
        super().__init__(box_size, "SPP", category=FiniteEnumeratedSets())

    def _repr_(self) -> str:
        """
        EXAMPLES::

            sage: PlanePartitions([3,3,2], symmetry='SPP')
            Symmetric plane partitions inside a 3 x 3 x 2 box
        """
        return "Symmetric plane partitions inside a {} x {} x {} box".format(
                    self._box[0], self._box[1], self._box[2])

    def __contains__(self, x) -> bool:
        """
        TESTS::

            sage: [[2,1],[1]] in PlanePartitions([2,2,2], symmetry='SPP')
            True
            sage: [[2,1],[1]] in PlanePartitions([1,1,1], symmetry='SPP')
            False
            sage: [[2,1],[2]] in PlanePartitions([2,2,2], symmetry='SPP')
            False
        """
        P = PlanePartition(x)
        max = (P._max_x, P._max_y, P._max_z)
        return (PlanePartitions.__contains__(self, x)
                and P.is_SPP()
                and all(a <= b for a, b in zip(max, self._box)))

    def to_poset(self):
        r"""
        Return a poset whose order ideals are in bijection with
        symmetric plane partitions.

        EXAMPLES::

            sage: PP = PlanePartitions([3,3,2], symmetry='SPP')
            sage: PP.to_poset()
            Finite poset containing 12 elements
            sage: PP.to_poset().order_ideals_lattice().cardinality() == PP.cardinality()
            True
        """
        a = self._box[0]
        c = self._box[2]

        def comp(x, y):
            return all(a <= b for a, b in zip(x, y))

        pl = [(x, y, z) for x in range(a) for y in range(x + 1)
              for z in range(c)]
        from sage.combinat.posets.posets import Poset
        return Poset((pl, comp))

    def from_order_ideal(self, I) -> PP:
        r"""
        Return the symmetric plane partition corresponding to an order ideal
        in the poset given in :meth:`to_poset()`.

        EXAMPLES::

            sage: PP = PlanePartitions([3,3,2], symmetry='SPP')
            sage: I = [(0, 0, 0), (1, 0, 0), (1, 1, 0), (2, 0, 0)]
            sage: PP.from_order_ideal(I)
            Plane partition [[1, 1, 1], [1, 1], [1]]
        """
        return self.from_antichain(self.to_poset().order_ideal_generators(I))

    def from_antichain(self, A) -> PP:
        r"""
        Return the symmetric plane partition corresponding to an antichain
        in the poset given in :meth:`to_poset()`.

        EXAMPLES::

            sage: PP = PlanePartitions([3,3,2], symmetry='SPP')
            sage: A = [(2, 2, 0), (1, 0, 1), (1, 1, 0)]
            sage: PP.from_antichain(A)
            Plane partition [[2, 2, 1], [2, 1, 1], [1, 1, 1]]
        """
        # Initialize an empty plane partition
        a = self._box[0]
        b = self._box[1]
        pp_matrix = [[0] * (b) for i in range(a)]
        # Antichain indicates where the 'corners' will be in the plane partition
        for ac in A:
            x = ac[0]
            y = ac[1]
            z = ac[2]
            pp_matrix[x][y] = z + 1
        # Fill out the rest of the plane partition using symmetry and the
        # rule pp[i][j]=max(pp[i][j+1],pp[i+1][j])
        if A:
            for i in range(a):
                i = a - (i + 1)
                for j in range(b):
                    j = b - (j + 1)
                    if pp_matrix[i][j] == 0 and i >= j:
                        iValue = 0
                        jValue = 0
                        if i < a - 1:
                            iValue = pp_matrix[i+1][j]
                        if j < b - 1:
                            jValue = pp_matrix[i][j+1]
                        pp_matrix[i][j] = max(iValue, jValue)
                    elif j > i:
                        pp_matrix[i][j] = pp_matrix[j][i]
        return self.element_class(self, pp_matrix)

    def __iter__(self) -> Iterator:
        """
        Iterate over all symmetric plane partitions.

        EXAMPLES::

            sage: list(PlanePartitions([2,2,1], symmetry='SPP'))
            [Plane partition [],
            Plane partition [[1, 1], [1, 1]],
            Plane partition [[1, 1], [1]],
            Plane partition [[1]]]

        TESTS::

            sage: all(len(set(PP)) == PP.cardinality()
            ....:     for a, b in cartesian_product([range(4)]*2)
            ....:     if (PP := PlanePartitions([a, a, b], symmetry='SPP')))
            True
        """
        for acl in self.to_poset().antichains_iterator():
            yield self.from_antichain(acl)

    def cardinality(self) -> Integer:
        r"""
        Return the cardinality of ``self``.

        The number of symmetric plane partitions inside an `a \times a \times b`
        box is equal to

        .. MATH::

            \left(\prod_{i=1}^{a} \frac{2i + b - 1}{2i - 1}\right)
            \left(\prod_{1 \leq i < j \leq a} \frac{i+j+b-1}{i+j-1}\right).

        EXAMPLES::

            sage: P = PlanePartitions([3,3,2], symmetry='SPP')
            sage: P.cardinality()
            35
        """
        a = self._box[0]
        c = self._box[2]
        left_prod_num = prod(2*i + c - 1 for i in range(1, a+1))
        left_prod_den = prod(2*i - 1 for i in range(1, a+1))
        right_prod_num = prod(i + j + c - 1
                              for j in range(1, a+1)
                              for i in range(1, j))
        right_prod_den = prod(i + j - 1
                              for j in range(1, a+1)
                              for i in range(1, j))
        return Integer(left_prod_num * right_prod_num // left_prod_den // right_prod_den)

    def random_element(self) -> PP:
        r"""
        Return a uniformly random element of ``self``.

        ALGORITHM:

        This uses the
        :meth:`~sage.combinat.posets.posets.FinitePoset.random_order_ideal`
        method and the natural bijection between symmetric plane partitions
        and order ideals in an associated poset.

        EXAMPLES::

            sage: PP = PlanePartitions([3,3,2], symmetry='SPP')
            sage: PP.random_element() # random
            Plane partition [[2, 2, 2], [2, 2], [2]]
        """
        Z = self.from_order_ideal(self.to_poset().random_order_ideal())
        return self.element_class(self, Z, check=False)


# Class 3
# Cyclically Symmetric Plane Partitions
class PlanePartitions_CSPP(PlanePartitions):
    r"""
    Plane partitions that fit inside a box of a specified size that are
    cyclically symmetric.
    """
    def __init__(self, box_size):
        """
        Initialize ``self``.

        TESTS::

            sage: PP = PlanePartitions([3,3,3], symmetry='CSPP')
            sage: TestSuite(PP).run()
            sage: PlanePartitions([4,3,2], symmetry='CSPP')
            Traceback (most recent call last):
            ...
            ValueError: x, y, and z dimensions (4,3,2) must all be equal
        """
        if box_size[0] != box_size[1] or box_size[1] != box_size[2]:
            raise ValueError("x, y, and z dimensions ({},{},{}) must all be equal".format(*box_size))
        super().__init__(box_size, "CSPP", category=FiniteEnumeratedSets())

    def _repr_(self) -> str:
        """
        EXAMPLES::

            sage: PlanePartitions([3,3,3], symmetry='CSPP')
            Cyclically symmetric plane partitions inside a 3 x 3 x 3 box
        """
        return "Cyclically symmetric plane partitions inside a {} x {} x {} box".format(
                    self._box[0], self._box[1], self._box[2])

    def __contains__(self, x) -> bool:
        """
        TESTS::

            sage: [[2,1],[1]] in PlanePartitions([2,2,2], symmetry='CSPP')
            True
            sage: [[2,1],[1]] in PlanePartitions([1,1,1], symmetry='CSPP')
            False
            sage: [[2,1],[2]] in PlanePartitions([2,2,2], symmetry='CSPP')
            False
        """
        P = PlanePartition(x)
        max = (P._max_x, P._max_y, P._max_z)
        return (PlanePartitions.__contains__(self, x)
                and P.is_CSPP()
                and all(a <= b for a, b in zip(max, self._box)))

    def to_poset(self):
        """
        Return a partially ordered set whose order ideals are in bijection with
        cyclically symmetric plane partitions.

        EXAMPLES::

            sage: PP = PlanePartitions([3,3,3], symmetry='CSPP')
            sage: PP.to_poset()
            Finite poset containing 11 elements
            sage: PP.to_poset().order_ideals_lattice().cardinality() == PP.cardinality()
            True
        """
        a = self._box[0]
        b = self._box[1]
        c = self._box[2]

        def comp(x, y):
            return all(a <= b for a, b in zip(x, y))

        def comp2(x, y):
            return comp(x, y) or comp(x, (y[2], y[0], y[1])) or comp(x, (y[1], y[2], y[0]))

        pl = [(x, y, z) for x in range(a) for y in range(b) for z in range(x, c)
              if y <= z and (x != z or y == x)]
        from sage.combinat.posets.posets import Poset
        return Poset((pl, comp2))

    def from_antichain(self, acl) -> PP:
        r"""
        Return the cyclically symmetric plane partition corresponding to an
        antichain in the poset given in :meth:`to_poset()`.

        EXAMPLES::

            sage: PP = PlanePartitions([3,3,3], symmetry='CSPP')
            sage: A = [(0, 2, 2), (1, 1, 1)]
            sage: PP.from_antichain(A)
            Plane partition [[3, 3, 3], [3, 2, 1], [3, 1, 1]]
        """
        b = self._box[1]
        c = self._box[2]
        pp_matrix = [[0] * (c) for i in range(b)]
        # creates a matrix for the plane partition populated by 0s
        # EX: [[0,0,0], [0,0,0], [0,0,0]]
        # ac format ex: [x,y,z]
        for ac in acl:
            x = ac[0]
            y = ac[1]
            z = ac[2]
            pp_matrix[y][z] = (x+1)
            pp_matrix[z][x] = (y+1)
            pp_matrix[x][y] = (z+1)

        # For each value in current antichain, fill in the rest of the
        # matrix by rule M[y,z] = Max(M[y+1,z], M[y,z+1]) antichiain is
        # now in plane partition format.
        if acl != []:
            for i in range(b):
                i = b - (i + 1)
                for j in range(c):
                    j = c - (j + 1)
                    if pp_matrix[i][j] == 0:
                        iValue = 0
                        jValue = 0
                        if i < b - 1:
                            iValue = pp_matrix[i+1][j]
                        if j < c - 1:
                            jValue = pp_matrix[i][j+1]
                        pp_matrix[i][j] = max(iValue, jValue)
        return self.element_class(self, pp_matrix)

    def from_order_ideal(self, I) -> PP:
        r"""
        Return the cylically symmetric plane partition corresponding
        to an order ideal in the poset given in :meth:`to_poset`.

        EXAMPLES::

            sage: PP = PlanePartitions([3,3,3], symmetry='CSPP')
            sage: I = [(0, 0, 0), (0, 0, 1), (0, 0, 2), (0, 1, 1), (0, 1, 2),
            ....:      (1, 0, 2), (0, 2, 2), (1, 1, 1), (1, 1, 2), (1, 2, 2)]
            sage: PP.from_order_ideal(I)
            Plane partition [[3, 3, 3], [3, 3, 3], [3, 3, 2]]
        """
        return self.from_antichain(self.to_poset().order_ideal_generators(I))

    def random_element(self) -> PP:
        r"""
        Return a uniformly random element of ``self``.

        ALGORITHM:

        This uses the
        :meth:`~sage.combinat.posets.posets.FinitePoset.random_order_ideal`
        method and the natural bijection between cyclically symmetric plane
        partitions and order ideals in an associated poset.

        EXAMPLES::

            sage: PP = PlanePartitions([3,3,3], symmetry='CSPP')
            sage: PP.random_element() # random
            Plane partition [[3, 2, 2], [3, 1], [1, 1]]
        """
        Z = self.from_order_ideal(self.to_poset().random_order_ideal())
        return self.element_class(self, Z, check=False)

    def __iter__(self) -> Iterator:
        """
        Iterate over all cyclically symmetric plane partitions.

        EXAMPLES::

            sage: list(PlanePartitions([2,2,2], symmetry='CSPP'))
            [Plane partition [],
            Plane partition [[2, 2], [2, 2]],
            Plane partition [[2, 2], [2, 1]],
            Plane partition [[2, 1], [1]],
            Plane partition [[1]]]

        TESTS::

            sage: all(len(set(PP)) == PP.cardinality() for n in range(5) if (PP := PlanePartitions([n]*3, symmetry='CSPP')))
            True
        """
        for acl in self.to_poset().antichains_iterator():
            yield self.from_antichain(acl)

    def cardinality(self) -> Integer:
        r"""
        Return the cardinality of ``self``.

        The number of cyclically symmetric plane partitions inside an
        `a \times a \times a` box is equal to

        .. MATH::

            \left(\prod_{i=1}^{a} \frac{3i - 1}{3i - 2}\right)
            \left(\prod_{1 \leq i < j \leq a} \frac{i+j+a-1}{2i+j-1}\right).

        EXAMPLES::

            sage: P = PlanePartitions([4,4,4], symmetry='CSPP')
            sage: P.cardinality()
            132
        """
        a = self._box[0]
        num = (prod(3*i - 1 for i in range(1, a + 1))
               * prod(i + j + a - 1 for j in range(1, a + 1)
                      for i in range(1, j + 1)))
        den = (prod(3*i - 2 for i in range(1, a + 1))
               * prod(2*i + j - 1 for j in range(1, a + 1)
                      for i in range(1, j + 1)))
        return Integer(num // den)


# Class 4
# Totally Symmetric Plane Partitions
class PlanePartitions_TSPP(PlanePartitions):
    r"""
    Plane partitions that fit inside a box of a specified size that are
    totally symmetric.
    """
    def __init__(self, box_size):
        """
        Initialize ``self``.

        TESTS::

            sage: PP = PlanePartitions([3,3,3], symmetry='TSPP')
            sage: TestSuite(PP).run()
            sage: PlanePartitions([4,3,2], symmetry='TSPP')
            Traceback (most recent call last):
            ...
            ValueError: x, y, and z dimensions (4,3,2) must all be equal
        """
        if box_size[0] != box_size[1] or box_size[1] != box_size[2]:
            raise ValueError("x, y, and z dimensions ({},{},{}) must all be equal".format(box_size[0], box_size[1], box_size[2]))
        super().__init__(box_size, "TSPP", category=FiniteEnumeratedSets())

    def _repr_(self) -> str:
        """
        EXAMPLES::

            sage: PlanePartitions([3,3,3], symmetry='TSPP')
            Totally symmetric plane partitions inside a 3 x 3 x 3 box
        """
        return "Totally symmetric plane partitions inside a {} x {} x {} box".format(
                    self._box[0], self._box[1], self._box[2])

    def __contains__(self, x) -> bool:
        """
        TESTS::

            sage: [[2,1],[1]] in PlanePartitions([2,2,2], symmetry='TSPP')
            True
            sage: [[2,1],[1]] in PlanePartitions([1,1,1], symmetry='TSPP')
            False
            sage: [[2,1],[2]] in PlanePartitions([2,2,2], symmetry='TSPP')
            False
        """
        P = PlanePartition(x)
        maxval = (P._max_x, P._max_y, P._max_z)
        return (PlanePartitions.__contains__(self, x) and P.is_TSPP()
                and all(a <= b for a, b in zip(maxval, self._box)))

    def to_poset(self):
        r"""
        Return a poset whose order ideals are in bijection with totally
        symmetric plane partitions.

        EXAMPLES::

            sage: PP = PlanePartitions([3,3,3], symmetry='TSPP')
            sage: PP.to_poset()
            Finite poset containing 10 elements
            sage: PP.to_poset().order_ideals_lattice().cardinality() == PP.cardinality()
            True
        """
        a = self._box[0]
        b = self._box[1]
        c = self._box[2]

        def comp(x, y):
            return all(a <= b for a, b in zip(x, y))

        pl = [(x, y, z) for x in range(a) for y in range(x, b) for z in range(y, c)]
        from sage.combinat.posets.posets import Poset
        return Poset((pl, comp))

    def from_antichain(self, acl) -> PP:
        r"""
        Return the totally symmetric plane partition corresponding to an
        antichain in the poset given in :meth:`to_poset()`.

        EXAMPLES::

            sage: PP = PlanePartitions([3,3,3], symmetry='TSPP')
            sage: A = [(0, 0, 2), (0, 1, 1)]
            sage: PP.from_antichain(A)
            Plane partition [[3, 2, 1], [2, 1], [1]]
        """
        b = self._box[1]
        c = self._box[2]
        pp_matrix = [[0] * (c) for i in range(b)]  # creates a matrix for the plane
        # partition populated by 0s EX: [[0,0,0], [0,0,0], [0,0,0]]
        for ac in acl:
            x = ac[0]
            y = ac[1]
            z = ac[2]

            pp_matrix[y][z] = x + 1  # x,y,z
            pp_matrix[z][x] = y + 1  # y,z,x
            pp_matrix[x][y] = z + 1  # z,x,y

            pp_matrix[z][y] = x + 1  # x,z,y
            pp_matrix[x][z] = y + 1  # y,x,z
            pp_matrix[y][x] = z + 1  # z,y,x

        # for each value in current antichain, fill in the rest of the matrix by
        # rule M[y,z] = Max(M[y+1,z], M[y,z+1]) antichiain is now in plane partition format
        if acl != []:
            for i in range(b):
                i = b - (i + 1)
                for j in range(c):
                    j = c - (j + 1)
                    if pp_matrix[i][j] == 0:
                        iValue = 0
                        jValue = 0
                        if i < b - 1:
                            iValue = pp_matrix[i+1][j]
                        if j < c - 1:
                            jValue = pp_matrix[i][j+1]
                        pp_matrix[i][j] = max(iValue, jValue)
        return self.element_class(self, pp_matrix)

    def from_order_ideal(self, I) -> PP:
        r"""
        Return the totally symmetric plane partition corresponding
        to an order ideal in the poset given in :meth:`to_poset`.

        EXAMPLES::

            sage: PP = PlanePartitions([3,3,3], symmetry='TSPP')
            sage: I = [(0, 0, 0), (0, 0, 1), (0, 0, 2), (0, 1, 1)]
            sage: PP.from_order_ideal(I)
            Plane partition [[3, 2, 1], [2, 1], [1]]
        """
        return self.from_antichain(self.to_poset().order_ideal_generators(I))

    def __iter__(self) -> Iterator:
        """
        An iterator for totally symmetric plane partitions.

        EXAMPLES::

            sage: list(PlanePartitions([2,2,2], symmetry='TSPP'))
            [Plane partition [],
             Plane partition [[2, 2], [2, 2]],
             Plane partition [[2, 2], [2, 1]],
             Plane partition [[2, 1], [1]],
             Plane partition [[1]]]

        TESTS::

            sage: all(len(set(PP)) == PP.cardinality() for n in range(5) if (PP := PlanePartitions([n]*3, symmetry='TSPP')))
            True
        """
        for acl in self.to_poset().antichains_iterator():
            yield self.from_antichain(acl)

    def cardinality(self) -> Integer:
        r"""
        Return the cardinality of ``self``.

        The number of totally symmetric plane partitions inside an
        `a \times a \times a` box is equal to

        .. MATH::

            \prod_{1 \leq i \leq j \leq a} \frac{i+j+a-1}{i+2j-2}.

        EXAMPLES::

            sage: P = PlanePartitions([4,4,4], symmetry='TSPP')
            sage: P.cardinality()
            66
        """
        a = self._box[0]
        num = prod(i + j + a - 1 for j in range(1, a + 1) for i in range(1, j + 1))
        den = prod(i + 2*j - 2 for j in range(1, a + 1) for i in range(1, j + 1))
        return Integer(num // den)


# Class 5
# Self-complementary Plane Partitions
class PlanePartitions_SCPP(PlanePartitions):
    r"""
    Plane partitions that fit inside a box of a specified size that are
    self-complementary.
    """
    def __init__(self, box_size):
        """
        Initialize ``self``.

        TESTS::

            sage: PP = PlanePartitions([4,3,2], symmetry='SCPP')
            sage: TestSuite(PP).run()
            sage: PlanePartitions([5,3,1], symmetry='SCPP')
            Traceback (most recent call last):
            ...
            ValueError: dimensions (5,3,1) cannot all be odd
        """
        if (box_size[0] % 2 == 1 and box_size[1] % 2 == 1 and box_size[2] % 2 == 1):
            raise ValueError("dimensions ({},{},{}) cannot all be odd".format(*box_size))
        super().__init__(box_size, "SCPP", category=FiniteEnumeratedSets())

    def __contains__(self, x) -> bool:
        """
        TESTS::

            sage: [[2,1],[1]] in PlanePartitions([2,2,2], symmetry='SCPP')
            True
            sage: [[2,1],[1]] in PlanePartitions([3,2,2], symmetry='SCPP')
            False
            sage: [[2,1],[1]] in PlanePartitions([2,1,1], symmetry='SCPP')
            False
            sage: [[2,1],[2]] in PlanePartitions([2,2,2], symmetry='SCPP')
            False
        """
        # P = PlanePartitions(self._box)(x)
        # max = (P._max_x, P._max_y, P._max_z)
        # return PlanePartitions.__contains__(self, x) and P.is_SCPP() and all( a<=b for a,b in zip(max,self._box))
        return x in PlanePartitions(self._box) and PlanePartitions(self._box)(x).is_SCPP()

    def _repr_(self) -> str:
        """
        EXAMPLES::

            sage: PlanePartitions([4,3,2], symmetry='SCPP')
            Self-complementary plane partitions inside a 4 x 3 x 2 box
        """
        return "Self-complementary plane partitions inside a {} x {} x {} box".format(
                    self._box[0], self._box[1], self._box[2])

    def __iter__(self) -> Iterator:
        """
        An iterator for self-complementary plane partitions.

        EXAMPLES::

            sage: list(PlanePartitions([3,2,2], symmetry='SCPP'))
            [Plane partition [[1, 1], [1, 1], [1, 1]],
             Plane partition [[2, 1], [1, 1], [1]],
             Plane partition [[2, 2], [1, 1]],
             Plane partition [[2], [2], [2]],
             Plane partition [[2, 1], [2], [1]],
             Plane partition [[2, 2], [2]]]

        TESTS::

            sage: PP = PlanePartitions([3,4,5], symmetry='SCPP')
            sage: len(set(PP)) == PP.cardinality()
            True

            sage: all(len(set(PP)) == PP.cardinality()
            ....:     for b in cartesian_product([range(4)]*3)
            ....:     if is_even(prod(b)) and (PP := PlanePartitions(b, symmetry='SCPP')))
            True
        """
        b = self._box[0]
        a = self._box[1]
        c = self._box[2]

        def Partitions_inside_lambda(la):
            """
            Iterate over all partitions contained in la with the same number
            of parts including 0s.
            """
            from sage.combinat.partition import Partitions
            for k in range(sum(la), -1, -1):
                for mu in Partitions(k, outer=la):
                    yield mu + [0]*(len(la)-len(mu))

        def Partitions_inside_lambda_with_smallest_at_least_k(la, k):
            """
            Iterate over all partitions contained in la with the smallest
            entry at least k.
            """
            for mu in Partitions_inside_lambda([val - k for val in la]):
                yield [mu[i] + k for i in range(len(la))]

        def possible_middle_row_for_b_odd(a, c):
            """
            Iterate over all possible middle row for SCPP inside box(a,b,c)
            when b is odd.
            """
            if a * c % 2 == 1:
                yield
                return
            for mu in Partitions_inside_lambda([c // 2 for i in range(a // 2)]):
                nu = [c - mu[len(mu)-1-i] for i in range(len(mu))]
                if not a % 2:
                    la = nu + mu
                else:
                    la = nu + [c // 2] + mu
                yield la

        def possible_middle_row_for_b_even(a, c):
            """
            Iterate over all possible middle ((b/2)+1)st row for SCPP inside
            box(a,b,c) when b is even.
            """
            for mu in Partitions_inside_lambda([c // 2 for i in range((a+1) // 2)]):
                if not mu:
                    yield []
                    continue
                nu = [c - mu[len(mu)-1-i] for i in range(a // 2)]
                for tau in Partitions_inside_lambda_with_smallest_at_least_k(nu, mu[0]):
                    la = tau + mu
                    yield la

        def PPs_with_first_row_la_and_with_k_rows(la, k):
            "Iterate over PPs with first row la and with k rows in total."
            if k == 0:
                yield []
                return
            if k == 1:
                yield [la]
                return
            for mu in Partitions_inside_lambda(la):
                for PP in PPs_with_first_row_la_and_with_k_rows(mu, k-1):
                    yield [la] + PP

        def complement(PP, c):
            "Return the complement of PP with respect to height c"
            b = len(PP)
            if not b:
                return []
            a = len(PP[0])
            return [[c - PP[b-1-i][a-1-j] for j in range(a)] for i in range(b)]

        if b % 2 == 1:
            # la is the middle row of SCPP
            for la in possible_middle_row_for_b_odd(a, c):
                for PP in PPs_with_first_row_la_and_with_k_rows(la, (b+1) // 2):
                    PP_below = PP[1:]
                    PP_above = complement(PP_below, c)
                    yield self.element_class(self, PP_above + [la] + PP_below)
        else:
            # la is the middle ((a/2)+1)st row of SCPP
            for la in possible_middle_row_for_b_even(a, c):
                for PP in PPs_with_first_row_la_and_with_k_rows(la, b // 2):
                    PP_below = PP
                    PP_above = complement(PP_below, c)
                    yield self.element_class(self, PP_above + PP_below)

    def cardinality(self) -> Integer:
        r"""
        Return the cardinality of ``self``.

        The number of self complementary plane partitions inside a
        `2a \times 2b \times 2c` box is equal to

        .. MATH::

            \left(\prod_{i=1}^{r}\prod_{j=1}^{b}
            \frac{i + j + c - 1}{i + j - 1}\right)^2.

        The number of self complementary plane partitions inside an
        `(2a+1) \times 2b \times 2c` box is equal to

        .. MATH::

            \left(\prod_{i=1}^{a} \prod_{j=1}^{b} \frac{i+j+c-1}{i+j-1} \right)
            \left(\prod_{i=1}^{a+1} \prod_{j=1}^{b} \frac{i+j+c-1}{i+j-1} \right).

        The number of self complementary plane partitions inside an
        `(2a+1) \times (2b+1) \times 2c` box is equal to

        .. MATH::

            \left(\prod_{i=1}^{a+1} \prod_{j=1}^{b} \frac{i+j+c-1}{i+j-1} \right)
            \left(\prod_{i=1}^{a} \prod_{j=1}^{b+1} \frac{i+j+c-1}{i+j-1} \right).

        EXAMPLES::

            sage: P = PlanePartitions([4,4,4], symmetry='SCPP')
            sage: P.cardinality()
            400

            sage: P = PlanePartitions([5,4,4], symmetry='SCPP')
            sage: P.cardinality()
            1000
            sage: P = PlanePartitions([4,5,4], symmetry='SCPP')
            sage: P.cardinality()
            1000
            sage: P = PlanePartitions([4,4,5], symmetry='SCPP')
            sage: P.cardinality()
            1000

            sage: P = PlanePartitions([5,5,4], symmetry='SCPP')
            sage: P.cardinality()
            2500
            sage: P = PlanePartitions([5,4,5], symmetry='SCPP')
            sage: P.cardinality()
            2500
            sage: P = PlanePartitions([4,5,5], symmetry='SCPP')
            sage: P.cardinality()
            2500
        """
        r = self._box[0]
        s = self._box[1]
        t = self._box[2]
        if r % 2 == 0:
            R = r // 2
            if s % 2 == 0:
                S = s // 2
                if t % 2 == 0:
                    T = t // 2
                    return Integer(prod(Integer(i+j+k-1) / Integer(i+j+k-2)
                                        for i in range(1, R+1) for j in range(1, S+1) for k in range(1, T+1))
                                   * prod(Integer(i+j+k-1) / Integer(i+j+k-2)
                                          for i in range(1, R+1) for j in range(1, S+1) for k in range(1, T+1)))
                else:
                    T = (t-1) // 2
                    return Integer(prod(Integer(i+j+k-1) / Integer(i+j+k-2)
                                        for i in range(1, R+1) for j in range(1, S+1) for k in range(1, T+1))
                                   * prod(Integer(i+j+k-1) / Integer(i+j+k-2)
                                          for i in range(1, R+1) for j in range(1, S+1) for k in range(1, T+2)))
            else:
                S = (s-1) // 2
                if t % 2 == 0:
                    T = t // 2
                    return Integer(prod(Integer(i+j+k-1) / Integer(i+j+k-2)
                                        for i in range(1, R+1) for j in range(1, S+1) for k in range(1, T+1))
                                   * prod(Integer(i+j+k-1) / Integer(i+j+k-2)
                                          for i in range(1, R+1) for j in range(1, S+2) for k in range(1, T+1)))
                else:
                    T = (t-1) // 2
                    return Integer(prod(Integer(i+j+k-1) / Integer(i+j+k-2)
                                        for i in range(1, R+1) for j in range(1, S+2) for k in range(1, T+1))
                                   * prod(Integer(i+j+k-1) / Integer(i+j+k-2)
                                          for i in range(1, R+1) for j in range(1, S+1) for k in range(1, T+2)))
        # r is odd
        R = (r-1) // 2
        if s % 2 == 0:
            S = s // 2
            if t % 2 == 0:
                T = t // 2
                return Integer(prod(Integer(i+j+k-1) / Integer(i+j+k-2)
                                    for i in range(1, R+1) for j in range(1, S+1) for k in range(1, T+1))
                               * prod(Integer(i+j+k-1) / Integer(i+j+k-2)
                                      for i in range(1, R+2) for j in range(1, S+1) for k in range(1, T+1)))
            else:
                T = (t-1) // 2
                return Integer(prod(Integer(i+j+k-1) / Integer(i+j+k-2)
                                    for i in range(1, R+2) for j in range(1, S+1) for k in range(1, T+1))
                               * prod(Integer(i+j+k-1) / Integer(i+j+k-2)
                                      for i in range(1, R+1) for j in range(1, S+1) for k in range(1, T+2)))
        # r and s are both odd
        S = (s-1) // 2
        if t % 2 == 0:
            T = t // 2
            return Integer(prod(Integer(i+j+k-1) / Integer(i+j+k-2)
                                for i in range(1, R+2) for j in range(1, S+1) for k in range(1, T+1))
                           * prod(Integer(i+j+k-1) / Integer(i+j+k-2)
                                  for i in range(1, R+1) for j in range(1, S+2) for k in range(1, T+1)))

        # Should never reach here as r, s, t are all odd, which the constructor should reject
        return Integer(0)


# Class 6
# Transpose-complement Plane Partitions
class PlanePartitions_TCPP(PlanePartitions):
    r"""
    Plane partitions that fit inside a box of a specified size that are
    transpose-complement.
    """
    def __init__(self, box_size):
        """
        Initialize ``self``.

        TESTS::

            sage: PP = PlanePartitions([3,3,2], symmetry='TCPP')
            sage: TestSuite(PP).run()

            sage: PlanePartitions([3,3,3], symmetry='TCPP')
            Traceback (most recent call last):
            ...
            ValueError: z dimension (3) must be even

            sage: PlanePartitions([4,3,2], symmetry='TCPP')
            Traceback (most recent call last):
            ...
            ValueError: x and y dimensions (4 and 3) must be equal
        """
        if box_size[2] % 2 == 1:
            raise ValueError("z dimension ({}) must be even".format(box_size[2]))
        if box_size[0] != box_size[1]:
            raise ValueError("x and y dimensions ({} and {}) must be equal".format(box_size[0], box_size[1]))
        super().__init__(box_size, "TCPP", category=FiniteEnumeratedSets())

    def _repr_(self) -> str:
        """
        EXAMPLES::

            sage: PlanePartitions([3,3,2], symmetry='TCPP')
            Transpose complement plane partitions inside a 3 x 3 x 2 box
        """
        return "Transpose complement plane partitions inside a {} x {} x {} box".format(
                    self._box[0], self._box[1], self._box[2])

    def __iter__(self) -> Iterator:
        r"""
        Iterate over all transpose complement plane partitions.

        EXAMPLES::

            sage: list(PlanePartitions([3,3,2], symmetry='TCPP'))
            [Plane partition [[2, 2, 1], [2, 1], [1]],
            Plane partition [[2, 1, 1], [2, 1, 1], [1]],
            Plane partition [[2, 2, 1], [1, 1], [1, 1]],
            Plane partition [[2, 1, 1], [1, 1, 1], [1, 1]],
            Plane partition [[1, 1, 1], [1, 1, 1], [1, 1, 1]]]
        """
        for p in PlanePartitions(self._box):
            if p.is_TCPP():
                yield self.element_class(self, p)

    def cardinality(self) -> Integer:
        r"""
        Return the cardinality of ``self``.

        The number of transpose complement plane partitions inside an
        `a \times a \times 2b` box is equal to

        .. MATH::

            \binom{b+1-1}{a-1} \prod_{1\leq i,j \leq a-2}
            \frac{i + j + 2b - 1}{i + j - 1}.

        EXAMPLES::

            sage: P = PlanePartitions([3,3,2], symmetry='TCPP')
            sage: P.cardinality()
            5
        """
        a = self._box[0]
        c = self._box[2]
        return Integer(binomial(c // 2 + a - 1, a - 1)
                       * prod(c + i + j + 1
                              for j in range(1, a - 1) for i in range(1, 1 + j))
                       // prod(i + j + 1
                               for j in range(1, a - 1) for i in range(1, 1 + j)))


# Class 7
# Symmetric Self-complementary Plane Partitions
class PlanePartitions_SSCPP(PlanePartitions):
    r"""
    Plane partitions that fit inside a box of a specified size that are
    symmetric self-complementary.
    """
    def __init__(self, box_size):
        """
        Initialize ``self``.

        TESTS::

            sage: PP = PlanePartitions([2, 2, 4], symmetry='SSCPP')
            sage: TestSuite(PP).run()

            sage: PP = PlanePartitions([4, 4, 2], symmetry='SSCPP')
            sage: TestSuite(PP).run()

            sage: PlanePartitions([4, 2, 2], symmetry='SSCPP')
            Traceback (most recent call last):
            ...
            ValueError: x and y dimensions (4 and 2) must be equal

            sage: PlanePartitions([4, 4, 3], symmetry='SSCPP')
            Traceback (most recent call last):
            ...
            ValueError: z dimension (3) must be even
        """
        if box_size[0] != box_size[1]:
            raise ValueError("x and y dimensions ({} and {}) must be equal".format(box_size[0], box_size[1]))
        if (box_size[2] % 2 == 1):
            raise ValueError("z dimension ({}) must be even".format(box_size[2]))
        super().__init__(box_size, "SSCPP", category=FiniteEnumeratedSets())

    def _repr_(self) -> str:
        """
        EXAMPLES::

            sage: PlanePartitions([4, 4, 2], symmetry='SSCPP')
            Symmetric self-complementary plane partitions inside a 4 x 4 x 2 box
        """
        return "Symmetric self-complementary plane partitions inside a {} x {} x {} box".format(
                    self._box[0], self._box[1], self._box[2])

    def __iter__(self) -> Iterator:
        """
        Iterate over all symmetric self-complementary plane partitions.

        EXAMPLES::

            sage: list(PlanePartitions([4,4,2], symmetry='SSCPP'))
            [Plane partition [[1, 1, 1, 1], [1, 1, 1, 1], [1, 1, 1, 1], [1, 1, 1, 1]],
             Plane partition [[2, 2, 2, 1], [2, 1, 1], [2, 1, 1], [1]],
             Plane partition [[2, 2, 1, 1], [2, 2, 1, 1], [1, 1], [1, 1]],
             Plane partition [[2, 2, 2, 1], [2, 2, 1], [2, 1], [1]],
             Plane partition [[2, 2, 1, 1], [2, 1, 1, 1], [1, 1, 1], [1, 1]],
             Plane partition [[2, 1, 1, 1], [1, 1, 1, 1], [1, 1, 1, 1], [1, 1, 1]]]

        TESTS::

            sage: all(len(set(PP)) == PP.cardinality()
            ....:     for a, b in cartesian_product([range(5), range(0, 5, 2)])
            ....:     if (PP := PlanePartitions([a, a, b], symmetry='SSCPP')))
            True
        """
        # any SSCPP is a SPP
        for p in PlanePartitions(self._box, symmetry='SPP'):
            if p.is_SSCPP():
                yield self.element_class(self, p)

    def cardinality(self) -> Integer:
        r"""
        Return the cardinality of ``self``.

        The number of symmetric self-complementary plane partitions inside a
        `2a \times 2a \times 2b` box is equal to

        .. MATH::

            \prod_{i=1}^a \prod_{j=1}^a \frac{i + j + b - 1}{i + j - 1}.

        The number of symmetric self-complementary plane partitions inside a
        `(2a+1) \times (2a+1) \times 2b` box is equal to

        .. MATH::

            \prod_{i=1}^a \prod_{j=1}^{a+1} \frac{i + j + b - 1}{i + j - 1}.

        EXAMPLES::

            sage: P = PlanePartitions([4,4,2], symmetry='SSCPP')
            sage: P.cardinality()
            6
            sage: Q = PlanePartitions([3,3,2], symmetry='SSCPP')
            sage: Q.cardinality()
            3
        """
        a = self._box[0]
        c = self._box[2]
        num = prod(i + j + k - 1
                   for i in range(1, 1 + a // 2)
                   for j in range(1, 1 + (a + 1) // 2)
                   for k in range(1, 1 + c // 2))
        den = prod(i + j + k - 2
                   for i in range(1, 1 + a // 2)
                   for j in range(1, 1 + (a + 1) // 2)
                   for k in range(1, 1 + c // 2))
        return Integer(num // den)


# Class 8
# Cyclically Symmetric Transpose-complement Partitions
class PlanePartitions_CSTCPP(PlanePartitions):
    r"""
    Plane partitions that fit inside a box of a specified size that are
    cyclically symmetric and transpose-complement.
    """
    def __init__(self, box_size):
        """
        TESTS::

            sage: PP = PlanePartitions([2,2,2], symmetry='CSTCPP')
            sage: TestSuite(PP).run()

            sage: PlanePartitions([4,3,2], symmetry='CSTCPP')
            Traceback (most recent call last):
            ...
            ValueError: x, y, and z dimensions (4,3,2) must all be equal

            sage: PlanePartitions([3,3,3], symmetry='CSTCPP')
            Traceback (most recent call last):
            ...
            ValueError: x, y, and z dimensions (3,3,3) must all be even
        """
        if box_size[0] != box_size[1] or box_size[1] != box_size[2]:
            raise ValueError("x, y, and z dimensions ({},{},{}) must all be equal".format(*box_size))
        if box_size[0] % 2 == 1:
            raise ValueError("x, y, and z dimensions ({},{},{}) must all be even".format(*box_size))
        super().__init__(box_size, "CSTPP", category=FiniteEnumeratedSets())

    def _repr_(self) -> str:
        """
        EXAMPLES::

            sage: PlanePartitions([4,4,4], symmetry='CSTCPP')
            Cyclically symmetric transpose complement plane partitions inside a 4 x 4 x 4 box
        """
        return "Cyclically symmetric transpose complement plane partitions inside a {} x {} x {} box".format(
                    self._box[0], self._box[1], self._box[2])

    def __iter__(self) -> Iterator:
        """
        Iterate over all cyclically symmetry transpose complement plane partitions.

        EXAMPLES::

            sage: list(PlanePartitions([2,2,2], symmetry='CSTCPP'))
            [Plane partition [[2, 1], [1]]]

        TESTS::

            sage: all(len(set(PP)) == PP.cardinality()
            ....:     for n in range(0, 5, 2)
            ....:     if (PP := PlanePartitions([n]*3, symmetry='CSTCPP')))
            True
        """
        # any CSTCPP is a TSPP, a SSCPP and a CSSCPP
        for p in PlanePartitions(self._box, symmetry='TSPP'):
            if p.is_CSTCPP():
                yield self.element_class(self, p)

    def cardinality(self) -> Integer:
        r"""
        Return the cardinality of ``self``.

        The number of cyclically symmetric transpose complement plane partitions
        inside a `2a \times 2a \times 2a` box is equal to

        .. MATH::

            \prod_{i=0}^{a-1} \frac{(3i+1)(6i)!(2i)!}{(4i+1)!(4i)!}.

        EXAMPLES::

            sage: P = PlanePartitions([6,6,6], symmetry='CSTCPP')
            sage: P.cardinality()
            11
        """
        a = self._box[0] // 2
        num = prod((3*i + 1) * factorial(6*i) * factorial(2*i) for i in range(a))
        den = prod((factorial(4*i + 1) * factorial(4*i)) for i in range(a))
        return Integer(num // den)


# Class 9
# Cyclically Symmetric Self-complementary Plane Partitions
class PlanePartitions_CSSCPP(PlanePartitions):
    r"""
    Plane partitions that fit inside a box of a specified size that are
    cyclically symmetric self-complementary.
    """
    def __init__(self, box_size):
        r"""
        Initialize ``self``.

        TESTS::

            sage: PP = PlanePartitions([2,2,2], symmetry='CSSCPP')
            sage: TestSuite(PP).run()
            sage: PlanePartitions([4,3,2], symmetry='CSSCPP')
            Traceback (most recent call last):
            ...
            ValueError: x, y, and z dimensions (4,3,2) must all be equal
            sage: PlanePartitions([3,3,3], symmetry='CSSCPP')
            Traceback (most recent call last):
            ...
            ValueError: x, y, and z dimensions (3,3,3) must all be even
        """
        if box_size[0] != box_size[1] or box_size[1] != box_size[2]:
            raise ValueError("x, y, and z dimensions ({},{},{}) must all be equal".format(*box_size))
        if box_size[0] % 2 == 1:
            raise ValueError("x, y, and z dimensions ({},{},{}) must all be even".format(*box_size))
        super().__init__(box_size, "CSSCPP", category=FiniteEnumeratedSets())

    def _repr_(self) -> str:
        """
        EXAMPLES::

            sage: PlanePartitions([4,4,4], symmetry='CSSCPP')
            Cyclically symmetric self-complementary plane partitions inside a 4 x 4 x 4 box
        """
        return "Cyclically symmetric self-complementary plane partitions inside a {} x {} x {} box".format(
                    self._box[0], self._box[1], self._box[2])

    def __iter__(self) -> Iterator:
        """
        Iterate over all cyclically symmetric self-complementary plane partitions.

        EXAMPLES::

            sage: list(PlanePartitions([2,2,2], symmetry='CSSCPP'))
            [Plane partition [[2, 1], [1]]]
        """
        # any CSSCPP is a SCPP and an CSPP, there are much fewer CSPP
        for p in PlanePartitions(self._box, symmetry='CSPP'):
            if p.is_CSSCPP():
                yield self.element_class(self, p)

    def cardinality(self) -> Integer:
        r"""
        Return the cardinality of ``self``.

        The number of cyclically symmetric self-complementary plane partitions
        inside a `2a \times 2a \times 2a` box is equal to

        .. MATH::

            \left( \prod_{i=0}^{a-1} \frac{(3i+1)!}{(a+i)!} \right)^2.

        EXAMPLES::

            sage: P = PlanePartitions([6,6,6], symmetry='CSSCPP')
            sage: P.cardinality()
            49
        """
        a = self._box[0] // 2
        num = prod(factorial(3*i + 1)**2 for i in range(a))
        den = prod(factorial(a + i)**2 for i in range(a))
        return Integer(num // den)


# Class 10
# Totally Symmetric Self-complementary Plane Partitions
class PlanePartitions_TSSCPP(PlanePartitions):
    r"""
    Plane partitions that fit inside a box of a specified size that are
    totally symmetric self-complementary.
    """
    def __init__(self, box_size):
        """
        TESTS::

            sage: PP = PlanePartitions([4,4,4], symmetry='TSSCPP')
            sage: TestSuite(PP).run()
            sage: PlanePartitions([4,3,2], symmetry='TSSCPP')
            Traceback (most recent call last):
            ...
            ValueError: x, y, and z dimensions (4,3,2) must all be equal
            sage: PlanePartitions([3,3,3], symmetry='TSSCPP')
            Traceback (most recent call last):
            ...
            ValueError: x, y, and z dimensions (3,3,3) must all be even
        """
        if box_size[0] != box_size[1] or box_size[1] != box_size[2]:
            raise ValueError("x, y, and z dimensions ({},{},{}) must all be equal".format(*box_size))
        if box_size[0] % 2 == 1:
            raise ValueError("x, y, and z dimensions ({},{},{}) must all be even".format(*box_size))
        super().__init__(box_size, "TSSCPP", category=FiniteEnumeratedSets())

    def _repr_(self) -> str:
        r"""
        EXAMPLES::

            sage: PlanePartitions([4,4,4], symmetry='TSSCPP')
            Totally symmetric self-complementary plane partitions inside a 4 x 4 x 4 box
        """
        return "Totally symmetric self-complementary plane partitions inside a {} x {} x {} box".format(
                    self._box[0], self._box[1], self._box[2])

    def to_poset(self):
        r"""
        Return a poset whose order ideals are in bijection with
        totally symmetric self-complementary plane partitions.

        EXAMPLES::

            sage: PP = PlanePartitions([6,6,6], symmetry='TSSCPP')
            sage: PP.to_poset()
            Finite poset containing 4 elements
            sage: PP.to_poset().order_ideals_lattice().cardinality() == PP.cardinality()
            True
        """
        from sage.combinat.posets.posets import Poset
        a = self._box[0]
        b = self._box[1]
        c = self._box[2]
        if a != b or b != c or a != c:
            return Poset()

        def comp(x, y):
            return all(xx <= yy for xx, yy in zip(x, y))

        A = a // 2
        pl = [(x, y, z) for x in range(A-1) for y in range(x, A-1)
              for z in range(A-1) if z <= A - 2 - y]
        return Poset((pl, comp))

    def from_antichain(self, acl) -> PP:
        r"""
        Return the totally symmetric self-complementary plane partition
        corresponding to an antichain in the poset given in :meth:`to_poset()`.

        EXAMPLES::

            sage: PP = PlanePartitions([6,6,6], symmetry='TSSCPP')
            sage: A = [(0, 0, 1), (1, 1, 0)]
            sage: PP.from_antichain(A)
            Plane partition [[6, 6, 6, 5, 5, 3], [6, 5, 5, 4, 3, 1], [6, 5, 4, 3, 2, 1], [5, 4, 3, 2, 1], [5, 3, 2, 1, 1], [3, 1, 1]]
        """
        # ac format ex: [x,y,z]
        a = self._box[0]
        b = self._box[1]
        c = self._box[2]
        n = a
        N = n // 2
        pp_matrix = [[0] * (c) for i in range(b)]
        # creates a matrix for the plane parition populated by 0s
        # EX: [[0,0,0], [0,0,0], [0,0,0]]
        width = N - 1
        height = N - 1

        # generate inner triangle
        # FIXME: Make this iterator more efficient
        for i in range(width):
            for j in range(i, height):
                for ac in acl:
                    if ac[0] == i and ac[1] == j:
                        zVal = ac[2]
                        matrixVal = pp_matrix[j+N][i+N]
                        if zVal + 1 > matrixVal:
                            pp_matrix[j+N][i+N] = zVal + 1

        # fill back
        for i in range(width):
            i = width - (i + 1)
            i = i + N
            for j in range(height):
                j = height - (j + 1)
                j = j + N
                if pp_matrix[i][j] == 0:
                    if i >= j:
                        iValue = 0
                        jValue = 0
                        if i < n:
                            iValue = pp_matrix[i+1][j]
                        if j < n:
                            jValue = pp_matrix[i][j+1]
                        pp_matrix[i][j] = max(iValue, jValue)

        # fill half of triangle symmetrically
        for i in range(width):
            i += N
            for j in range(height):
                j += N
                if i >= j:
                    pp_matrix[j][i] = pp_matrix[i][j]

        # upper left box
        for i in range(N):
            for j in range(N):
                pp_matrix[i][j] = n - pp_matrix[n-(i+1)][n-(j+1)]

        # fill in lower left cube with values n/2
        for i in range(N):
            for j in range(N):
                x = i
                y = j
                if pp_matrix[x][y+N] == 0:
                    pp_matrix[x][y+N] = N
                if pp_matrix[x+N][y] == 0:
                    pp_matrix[x+N][y] = N

        # add and subtract values from lower left cube to be rotation of lower right cube
        for i in range(N):
            for j in range(N):
                x = i + N
                y = j + N
                if pp_matrix[x][y] > 0:
                    z = pp_matrix[x][y]
                    for cVal in range(z):
                        # build onto lower left cube
                        pp_matrix[x][0+cVal] += 1
                        # carve out of lower left cube
                        pp_matrix[n-(1+cVal)][N-(j+1)] -= 1

        # fill in upper right cube symmetrically with lower left
        for i in range(N):
            for j in range(N):
                pp_matrix[j][i+N] = pp_matrix[i+N][j]
        return self.element_class(self, pp_matrix)

    def from_order_ideal(self, I) -> PP:
        r"""
        Return the totally symmetric self-complementary plane partition
        corresponding to an order ideal in the poset given in :meth:`to_poset`.

        EXAMPLES::

            sage: PP = PlanePartitions([6,6,6], symmetry='TSSCPP')
            sage: I = [(0, 0, 0), (0, 1, 0), (1, 1, 0)]
            sage: PP.from_order_ideal(I)
            Plane partition [[6, 6, 6, 5, 5, 3], [6, 5, 5, 3, 3, 1], [6, 5, 5, 3, 3, 1], [5, 3, 3, 1, 1], [5, 3, 3, 1, 1], [3, 1, 1]]
        """
        return self.from_antichain(self.to_poset().order_ideal_generators(I))

    def __iter__(self) -> Iterator:
        """
        Iterate over all totally symmetric self-complementary plane partitions.

        EXAMPLES::

            sage: list(PlanePartitions([4,4,4], symmetry='TSSCPP'))
            [Plane partition [[4, 4, 2, 2], [4, 4, 2, 2], [2, 2], [2, 2]],
            Plane partition [[4, 4, 3, 2], [4, 3, 2, 1], [3, 2, 1], [2, 1]]]

        TESTS::

            sage: all(len(set(PP)) == PP.cardinality() for n in range(0,11,2) if (PP := PlanePartitions([n]*3, symmetry='TSSCPP')))
            True
        """
        for acl in self.to_poset().antichains_iterator():
            yield self.from_antichain(acl)

    def cardinality(self) -> Integer:
        r"""
        Return the cardinality of ``self``.

        The number of totally symmetric self-complementary plane partitions
        inside a `2a \times 2a \times 2a` box is equal to

        .. MATH::

            \prod_{i=0}^{a-1} \frac{(3i+1)!}{(a+i)!}.

        EXAMPLES::

            sage: P = PlanePartitions([6,6,6], symmetry='TSSCPP')
            sage: P.cardinality()
            7
        """
        a = self._box[0] // 2
        num = prod(factorial(3*i + 1) for i in range(a))
        den = prod(factorial(a + i) for i in range(a))
        return Integer(num // den)<|MERGE_RESOLUTION|>--- conflicted
+++ resolved
@@ -38,11 +38,7 @@
 from sage.structure.parent import Parent
 from sage.structure.unique_representation import UniqueRepresentation
 from sage.rings.integer_ring import ZZ
-<<<<<<< HEAD
-from sage.arith.misc import Sigma, integer_floor as floor, integer_ceil as ceil, binomial, factorial
-=======
 from sage.arith.misc import Sigma, binomial, factorial
->>>>>>> 6ea1fe93
 from sage.sets.disjoint_union_enumerated_sets import DisjointUnionEnumeratedSets
 from sage.sets.family import Family
 from sage.sets.non_negative_integers import NonNegativeIntegers
@@ -673,11 +669,7 @@
         EXAMPLES::
 
             sage: PP = PlanePartition([[4,3,3,1],[2,1,1],[1,1]])
-<<<<<<< HEAD
-            sage: PP.plot()                                                             # optional - sage.plot
-=======
             sage: PP.plot()                                                     # optional - sage.plot
->>>>>>> 6ea1fe93
             Graphics object consisting of 27 graphics primitives
         """
         from sage.functions.trig import cos, sin
@@ -774,11 +766,7 @@
         EXAMPLES::
 
             sage: PP = PlanePartition([[4,3,3,1],[2,1,1],[1,1]])
-<<<<<<< HEAD
-            sage: PP.plot3d()                                                           # optional - sage.plot
-=======
             sage: PP.plot3d()                                                   # optional - sage.plot
->>>>>>> 6ea1fe93
             Graphics3d Object
         """
         if colors is None:
