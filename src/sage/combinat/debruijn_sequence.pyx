# -*- coding: utf-8 -*-
r"""
De Bruijn sequences

A De Bruijn sequence is defined as the shortest cyclic sequence that
incorporates all substrings of a certain length of an alphabet.

For instance, the `2^3=8` binary strings of length 3 are all included in the
following string::

    sage: DeBruijnSequences(2,3).an_element()
    [0, 0, 0, 1, 0, 1, 1, 1]

They can be obtained as a subsequence of the *cyclic* De Bruijn sequence of
parameters `k=2` and `n=3`::

    sage: seq = DeBruijnSequences(2,3).an_element()
    sage: print(Word(seq).string_rep())
    00010111
    sage: shift = lambda i: [(i+j)%2**3 for j in range(3)]
    sage: for i in range(2**3):
    ....:    w = Word([b if j in shift(i) else '*' for j, b in enumerate(seq)])
    ....:    print(w.string_rep())
    000*****
    *001****
    **010***
    ***101**
    ****011*
    *****111
    0*****11
    00*****1

This sequence is of length `k^n`, which is best possible as it is the number of
`k`-ary strings of length `n`. One can equivalently define a De Bruijn sequence
of parameters `k` and `n` as a cyclic sequence of length `k^n` in which all
substring of length `n` are different.

See also :wikipedia:`De_Bruijn_sequence`.

TESTS:

Checking the sequences generated are indeed valid::

    sage: for n in range(1, 7):
    ....:    for k in range(1, 7):
    ....:       D = DeBruijnSequences(k, n)
    ....:       if not D.an_element() in D:
    ....:           print("Something's dead wrong (n=%s, k=%s)!" %(n,k))
    ....:           break

AUTHOR:

- Eviatar Bach (2011): initial version

- Nathann Cohen (2011): Some work on the documentation and defined the
  ``__contain__`` method

"""

# ******************************************************************************
#         Copyright (C) 2011 Eviatar Bach <eviatarbach@gmail.com>
#
# Distributed  under  the  terms  of  the  GNU  General  Public  License (GPL)
#                         https://www.gnu.org/licenses/
# ******************************************************************************

from sage.data_structures.bitset_base cimport *


def debruijn_sequence(int k, int n):
    """
    The generating function for De Bruijn sequences. This avoids the object
    creation, so is significantly faster than accessing from DeBruijnSequence.
    For more information, see the documentation there. The algorithm used is
    from Frank Ruskey's "Combinatorial Generation".

    INPUT:

    - ``k`` -- Arity. Must be an integer.

    - ``n`` -- Substring length. Must be an integer.

    EXAMPLES::

        sage: from sage.combinat.debruijn_sequence import debruijn_sequence
        sage: debruijn_sequence(3, 1)
        [0, 1, 2]
    """
    global a, sequence
    if k == 1:
        return [0]
    a = [0] * k * n
    sequence = []
    gen(1, 1, k, n)
    return sequence


<<<<<<< HEAD
cdef gen(int t, int p, k, n):
=======
cdef gen(int t, int p, k, n) noexcept:
>>>>>>> 9ad02fb3
    """
    The internal generation function. This should not be accessed by the
    user.
    """
    cdef int j
    if t > n:
        if n % p == 0:
            for j in range(1, p + 1):
                sequence.append(a[j])
    else:
        a[t] = a[t - p]
        gen(t + 1, p, k, n)
        for j in range((a[t - p] + 1), (k)):
            a[t] = j
            gen(t + 1, t, k, n)


def is_debruijn_sequence(seq, k, n):
    r"""
    Given a sequence of integer elements in `0..k-1`, tests whether it
    corresponds to a De Bruijn sequence of parameters `k` and `n`.

    INPUT:

    - ``seq`` -- Sequence of elements in `0..k-1`.

    - ``n,k`` -- Integers.

    EXAMPLES::

        sage: from sage.combinat.debruijn_sequence import is_debruijn_sequence
        sage: s = DeBruijnSequences(2, 3).an_element()
        sage: is_debruijn_sequence(s, 2, 3)
        True
        sage: is_debruijn_sequence(s + [0], 2, 3)
        False
        sage: is_debruijn_sequence([1] + s[1:], 2, 3)
        False
    """

    if k == 1:
        return seq == [0]

    # The implementation is pretty straightforward.

    # The variable "current" is the integer representing the value of a
    # substring of length n. We iterate over all the possible substrings from
    # left to right, and keep track of the values met so far with the bitset
    # "seen".

    cdef int i
    cdef list s = seq
    cdef int nn = n
    cdef int kk = k

    cdef int k_p_n = kk ** nn

    cdef bitset_t seen

    # Checking if the length is correct
    if len(s) != kk ** nn:
        return False

    # Initializing the bitset
    bitset_init(seen, k_p_n)
    bitset_set_first_n(seen, 0)

    # We initialize "current" to correspond to the word formed by the (n-1) last elements
    cdef int current = 0

    for i in range(n - 1):
        current = kk * current + s[-n + i + 1]

    answer = True

    # Main loop, stopping if the same word has been met twice
    for i in s:
        current = (kk * current + i) % k_p_n

        if bitset_in(seen, current) or i < 0 or i >= k:
            answer = False
            break

        bitset_set(seen, current)

    bitset_free(seen)

    return answer


from sage.categories.finite_sets import FiniteSets
from sage.structure.unique_representation import UniqueRepresentation
from sage.structure.parent import Parent

from sage.rings.integer cimport Integer
from sage.rings.integer_ring import ZZ


class DeBruijnSequences(UniqueRepresentation, Parent):
    """
    Represents the De Bruijn sequences of given parameters `k` and `n`.

    A De Bruijn sequence of parameters `k` and `n` is defined as the shortest
    cyclic sequence that incorporates all substrings of length `n` a `k`-ary
    alphabet.

    This class can be used to generate the lexicographically smallest De Bruijn
    sequence, to count the number of existing De Bruijn sequences or to test
    whether a given sequence is De Bruijn.

    INPUT:

    - ``k`` -- A natural number to define arity. The letters used are the
      integers `0..k-1`.

    - ``n`` -- A natural number that defines the length of the substring.

    EXAMPLES:

    Obtaining a De Bruijn sequence::

        sage: seq = DeBruijnSequences(2, 3).an_element()
        sage: seq
        [0, 0, 0, 1, 0, 1, 1, 1]

    Testing whether it is indeed one::

        sage: seq in DeBruijnSequences(2, 3)
        True

    The total number for these parameters::

        sage: DeBruijnSequences(2, 3).cardinality()
        2

    .. NOTE::

       This function only generates one De Bruijn sequence (the smallest
       lexicographically). Support for generating all possible ones may be
       added in the future.

    TESTS:

    Setting ``k`` to 1 will return 0:

    ::

        sage: DeBruijnSequences(1, 3).an_element()
        [0]

    Setting ``n`` to 1 will return the alphabet::

        sage: DeBruijnSequences(3, 1).an_element()
        [0, 1, 2]

    The test suite::

        sage: d = DeBruijnSequences(2, 3)
        sage: TestSuite(d).run()
    """
    def __init__(self, k, n):
        """
        Constructor.

        This checks the consistency of the given arguments.

        TESTS:

        Setting ``n`` or ``k`` to anything under 1 will return
        a :class:`ValueError`::

            sage: DeBruijnSequences(3, 0).an_element()
            Traceback (most recent call last):
            ...
            ValueError: k and n cannot be under 1

        Setting ``n`` or ``k`` to any type except an integer will return a
        :class:`TypeError`::

            sage: DeBruijnSequences(2.5, 3).an_element()
            Traceback (most recent call last):
            ...
            TypeError: k and n must be integers
        """
        Parent.__init__(self, category=FiniteSets())
        if n < 1 or k < 1:
            raise ValueError('k and n cannot be under 1')
        if (not isinstance(n, (Integer, int)) or
                not isinstance(k, (Integer, int))):
            raise TypeError('k and n must be integers')

        self.k = k
        self.n = n

    def _repr_(self):
        """
        Provides a string representation of the object's parameter.

        EXAMPLES::

            sage: repr(DeBruijnSequences(4, 50))
            'De Bruijn sequences with arity 4 and substring length 50'
        """
        return ("De Bruijn sequences with arity %s and substring length %s"
                % (self.k, self.n))

    def an_element(self):
        """
        Returns the lexicographically smallest De Bruijn sequence with the given
        parameters.

        ALGORITHM:

        The algorithm is described in the book "Combinatorial Generation" by
        Frank Ruskey. This program is based on a Ruby implementation by Jonas
        Elfström, which is based on the C program by Joe Sadawa.

        EXAMPLES::

            sage: DeBruijnSequences(2, 3).an_element()
            [0, 0, 0, 1, 0, 1, 1, 1]
        """
        return debruijn_sequence(self.k, self.n)

    def __contains__(self, seq):
        r"""
        Tests whether the given sequence is a De Bruijn sequence with
        the current object's parameters.

        INPUT:

        - ``seq`` -- A sequence of integers.

        EXAMPLES::

           sage: Sequences =  DeBruijnSequences(2, 3)
           sage: Sequences.an_element() in Sequences
           True
        """
        return is_debruijn_sequence(seq, self.k, self.n)

    def cardinality(self):
        """
        Returns the number of distinct De Bruijn sequences for the object's
        parameters.

        EXAMPLES::

            sage: DeBruijnSequences(2, 5).cardinality()
            2048

        ALGORITHM:

        The formula for cardinality is `k!^{k^{n-1}}/k^n` [Ros2002]_.
        """
        k = ZZ(self.k)
        n = ZZ(self.n)
        return (k.factorial() ** (k ** (n - 1))) // (k**n)<|MERGE_RESOLUTION|>--- conflicted
+++ resolved
@@ -95,11 +95,7 @@
     return sequence
 
 
-<<<<<<< HEAD
-cdef gen(int t, int p, k, n):
-=======
 cdef gen(int t, int p, k, n) noexcept:
->>>>>>> 9ad02fb3
     """
     The internal generation function. This should not be accessed by the
     user.
