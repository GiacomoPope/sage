r"""
Balanced Incomplete Block Designs (BIBD)

This module gathers everything related to Balanced Incomplete Block Designs. One can build a
BIBD (or check that it can be built) with :func:`balanced_incomplete_block_design`::

    sage: BIBD = designs.balanced_incomplete_block_design(7,3)

In particular, Sage can build a `(v,k,1)`-BIBD when one exists for all `k\leq
5`. The following functions are available:


.. csv-table::
    :class: contentstable
    :widths: 30, 70
    :delim: |

    :func:`balanced_incomplete_block_design` | Return a BIBD of parameters `v,k`.
    :func:`BIBD_from_TD` | Return a BIBD through TD-based constructions.
    :func:`BIBD_from_difference_family` | Return the BIBD associated to the difference family ``D`` on the group ``G``.
    :func:`BIBD_from_PBD` | Return a `(v,k,1)`-BIBD from a `(r,K)`-PBD where `r=(v-1)/(k-1)`.
    :func:`PBD_from_TD` | Return a `(kt,\{k,t\})`-PBD if `u=0` and a `(kt+u,\{k,k+1,t,u\})`-PBD otherwise.
    :func:`steiner_triple_system` | Return a Steiner Triple System.
    :func:`v_5_1_BIBD` | Return a `(v,5,1)`-BIBD.
    :func:`v_4_1_BIBD` | Return a `(v,4,1)`-BIBD.
    :func:`PBD_4_5_8_9_12` | Return a `(v,\{4,5,8,9,12\})`-PBD on `v` elements.
    :func:`BIBD_5q_5_for_q_prime_power` | Return a `(5q,5,1)`-BIBD with `q\equiv 1\pmod 4` a prime power.


**Construction of BIBD when** `k=4`

Decompositions of `K_v` into `K_4` (i.e. `(v,4,1)`-BIBD) are built following
Douglas Stinson's construction as presented in [Stinson2004]_ page 167. It is
based upon the construction of `(v\{4,5,8,9,12\})`-PBD (see the doc of
:func:`PBD_4_5_8_9_12`), knowing that a `(v\{4,5,8,9,12\})`-PBD on `v` points
can always be transformed into a `((k-1)v+1,4,1)`-BIBD, which covers all
possible cases of `(v,4,1)`-BIBD.

**Construction of BIBD when** `k=5`

Decompositions of `K_v` into `K_4` (i.e. `(v,4,1)`-BIBD) are built following
Clayton Smith's construction [ClaytonSmith]_.

.. [ClaytonSmith] On the existence of `(v,5,1)`-BIBD.
  http://www.argilo.net/files/bibd.pdf
  Clayton Smith


Functions
---------
"""

from sage.categories.sets_cat import EmptySetError
from sage.misc.unknown import Unknown
from design_catalog import transversal_design
from block_design import BlockDesign
from sage.rings.arith import binomial, is_prime_power
from group_divisible_designs import GroupDivisibleDesign
from designs_pyx import is_pairwise_balanced_design

def balanced_incomplete_block_design(v, k, existence=False, use_LJCR=False):
    r"""
    Return a BIBD of parameters `v,k`.

    A Balanced Incomplete Block Design of parameters `v,k` is a collection
    `\mathcal C` of `k`-subsets of `V=\{0,\dots,v-1\}` such that for any two
    distinct elements `x,y\in V` there is a unique element `S\in \mathcal C`
    such that `x,y\in S`.

    More general definitions sometimes involve a `\lambda` parameter, and we
    assume here that `\lambda=1`.

    For more information on BIBD, see the
    :wikipedia:`corresponding Wikipedia entry <Block_design#Definition_of_a_BIBD_.28or_2-design.29>`.

    INPUT:

    - ``v,k`` (integers)

    - ``existence`` (boolean) -- instead of building the design, return:

        - ``True`` -- meaning that Sage knows how to build the design

        - ``Unknown`` -- meaning that Sage does not know how to build the
          design, but that the design may exist (see :mod:`sage.misc.unknown`).

        - ``False`` -- meaning that the design does not exist.

    - ``use_LJCR`` (boolean) -- whether to query the La Jolla Covering
      Repository for the design when Sage does not know how to build it (see
      :func:`~sage.combinat.designs.covering_design.best_known_covering_design_www`). This
      requires internet.

    .. SEEALSO::

        * :func:`steiner_triple_system`
        * :func:`v_4_1_BIBD`
        * :func:`v_5_1_BIBD`

    TODO:

        * Implement other constructions from the Handbook of Combinatorial
          Designs.

    EXAMPLES::

        sage: designs.balanced_incomplete_block_design(7, 3).blocks()
        [[0, 1, 3], [0, 2, 4], [0, 5, 6], [1, 2, 6], [1, 4, 5], [2, 3, 5], [3, 4, 6]]
        sage: B = designs.balanced_incomplete_block_design(66, 6, use_LJCR=True) # optional - internet
        sage: B                                                              # optional - internet
        Incidence structure with 66 points and 143 blocks
        sage: B.blocks()                                                     # optional - internet
        [[0, 1, 2, 3, 4, 65], [0, 5, 24, 25, 39, 57], [0, 6, 27, 38, 44, 55], ...
        sage: designs.balanced_incomplete_block_design(66, 6, use_LJCR=True)  # optional - internet
        Incidence structure with 66 points and 143 blocks
        sage: designs.balanced_incomplete_block_design(141, 6)
        Traceback (most recent call last):
        ...
        NotImplementedError: I don't know how to build a (141,6,1)-BIBD!

    TESTS::

        sage: designs.balanced_incomplete_block_design(85,5,existence=True)
        True
        sage: _ = designs.balanced_incomplete_block_design(85,5)

    A BIBD from a Finite Projective Plane::

        sage: _ = designs.balanced_incomplete_block_design(21,5)

    Some trivial BIBD::

        sage: designs.balanced_incomplete_block_design(10,10)
        (10,10,1)-Balanced Incomplete Block Design
        sage: designs.balanced_incomplete_block_design(1,10)
        (1,0,1)-Balanced Incomplete Block Design

    Existence of BIBD with `k=3,4,5`::

        sage: [v for v in xrange(50) if designs.balanced_incomplete_block_design(v,3,existence=True)]
        [1, 3, 7, 9, 13, 15, 19, 21, 25, 27, 31, 33, 37, 39, 43, 45, 49]
        sage: [v for v in xrange(100) if designs.balanced_incomplete_block_design(v,4,existence=True)]
        [1, 4, 13, 16, 25, 28, 37, 40, 49, 52, 61, 64, 73, 76, 85, 88, 97]
        sage: [v for v in xrange(150) if designs.balanced_incomplete_block_design(v,5,existence=True)]
        [1, 5, 21, 25, 41, 45, 61, 65, 81, 85, 101, 105, 121, 125, 141, 145]

    For `k > 5` there are currently very few constructions::

        sage: [v for v in xrange(150) if designs.balanced_incomplete_block_design(v,6,existence=True) is True]
        [1, 6, 31, 91, 121]
        sage: [v for v in xrange(150) if designs.balanced_incomplete_block_design(v,6,existence=True) is Unknown]
        [51, 61, 66, 76, 81, 96, 106, 111, 126, 136, 141]

    But we know some inexistence results::

        sage: designs.balanced_incomplete_block_design(21,6,existence=True)
        False
    """
    lmbd = 1

    # Trivial BIBD
    if v == 1:
        if existence:
            return True
        return BalancedIncompleteBlockDesign(v, [], check=False)

    if k == v:
        if existence:
            return True
        return BalancedIncompleteBlockDesign(v, [range(v)], check=False, copy=False)

    # Non-existence of BIBD
    if (v < k or
        k < 2 or
        (v-1) % (k-1) != 0 or
        (v*(v-1)) % (k*(k-1)) != 0 or
        # From the Handbook of combinatorial designs:
        #
        # With lambda>1 other exceptions are
        # (15,5,2),(21,6,2),(22,7,2),(22,8,4).
        (k==6 and v in [36,46]) or
        (k==7 and v == 43) or
        # Fisher's inequality
        (v*(v-1))/(k*(k-1)) < v):
        if existence:
            return False
        raise EmptySetError("There exists no ({},{},{})-BIBD".format(v,k,lmbd))

    if k == 2:
        if existence:
            return True
        from itertools import combinations
        return BalancedIncompleteBlockDesign(v, combinations(range(v),2), check=False, copy=True)
    if k == 3:
        if existence:
            return v%6 == 1 or v%6 == 3
        return steiner_triple_system(v)
    if k == 4:
        if existence:
            return v%12 == 1 or v%12 == 4
        return BalancedIncompleteBlockDesign(v, v_4_1_BIBD(v), copy=False)
    if k == 5:
        if existence:
            return v%20 == 1 or v%20 == 5
        return BalancedIncompleteBlockDesign(v, v_5_1_BIBD(v), copy=False)

    from difference_family import difference_family
    from database import BIBD_constructions

    if (v,k,1) in BIBD_constructions:
        if existence:
            return True
        return BlockDesign(v,BIBD_constructions[(v,k,1)](), copy=False)
    if BIBD_from_TD(v,k,existence=True):
        if existence:
            return True
        return BalancedIncompleteBlockDesign(v, BIBD_from_TD(v,k), copy=False)
    if v == (k-1)**2+k and is_prime_power(k-1):
        if existence:
            return True
        from block_design import projective_plane
        return BalancedIncompleteBlockDesign(v, projective_plane(k-1),copy=False)
    if difference_family(v,k,existence=True):
        if existence:
            return True
        G,D = difference_family(v,k)
        return BalancedIncompleteBlockDesign(v, BIBD_from_difference_family(G,D,check=False), copy=False)
    if use_LJCR:
        from covering_design import best_known_covering_design_www
        B = best_known_covering_design_www(v,k,2)

        # Is it a BIBD or just a good covering ?
        expected_n_of_blocks = binomial(v,2)/binomial(k,2)
        if B.low_bd() > expected_n_of_blocks:
            if existence:
                return False
            raise EmptySetError("There exists no ({},{},{})-BIBD".format(v,k,lmbd))
        B = B.incidence_structure()
        if B.num_blocks() == expected_n_of_blocks:
            if existence:
                return True
            else:
                return B

    if existence:
        return Unknown
    else:
        raise NotImplementedError("I don't know how to build a ({},{},1)-BIBD!".format(v,k))

def steiner_triple_system(n):
    r"""
    Return a Steiner Triple System

    A Steiner Triple System (STS) of a set `\{0,...,n-1\}`
    is a family `S` of 3-sets such that for any `i \not = j`
    there exists exactly one set of `S` in which they are
    both contained.

    It can alternatively be thought of as a factorization of
    the complete graph `K_n` with triangles.

    A Steiner Triple System of a `n`-set exists if and only if
    `n \equiv 1 \pmod 6` or `n \equiv 3 \pmod 6`, in which case
    one can be found through Bose's and Skolem's constructions,
    respectively [AndHonk97]_.

    INPUT:

    - ``n`` return a Steiner Triple System of `\{0,...,n-1\}`

    EXAMPLE:

    A Steiner Triple System on `9` elements ::

        sage: sts = designs.steiner_triple_system(9)
        sage: sts
        (9,3,1)-Balanced Incomplete Block Design
        sage: list(sts)
        [[0, 1, 5], [0, 2, 4], [0, 3, 6], [0, 7, 8], [1, 2, 3],
         [1, 4, 7], [1, 6, 8], [2, 5, 8], [2, 6, 7], [3, 4, 8],
         [3, 5, 7], [4, 5, 6]]

    As any pair of vertices is covered once, its parameters are ::

        sage: sts.is_t_design(return_parameters=True)
        (True, (2, 9, 3, 1))

    An exception is raised for invalid values of ``n`` ::

        sage: designs.steiner_triple_system(10)
        Traceback (most recent call last):
        ...
        EmptySetError: Steiner triple systems only exist for n = 1 mod 6 or n = 3 mod 6

    REFERENCE:

    .. [AndHonk97] A short course in Combinatorial Designs,
      Ian Anderson, Iiro Honkala,
      Internet Editions, Spring 1997,
      http://www.utu.fi/~honkala/designs.ps
    """

    name = "Steiner Triple System on "+str(n)+" elements"

    if n%6 == 3:
        t = (n-3) // 6
        Z = range(2*t+1)

        T = lambda (x,y) : x + (2*t+1)*y

        sts = [[(i,0),(i,1),(i,2)] for i in Z] + \
            [[(i,k),(j,k),(((t+1)*(i+j)) % (2*t+1),(k+1)%3)] for k in range(3) for i in Z for j in Z if i != j]

    elif n%6 == 1:

        t = (n-1) // 6
        N = range(2*t)
        T = lambda (x,y) : x+y*t*2 if (x,y) != (-1,-1) else n-1

        L1 = lambda i,j : (i+j) % ((n-1)//3)
        L = lambda i,j : L1(i,j)//2 if L1(i,j)%2 == 0 else t+(L1(i,j)-1)//2

        sts = [[(i,0),(i,1),(i,2)] for i in range(t)] + \
            [[(-1,-1),(i,k),(i-t,(k+1) % 3)] for i in range(t,2*t) for k in [0,1,2]] + \
            [[(i,k),(j,k),(L(i,j),(k+1) % 3)] for k in [0,1,2] for i in N for j in N if i < j]

    else:
        raise EmptySetError("Steiner triple systems only exist for n = 1 mod 6 or n = 3 mod 6")

    # apply T and remove duplicates
    sts = set(frozenset(T(xx) for xx in x) for x in sts)

    return BalancedIncompleteBlockDesign(n, sts, name=name,check=False)

def BIBD_from_TD(v,k,existence=False):
    r"""
    Return a BIBD through TD-based constructions.

    INPUT:

    - ``v,k`` (integers) -- computes a `(v,k,1)`-BIBD.

    - ``existence`` (boolean) -- instead of building the design, return:

        - ``True`` -- meaning that Sage knows how to build the design

        - ``Unknown`` -- meaning that Sage does not know how to build the
          design, but that the design may exist (see :mod:`sage.misc.unknown`).

        - ``False`` -- meaning that the design does not exist.

    This method implements three constructions:

    - If there exists a `TD(k,v)` and a `(v,k,1)`-BIBD then there exists a
      `(kv,k,1)`-BIBD.

      The BIBD is obtained from all blocks of the `TD`, and from the blocks of
      the `(v,k,1)`-BIBDs defined over the `k` groups of the `TD`.

    - If there exists a `TD(k,v)` and a `(v+1,k,1)`-BIBD then there exists a
      `(kv+1,k,1)`-BIBD.

      The BIBD is obtained from all blocks of the `TD`, and from the blocks of
      the `(v+1,k,1)`-BIBDs defined over the sets `V_1\cup \infty,\dots,V_k\cup
      \infty` where the `V_1,\dots,V_k` are the groups of the TD.

    - If there exists a `TD(k,v)` and a `(v+k,k,1)`-BIBD then there exists a
      `(kv+k,k,1)`-BIBD.

      The BIBD is obtained from all blocks of the `TD`, and from the blocks of
      the `(v+k,k,1)`-BIBDs defined over the sets `V_1\cup
      \{\infty_1,\dots,\infty_k\},\dots,V_k\cup \{\infty_1,\dots,\infty_k\}`
      where the `V_1,\dots,V_k` are the groups of the TD. By making sure that
      all copies of the `(v+k,k,1)`-BIBD contain the block
      `\{\infty_1,\dots,\infty_k\}`, the result is also a BIBD.

    These constructions can be found in
    `<http://www.argilo.net/files/bibd.pdf>`_.

    EXAMPLES:

    First construction::

        sage: from sage.combinat.designs.bibd import BIBD_from_TD
        sage: BIBD_from_TD(25,5,existence=True)
        True
        sage: _ = designs.BlockDesign(25,BIBD_from_TD(25,5))

    Second construction::

        sage: from sage.combinat.designs.bibd import BIBD_from_TD
        sage: BIBD_from_TD(21,5,existence=True)
        True
        sage: _ = designs.BlockDesign(21,BIBD_from_TD(21,5))

    Third construction::

        sage: from sage.combinat.designs.bibd import BIBD_from_TD
        sage: BIBD_from_TD(85,5,existence=True)
        True
        sage: _ = designs.BlockDesign(85,BIBD_from_TD(85,5))

    No idea::

        sage: from sage.combinat.designs.bibd import BIBD_from_TD
        sage: BIBD_from_TD(20,5,existence=True)
        Unknown
        sage: BIBD_from_TD(20,5)
        Traceback (most recent call last):
        ...
        NotImplementedError: I do not know how to build a (20,5,1)-BIBD!
    """
    # First construction
    if (v%k == 0 and
        balanced_incomplete_block_design(v//k,k,existence=True) and
        transversal_design(k,v//k,existence=True)):

        if existence:
            return True

        v = v//k
        BIBDvk = balanced_incomplete_block_design(v,k)._blocks
        TDkv = transversal_design(k,v,check=False)

        BIBD = TDkv._blocks
        for i in range(k):
            BIBD.extend([[x+i*v for x in B] for B in BIBDvk])

    # Second construction
    elif ((v-1)%k == 0 and
        balanced_incomplete_block_design((v-1)//k+1,k,existence=True) and
        transversal_design(k,(v-1)//k,existence=True)):

        if existence:
            return True

        v = (v-1)//k
        BIBDv1k = balanced_incomplete_block_design(v+1,k)._blocks
        TDkv = transversal_design(k,v,check=False)._blocks

        inf = v*k
        BIBD = TDkv
        for i in range(k):
            BIBD.extend([[inf if x == v else x+i*v for x in B] for B in BIBDv1k])

    # Third construction
    elif ((v-k)%k == 0 and
        balanced_incomplete_block_design((v-k)//k+k,k,existence=True) and
        transversal_design(k,(v-k)//k,existence=True)):

        if existence:
            return True

        v = (v-k)//k
        BIBDvpkk = balanced_incomplete_block_design(v+k,k)
        TDkv = transversal_design(k,v,check=False)._blocks
        inf = v*k
        BIBD = TDkv

        # makes sure that [v,...,v+k-1] is a block of BIBDvpkk. Then, we remove it.
        BIBDvpkk = _relabel_bibd(BIBDvpkk,v+k)
        BIBDvpkk = [B for B in BIBDvpkk if min(B) < v]

        for i in range(k):
            BIBD.extend([[(x-v)+inf if x >= v else x+i*v for x in B] for B in BIBDvpkk])

        BIBD.append(range(k*v,v*k+k))

    # No idea ...
    else:
        if existence:
            return Unknown
        else:
            raise NotImplementedError("I do not know how to build a ({},{},1)-BIBD!".format(v,k))

    return BIBD



def BIBD_from_difference_family(G, D, lambd=None, check=True):
    r"""
    Return the BIBD associated to the difference family ``D`` on the group ``G``.

    Let `G` be a group. A `(G,k,\lambda)`-*difference family* is a family `B =
    \{B_1,B_2,\ldots,B_b\}` of `k`-subsets of `G` such that for each element of
    `G \backslash \{0\}` there exists exactly `\lambda` pairs of elements
    `(x,y)`, `x` and `y` belonging to the same block, such that `x - y = g` (or
    x y^{-1} = g` in multiplicative notation).

    If `\{B_1, B_2, \ldots, B_b\}` is a `(G,k,\lambda)`-difference family then
    its set of translates `\{B_i \cdot g; i \in \{1,\ldots,b\}, g \in G\}` is a
    `(v,k,\lambda)`-BIBD where `v` is the cardinality of `G`.

    INPUT::

    - ``G`` - a finite additive Abelian group

    - ``D`` - a difference family on ``G`` (short blocks are allowed).

    - ``lambd`` - the `\lambda` parameter (optional, only used if ``check`` is
      ``True``)

    - ``check`` - whether or not we check the output (default: ``True``)

    EXAMPLES::

        sage: G = Zmod(21)
        sage: D = [[0,1,4,14,16]]
        sage: print sorted(G(x-y) for x in D[0] for y in D[0] if x != y)
        [1, 2, 3, 4, 5, 6, 7, 8, 9, 10, 11, 12, 13, 14, 15, 16, 17, 18, 19, 20]

        sage: from sage.combinat.designs.bibd import BIBD_from_difference_family
        sage: BIBD_from_difference_family(G, D)
        [[0, 1, 4, 14, 16],
         [1, 2, 5, 15, 17],
         [2, 3, 6, 16, 18],
         [3, 4, 7, 17, 19],
         [4, 5, 8, 18, 20],
         [5, 6, 9, 19, 0],
         [6, 7, 10, 20, 1],
         [7, 8, 11, 0, 2],
         [8, 9, 12, 1, 3],
         [9, 10, 13, 2, 4],
         [10, 11, 14, 3, 5],
         [11, 12, 15, 4, 6],
         [12, 13, 16, 5, 7],
         [13, 14, 17, 6, 8],
         [14, 15, 18, 7, 9],
         [15, 16, 19, 8, 10],
         [16, 17, 20, 9, 11],
         [17, 18, 0, 10, 12],
         [18, 19, 1, 11, 13],
         [19, 20, 2, 12, 14],
         [20, 0, 3, 13, 15]]
    """
    from difference_family import group_law, block_stabilizer
    identity, mul, inv = group_law(G)
    bibd = []
    Gset = set(G)
    p_to_i = {g:i for i,g in enumerate(Gset)}
    for b in D:
        b = map(G,b)
        S = block_stabilizer(G,b)
        GG = Gset.copy()
        while GG:
            g = GG.pop()
            if S: GG.difference_update(mul(s,g) for s in S)
            bibd.append([p_to_i[mul(i,g)] for i in b])

    if check:
        if lambd is None:
            k = len(bibd[0])
            v = G.cardinality()
            lambd = (len(bibd) * k * (k-1)) // (v * (v-1))
        assert is_pairwise_balanced_design(bibd, G.cardinality(), [len(D[0])], lambd=lambd)

    return bibd

################
# (v,4,1)-BIBD #
################

def v_4_1_BIBD(v, check=True):
    r"""
    Return a `(v,4,1)`-BIBD.

    A `(v,4,1)`-BIBD is an edge-decomposition of the complete graph `K_v` into
    copies of `K_4`. For more information, see
    :func:`balanced_incomplete_block_design`. It exists if and only if `v\equiv 1,4
    \pmod {12}`.

    See page 167 of [Stinson2004]_ for the construction details.

    .. SEEALSO::

        * :func:`balanced_incomplete_block_design`

    INPUT:

    - ``v`` (integer) -- number of points.

    - ``check`` (boolean) -- whether to check that output is correct before
      returning it. As this is expected to be useless (but we are cautious
      guys), you may want to disable it whenever you want speed. Set to ``True``
      by default.

    EXAMPLES::

        sage: from sage.combinat.designs.bibd import v_4_1_BIBD  # long time
        sage: for n in range(13,100):                            # long time
        ....:    if n%12 in [1,4]:                               # long time
        ....:       _ = v_4_1_BIBD(n, check = True)              # long time

    TESTS:

    Check that the `(25,4)` and `(37,4)`-difference family are available::

        sage: assert designs.difference_family(25,4,existence=True)
        sage: _ = designs.difference_family(25,4)
        sage: assert designs.difference_family(37,4,existence=True)
        sage: _ = designs.difference_family(37,4)

    Check some larger `(v,4,1)`-BIBD (see :trac:`17557`)::

        sage: for v in range(400):                                      # long time
        ....:     if v%12 in [1,4]:                                     # long time
        ....:         _ = designs.balanced_incomplete_block_design(v,4) # long time
    """
    k = 4
    if v == 0:
        return []
    if v <= 12 or v%12 not in [1,4]:
        raise EmptySetError("A K_4-decomposition of K_v exists iif v=2,4 mod 12, v>12 or v==0")

    # Step 1. Base cases.
    if v == 13:
        # note: this construction can also be obtained from difference_family
        from block_design import projective_plane
        return projective_plane(3)._blocks
    if v == 16:
        from block_design import AffineGeometryDesign
<<<<<<< HEAD
=======
        from sage.rings.finite_rings.constructor import FiniteField
>>>>>>> a70d6821
        return AffineGeometryDesign(2,1,FiniteField(4,'x'))._blocks
    if v == 25 or v == 37:
        from difference_family import difference_family
        G,D = difference_family(v,4)
        return BIBD_from_difference_family(G,D,check=False)
    if v == 28:
        return [[0, 1, 23, 26], [0, 2, 10, 11], [0, 3, 16, 18], [0, 4, 15, 20],
                [0, 5, 8, 9], [0, 6, 22, 25], [0, 7, 14, 21], [0, 12, 17, 27],
                [0, 13, 19, 24], [1, 2, 24, 27], [1, 3, 11, 12], [1, 4, 17, 19],
                [1, 5, 14, 16], [1, 6, 9, 10], [1, 7, 20, 25], [1, 8, 15, 22],
                [1, 13, 18, 21], [2, 3, 21, 25], [2, 4, 12, 13], [2, 5, 18, 20],
                [2, 6, 15, 17], [2, 7, 19, 22], [2, 8, 14, 26], [2, 9, 16, 23],
                [3, 4, 22, 26], [3, 5, 7, 13], [3, 6, 14, 19], [3, 8, 20, 23],
                [3, 9, 15, 27], [3, 10, 17, 24], [4, 5, 23, 27], [4, 6, 7, 8],
                [4, 9, 14, 24], [4, 10, 16, 21], [4, 11, 18, 25], [5, 6, 21, 24],
                [5, 10, 15, 25], [5, 11, 17, 22], [5, 12, 19, 26], [6, 11, 16, 26],
                [6, 12, 18, 23], [6, 13, 20, 27], [7, 9, 17, 18], [7, 10, 26, 27],
                [7, 11, 23, 24], [7, 12, 15, 16], [8, 10, 18, 19], [8, 11, 21, 27],
                [8, 12, 24, 25], [8, 13, 16, 17], [9, 11, 19, 20], [9, 12, 21, 22],
                [9, 13, 25, 26], [10, 12, 14, 20], [10, 13, 22, 23], [11, 13, 14, 15],
                [14, 17, 23, 25], [14, 18, 22, 27], [15, 18, 24, 26], [15, 19, 21, 23],
                [16, 19, 25, 27], [16, 20, 22, 24], [17, 20, 21, 26]]

    # Step 2 : this is function PBD_4_5_8_9_12
    PBD = PBD_4_5_8_9_12((v-1)/(k-1),check=False)

    # Step 3 : Theorem 7.20
    bibd = BIBD_from_PBD(PBD,v,k,check=False)

    if check:
        assert is_pairwise_balanced_design(bibd,v,[k])

    return bibd

def BIBD_from_PBD(PBD,v,k,check=True,base_cases={}):
    r"""
    Return a `(v,k,1)`-BIBD from a `(r,K)`-PBD where `r=(v-1)/(k-1)`.

    This is Theorem 7.20 from [Stinson2004]_.

    INPUT:

    - ``v,k`` -- integers.

    - ``PBD`` -- A PBD on `r=(v-1)/(k-1)` points, such that for any block of
      ``PBD`` of size `s` there must exist a `((k-1)s+1,k,1)`-BIBD.

    - ``check`` (boolean) -- whether to check that output is correct before
      returning it. As this is expected to be useless (but we are cautious
      guys), you may want to disable it whenever you want speed. Set to ``True``
      by default.

    - ``base_cases`` -- caching system, for internal use.

    EXAMPLES::

        sage: from sage.combinat.designs.bibd import PBD_4_5_8_9_12
        sage: from sage.combinat.designs.bibd import BIBD_from_PBD
        sage: from sage.combinat.designs.bibd import is_pairwise_balanced_design
        sage: PBD = PBD_4_5_8_9_12(17)
        sage: bibd = is_pairwise_balanced_design(BIBD_from_PBD(PBD,52,4),52,[4])
    """
    r = (v-1) // (k-1)
    bibd = []
    for X in PBD:
        n = len(X)
        N = (k-1)*n+1
        if not (n,k) in base_cases:
            base_cases[n,k] = _relabel_bibd(balanced_incomplete_block_design(N,k), N)

        for XX in base_cases[n,k]:
            if N-1 in XX:
                continue
            bibd.append([X[x//(k-1)] + (x%(k-1))*r for x in XX])

    for x in range(r):
        bibd.append([x+i*r for i in range(k-1)]+[v-1])

    if check:
        assert is_pairwise_balanced_design(bibd,v,[k])

    return bibd

def _relabel_bibd(B,n,p=None):
    r"""
    Relabels the BIBD on `n` points and blocks of size k such that
    `\{0,...,k-2,n-1\},\{k-1,...,2k-3,n-1\},...,\{n-k,...,n-2,n-1\}` are blocks
    of the BIBD.

    INPUT:

    - ``B`` -- a list of blocks.

    - ``n`` (integer) -- number of points.

    - ``p`` (optional) -- the point that will be labeled with n-1.

    EXAMPLE::

        sage: designs.balanced_incomplete_block_design(40,4).blocks() # indirect doctest
        [[0, 1, 2, 12], [0, 3, 6, 9], [0, 4, 8, 10],
         [0, 5, 7, 11], [0, 13, 26, 39], [0, 14, 25, 28],
         [0, 15, 27, 38], [0, 16, 22, 32], [0, 17, 23, 34],
        ...
    """
    if p is None:
        p = n-1
    found = 0
    last = n-1
    d = {}
    for X in B:
        if last in X:
            for x in X:
                if x == last:
                    continue
                d[x] = found
                found += 1
            if found == n-1:
                break
    d[p] = n-1
    return [[d[x] for x in X] for X in B]

def PBD_4_5_8_9_12(v, check=True):
    """
    Return a `(v,\{4,5,8,9,12\})`-PBD on `v` elements.

    A `(v,\{4,5,8,9,12\})`-PBD exists if and only if `v\equiv 0,1 \pmod 4`. The
    construction implemented here appears page 168 in [Stinson2004]_.

    INPUT:

    - ``v`` -- an integer congruent to `0` or `1` modulo `4`.

    - ``check`` (boolean) -- whether to check that output is correct before
      returning it. As this is expected to be useless (but we are cautious
      guys), you may want to disable it whenever you want speed. Set to ``True``
      by default.

    EXAMPLES::

        sage: designs.balanced_incomplete_block_design(40,4).blocks() # indirect doctest
        [[0, 1, 2, 12], [0, 3, 6, 9], [0, 4, 8, 10],
         [0, 5, 7, 11], [0, 13, 26, 39], [0, 14, 25, 28],
         [0, 15, 27, 38], [0, 16, 22, 32], [0, 17, 23, 34],
        ...

    Check that :trac:`16476` is fixed::

        sage: from sage.combinat.designs.bibd import PBD_4_5_8_9_12
        sage: for v in (0,1,4,5,8,9,12,13,16,17,20,21,24,25):
        ....:     _ = PBD_4_5_8_9_12(v)
    """
    if not v%4 in [0,1]:
        raise ValueError
    if v <= 1:
        PBD = []
    elif v <= 12:
        PBD = [range(v)]
    elif v == 13 or v == 28:
        PBD = v_4_1_BIBD(v, check=False)
    elif v == 29:
        TD47 = transversal_design(4,7)._blocks
        four_more_sets = [[28]+[i*7+j for j in range(7)] for i in range(4)]
        PBD = TD47 + four_more_sets
    elif v == 41:
        TD59 = transversal_design(5,9)
        PBD = ([[x for x in X if x<41] for X in TD59]
                +[[i*9+j for j in range(9)] for i in range(4)]
                +[[36,37,38,39,40]])
    elif v == 44:
        TD59 = transversal_design(5,9)
        PBD = ([[x for x in X if x<44] for X in TD59]
                +[[i*9+j for j in range(9)] for i in range(4)]
                +[[36,37,38,39,40,41,42,43]])
    elif v == 45:
        TD59 = transversal_design(5,9)._blocks
        PBD = (TD59+[[i*9+j for j in range(9)] for i in range(5)])
    elif v == 48:
        TD4_12 = transversal_design(4,12)._blocks
        PBD = (TD4_12+[[i*12+j for j in range(12)] for i in range(4)])
    elif v == 49:
        # Lemma 7.16 : A (49,{4,13})-PBD
        TD4_12 = transversal_design(4,12)._blocks

        # Replacing the block of size 13 with a BIBD
        BIBD_13_4 = v_4_1_BIBD(13)
        for i in range(4):
            for B in BIBD_13_4:
                TD4_12.append([i*12+x if x != 12 else 48
                               for x in B])

        PBD = TD4_12
    else:
        t,u = _get_t_u(v)
        TD = transversal_design(5,t)
        TD = [[x for x in X if x<4*t+u] for X in TD]
        for B in [range(t*i,t*(i+1)) for i in range(4)]:
            TD.extend(_PBD_4_5_8_9_12_closure([B]))

        if u > 1:
            TD.extend(_PBD_4_5_8_9_12_closure([range(4*t,4*t+u)]))

        PBD = TD

    if check:
        assert is_pairwise_balanced_design(PBD,v,[4,5,8,9,12])

    return PBD

def _PBD_4_5_8_9_12_closure(B):
    r"""
    Makes sure all blocks of `B` have size in `\{4,5,8,9,12\}`.

    This is a helper function for :func:`PBD_4_5_8_9_12`. Given that
    `\{4,5,8,9,12\}` is PBD-closed, any block of size not in `\{4,5,8,9,12\}`
    can be decomposed further.

    EXAMPLES::

        sage: designs.balanced_incomplete_block_design(40,4).blocks() # indirect doctest
        [[0, 1, 2, 12], [0, 3, 6, 9], [0, 4, 8, 10],
         [0, 5, 7, 11], [0, 13, 26, 39], [0, 14, 25, 28],
         [0, 15, 27, 38], [0, 16, 22, 32], [0, 17, 23, 34],
        ...
    """
    BB = []
    for X in B:
        if len(X) not in [4,5,8,9,12]:
            PBD = PBD_4_5_8_9_12(len(X), check = False)
            X = [[X[i] for i in XX] for XX in PBD]
            BB.extend(X)
        else:
            BB.append(X)
    return BB

table_7_1 = {
    0:{'t':-4,'u':16,'s':2},
    1:{'t':-4,'u':17,'s':2},
    4:{'t':1,'u':0,'s':1},
    5:{'t':1,'u':1,'s':1},
    8:{'t':1,'u':4,'s':1},
    9:{'t':1,'u':5,'s':1},
    12:{'t':1,'u':8,'s':1},
    13:{'t':1,'u':9,'s':1},
    16:{'t':4,'u':0,'s':0},
    17:{'t':4,'u':1,'s':0},
    20:{'t':5,'u':0,'s':0},
    21:{'t':5,'u':1,'s':0},
    24:{'t':5,'u':4,'s':0},
    25:{'t':5,'u':5,'s':0},
    28:{'t':5,'u':8,'s':1},
    29:{'t':5,'u':9,'s':1},
    32:{'t':8,'u':0,'s':0},
    33:{'t':8,'u':1,'s':0},
    36:{'t':8,'u':4,'s':0},
    37:{'t':8,'u':5,'s':0},
    40:{'t':8,'u':8,'s':0},
    41:{'t':8,'u':9,'s':1},
    44:{'t':8,'u':12,'s':1},
    45:{'t':8,'u':13,'s':1},
    }


def _get_t_u(v):
    r"""
    Return the parameters of table 7.1 from [Stinson2004]_.

    INPUT:

    - ``v`` (integer)

    EXAMPLE::

        sage: from sage.combinat.designs.bibd import _get_t_u
        sage: _get_t_u(20)
        (5, 0)
    """
    # Table 7.1
    v = int(v)
    global table_7_1
    d = table_7_1[v%48]
    s = v//48
    if s < d['s']:
        raise RuntimeError("This should not have happened.")
    t = 12*s+d['t']
    u = d['u']
    return t,u

################
# (v,5,1)-BIBD #
################


def v_5_1_BIBD(v, check=True):
    r"""
    Return a `(v,5,1)`-BIBD.

    This method follows the constuction from [ClaytonSmith]_.

    INPUT:

    - ``v`` (integer)

    .. SEEALSO::

        * :func:`balanced_incomplete_block_design`

    EXAMPLES::

        sage: from sage.combinat.designs.bibd import v_5_1_BIBD
        sage: i = 0
        sage: while i<200:
        ....:    i += 20
        ....:    _ = v_5_1_BIBD(i+1)
        ....:    _ = v_5_1_BIBD(i+5)

    TESTS:

    Check that the needed difference families are there::

        sage: for v in [21,41,61,81,141,161,281]:
        ....:     assert designs.difference_family(v,5,existence=True)
        ....:     _ = designs.difference_family(v,5)
    """
    v = int(v)

    assert (v > 1)
    assert (v%20 == 5 or v%20 == 1)  # note: equivalent to (v-1)%4 == 0 and (v*(v-1))%20 == 0

    # Lemma 27
    if v%5 == 0 and (v//5)%4 == 1 and is_prime_power(v//5):
        bibd = BIBD_5q_5_for_q_prime_power(v//5)
    # Lemma 28
    elif v in [21,41,61,81,141,161,281]:
        from difference_family import difference_family
        G,D = difference_family(v,5)
        bibd = BIBD_from_difference_family(G, D, check=False)
    # Lemma 29
    elif v == 165:
        bibd = BIBD_from_PBD(v_5_1_BIBD(41,check=False),165,5,check=False)
    elif v == 181:
        bibd = BIBD_from_PBD(v_5_1_BIBD(45,check=False),181,5,check=False)
    elif v in (201,285,301,401,421,425):
        # Call directly the BIBD_from_TD function
        # note: there are (201,5,1) and (421,5)-difference families that can be
        # obtained from the general constructor
        bibd = BIBD_from_TD(v,5)
    # Theorem 31.2
    elif (v-1)//4 in [80, 81, 85, 86, 90, 91, 95, 96, 110, 111, 115, 116, 120, 121, 250, 251, 255, 256, 260, 261, 265, 266, 270, 271]:
        r = (v-1)//4
        if r <= 96:
            k,t,u = 5, 16, r-80
        elif r <= 121:
            k,t,u = 10, 11, r-110
        else:
            k,t,u = 10, 25, r-250
        bibd = BIBD_from_PBD(PBD_from_TD(k,t,u),v,5,check=False)

    else:
        r,s,t,u = _get_r_s_t_u(v)
        bibd = BIBD_from_PBD(PBD_from_TD(5,t,u),v,5,check=False)

    if check:
        assert is_pairwise_balanced_design(bibd,v,[5])

    return bibd

def _get_r_s_t_u(v):
    r"""
    Implements the table from [ClaytonSmith]_

    Return the parameters ``r,s,t,u`` associated with an integer ``v``.

    INPUT:

    - ``v`` (integer)

    EXAMPLES::

        sage: from sage.combinat.designs.bibd import _get_r_s_t_u
        sage: _get_r_s_t_u(25)
        (6, 0, 1, 1)
    """
    r = int((v-1)/4)
    s = r//150
    x = r%150

    if   x == 0:   t,u = 30*s-5,  25
    elif x == 1:   t,u = 30*s-5,  26
    elif x <= 21:  t,u = 30*s+1,  x-5
    elif x == 25:  t,u = 30*s+5,  0
    elif x == 26:  t,u = 30*s+5,  1
    elif x == 30:  t,u = 30*s+5,  5
    elif x <= 51:  t,u = 30*s+5,  x-25
    elif x <= 66:  t,u = 30*s+11, x-55
    elif x <= 96:  t,u = 30*s+11, x-55
    elif x <= 121: t,u = 30*s+11, x-55
    elif x <= 146: t,u = 30*s+25, x-125

    return r,s,t,u

def PBD_from_TD(k,t,u):
    r"""
    Return a `(kt,\{k,t\})`-PBD if `u=0` and a `(kt+u,\{k,k+1,t,u\})`-PBD otherwise.

    This is theorem 23 from [ClaytonSmith]_. The PBD is obtained from the blocks
    a truncated `TD(k+1,t)`, to which are added the blocks corresponding to the
    groups of the TD. When `u=0`, a `TD(k,t)` is used instead.

    INPUT:

    - ``k,t,u`` -- integers such that `0\leq u \leq t`.

    EXAMPLES::

        sage: from sage.combinat.designs.bibd import PBD_from_TD
        sage: from sage.combinat.designs.bibd import is_pairwise_balanced_design
        sage: PBD = PBD_from_TD(2,2,1); PBD
        [[0, 2, 4], [0, 3], [1, 2], [1, 3, 4], [0, 1], [2, 3]]
        sage: is_pairwise_balanced_design(PBD,2*2+1,[2,3])
        True

    """
    from orthogonal_arrays import transversal_design
    TD = transversal_design(k+bool(u),t, check=False)
    TD = [[x for x in X if x<k*t+u] for X in TD]
    for i in range(k):
        TD.append(range(t*i,t*i+t))
    if u>=2:
        TD.append(range(k*t,k*t+u))
    return TD

def BIBD_5q_5_for_q_prime_power(q):
    r"""
    Return a `(5q,5,1)`-BIBD with `q\equiv 1\pmod 4` a prime power.

    See Theorem 24 [ClaytonSmith]_.

    INPUT:

    - ``q`` (integer) -- a prime power such that `q\equiv 1\pmod 4`.

    EXAMPLES::

        sage: from sage.combinat.designs.bibd import BIBD_5q_5_for_q_prime_power
        sage: for q in [25, 45, 65, 85, 125, 145, 185, 205, 305, 405, 605]: # long time
        ....:     _ = BIBD_5q_5_for_q_prime_power(q/5)                      # long time
    """
    from sage.rings.finite_rings.constructor import FiniteField

    if q%4 != 1 or not is_prime_power(q):
        raise ValueError("q is not a prime power or q%4!=1.")

    d = (q-1)/4
    B = []
    F = FiniteField(q,'x')
    a = F.primitive_element()
    L = {b:i for i,b in enumerate(F)}
    for b in L:
        B.append([i*q + L[b] for i in range(5)])
        for i in range(5):
            for j in range(d):
                B.append([        i*q + L[b          ],
                          ((i+1)%5)*q + L[ a**j+b    ],
                          ((i+1)%5)*q + L[-a**j+b    ],
                          ((i+4)%5)*q + L[ a**(j+d)+b],
                          ((i+4)%5)*q + L[-a**(j+d)+b],
                          ])

    return B

class PairwiseBalancedDesign(GroupDivisibleDesign):
    r"""
    Pairwise Balanced Design (PBD)

    A Pairwise Balanced Design, or `(v,K,\lambda)`-PBD, is a collection
    `\mathcal B` of blocks defined on a set `X` of size `v`, such that any block
    pair of points `p_1,p_2\in X` occurs in exactly `\lambda` blocks of
    `\mathcal B`. Besides, for every block `B\in \mathcal B` we must have
    `|B|\in K`.

    INPUT:

    - ``points`` -- the underlying set. If ``points`` is an integer `v`, then
      the set is considered to be `\{0, ..., v-1\}`.

    - ``blocks`` -- collection of blocks

    - ``K`` -- list of integers of which the sizes of the blocks must be
      elements. Set to ``None`` (automatic guess) by default.

    - ``lambd`` (integer) -- value of `\lambda`, set to `1` by default.

    - ``check`` (boolean) -- whether to check that the design is a `PBD` with
      the right parameters.

    - ``copy`` -- (use with caution) if set to ``False`` then ``blocks`` must be
      a list of lists of integers. The list will not be copied but will be
      modified in place (each block is sorted, and the whole list is
      sorted). Your ``blocks`` object will become the instance's internal data.

    """
    def __init__(self, points, blocks, K=None, lambd=1, check=True, copy=True,**kwds):
        r"""
        Constructor

        EXAMPLE::

            sage: designs.balanced_incomplete_block_design(13,3) # indirect doctest
            (13,3,1)-Balanced Incomplete Block Design

        """
        try:
            i = int(points)
        except TypeError:
            pass
        else:
            points = range(i)

        GroupDivisibleDesign.__init__(self,
                                      points,
                                      [[x] for x in points],
                                      blocks,
                                      K=K,
                                      lambd=lambd,
                                      check=check,
                                      copy=copy,
                                      **kwds)

    def __repr__(self):
        r"""
        Returns a string describing the PBD

        EXAMPLES::

            sage: designs.balanced_incomplete_block_design(13,3) # indirect doctest
            (13,3,1)-Balanced Incomplete Block Design
        """
        return "Pairwise Balanced Design on {} points with sets of sizes in {}".format(self.num_points(),set(self.block_sizes()))

class BalancedIncompleteBlockDesign(PairwiseBalancedDesign):
    r""""
    Balanced Incomplete Block Design (BIBD)

    INPUT:

    - ``points`` -- the underlying set. If ``points`` is an integer `v`, then
      the set is considered to be `\{0, ..., v-1\}`.

    - ``blocks`` -- collection of blocks

    - ``k`` (integer) -- size of the blocks. Set to ``None`` (automatic guess)
      by default.

    - ``lambd`` (integer) -- value of `\lambda`, set to `1` by default.

    - ``check`` (boolean) -- whether to check that the design is a `PBD` with
      the right parameters.

    - ``copy`` -- (use with caution) if set to ``False`` then ``blocks`` must be
      a list of lists of integers. The list will not be copied but will be
      modified in place (each block is sorted, and the whole list is
      sorted). Your ``blocks`` object will become the instance's internal data.

    EXAMPLES::

        sage: b=designs.balanced_incomplete_block_design(9,3); b
        (9,3,1)-Balanced Incomplete Block Design
    """
    def __init__(self, points, blocks, k=None, lambd=1, check=True, copy=True,**kwds):
        r"""
        Constructor

        EXAMPLE::

            sage: b=designs.balanced_incomplete_block_design(9,3); b
            (9,3,1)-Balanced Incomplete Block Design
        """
        PairwiseBalancedDesign.__init__(self,
                                        points,
                                        blocks,
                                        K=[k] if k is not None else None,
                                        lambd=1,
                                        check=check,
                                        copy=copy,
                                        **kwds)

    def __repr__(self):
        r"""
        A string to describe self

        EXAMPLE::

            sage: b=designs.balanced_incomplete_block_design(9,3); b
            (9,3,1)-Balanced Incomplete Block Design
        """
        v = self.num_points()
        k = len(self._blocks[0]) if self._blocks else 0
        l = self._lambd
        return "({},{},{})-Balanced Incomplete Block Design".format(v,k,l)<|MERGE_RESOLUTION|>--- conflicted
+++ resolved
@@ -619,10 +619,7 @@
         return projective_plane(3)._blocks
     if v == 16:
         from block_design import AffineGeometryDesign
-<<<<<<< HEAD
-=======
         from sage.rings.finite_rings.constructor import FiniteField
->>>>>>> a70d6821
         return AffineGeometryDesign(2,1,FiniteField(4,'x'))._blocks
     if v == 25 or v == 37:
         from difference_family import difference_family
