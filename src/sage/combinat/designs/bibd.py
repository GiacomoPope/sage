--- conflicted
+++ resolved
@@ -327,13 +327,8 @@
     else:
         raise EmptySetError("Steiner triple systems only exist for n = 1 mod 6 or n = 3 mod 6")
 
-<<<<<<< HEAD
-    from sage.sets.set import Set
-    sts = Set([Set((T(y) for y in x)) for x in sts])
-=======
     # apply T and remove duplicates
     sts = set(frozenset(T(xx) for xx in x) for x in sts)
->>>>>>> b22c33b8
 
     return BalancedIncompleteBlockDesign(n, sts, name=name,check=False)
 
