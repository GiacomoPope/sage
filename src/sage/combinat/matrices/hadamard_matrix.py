--- conflicted
+++ resolved
@@ -58,11 +58,7 @@
 from sage.rings.integer import Integer
 from sage.matrix.constructor import matrix, block_matrix, block_diagonal_matrix, diagonal_matrix
 from urllib import urlopen
-<<<<<<< HEAD
-from sage.rings.arith import is_prime, is_square, is_prime_power, divisors
-=======
 from sage.arith.all import is_prime, is_square, is_prime_power, divisors, kronecker_symbol
->>>>>>> 4d80eb34
 from math import sqrt
 from sage.matrix.constructor import identity_matrix as I
 from sage.matrix.constructor import ones_matrix     as J
@@ -106,22 +102,13 @@
 
     We note that this method by default returns a normalised Hadamard matrix ::
 
-<<<<<<< HEAD
-        sage: sage.combinat.matrices.hadamard_matrix.hadamard_matrix_paleyI(4) # random
-=======
         sage: from sage.combinat.matrices.hadamard_matrix import hadamard_matrix_paleyI
         sage: hadamard_matrix_paleyI(4)
->>>>>>> 4d80eb34
         [ 1  1  1  1]
         [ 1 -1  1 -1]
         [ 1 -1 -1  1]
         [ 1  1 -1 -1]
 
-<<<<<<< HEAD
-    TESTS::
-
-        sage: from sage.combinat.matrices.hadamard_matrix import hadamard_matrix_paleyI
-=======
     Otherwise, it returns a skew Hadamard matrix `H`, i.e. `H=S+I`, with
     `S=-S^\top`  ::
 
@@ -135,18 +122,14 @@
 
     TESTS::
 
->>>>>>> 4d80eb34
         sage: from sage.combinat.matrices.hadamard_matrix import is_hadamard_matrix
         sage: test_cases = [x+1 for x in range(100) if is_prime_power(x) and x%4==3]
         sage: all(is_hadamard_matrix(hadamard_matrix_paleyI(n),normalized=True,verbose=True)
         ....:     for n in test_cases)
         True
-<<<<<<< HEAD
-=======
         sage: all(is_hadamard_matrix(hadamard_matrix_paleyI(n,normalize=False),verbose=True)
         ....:     for n in test_cases)
         True
->>>>>>> 4d80eb34
     """
     p = n - 1
     if not(is_prime_power(p) and (p % 4 == 3)):
@@ -160,19 +143,12 @@
                      for x in K_list]
                     for y in K_list])
     for i in range(n):
-<<<<<<< HEAD
-        H[0,i] =  1
-        H[i,i] = -1
-        H[i,0] = -1
-    H = normalise_hadamard(H)
-=======
         H[i,0] = -1
         H[0,i] =  1
     if normalize:
         for i in range(n):
             H[i,i] = -1
         H = normalise_hadamard(H)
->>>>>>> 4d80eb34
     return H
 
 def hadamard_matrix_paleyII(n):
@@ -191,11 +167,7 @@
 
     We note that the method returns a normalised Hadamard matrix ::
 
-<<<<<<< HEAD
-        sage: sage.combinat.matrices.hadamard_matrix.hadamard_matrix_paleyII(12) # random
-=======
         sage: sage.combinat.matrices.hadamard_matrix.hadamard_matrix_paleyII(12)
->>>>>>> 4d80eb34
         [ 1  1| 1  1| 1  1| 1  1| 1  1| 1  1]
         [ 1 -1|-1  1|-1  1|-1  1|-1  1|-1  1]
         [-----+-----+-----+-----+-----+-----]
@@ -216,12 +188,7 @@
 
     TESTS::
 
-<<<<<<< HEAD
-        sage: from sage.combinat.matrices.hadamard_matrix import hadamard_matrix_paleyII
-        sage: from sage.combinat.matrices.hadamard_matrix import is_hadamard_matrix
-=======
         sage: from sage.combinat.matrices.hadamard_matrix import (hadamard_matrix_paleyII, is_hadamard_matrix)
->>>>>>> 4d80eb34
         sage: test_cases = [2*(x+1) for x in range(50) if is_prime_power(x) and x%4==1]
         sage: all(is_hadamard_matrix(hadamard_matrix_paleyII(n),normalized=True,verbose=True)
         ....:     for n in test_cases)
@@ -251,11 +218,7 @@
 
     return normalise_hadamard(H)
 
-<<<<<<< HEAD
-def is_hadamard_matrix(M, normalized=False, verbose=False):
-=======
 def is_hadamard_matrix(M, normalized=False, skew=False, verbose=False):
->>>>>>> 4d80eb34
     r"""
     Test if `M` is a hadamard matrix.
 
@@ -266,28 +229,21 @@
     - ``normalized`` (boolean) -- whether to test if ``M`` is a normalized
       Hadamard matrix, i.e. has its first row/column filled with +1.
 
-<<<<<<< HEAD
-=======
     - ``skew`` (boolean) -- whether to test if ``M`` is a skew 
       Hadamard matrix, i.e. `M=S+I` for `-S=S^\top`, and `I` the identity matrix. 
 
->>>>>>> 4d80eb34
     - ``verbose`` (boolean) -- whether to be verbose when the matrix is not
       Hadamard.
 
     EXAMPLE::
 
         sage: from sage.combinat.matrices.hadamard_matrix import is_hadamard_matrix
-<<<<<<< HEAD
-        sage: is_hadamard_matrix(matrix.hadamard(12))
-=======
         sage: h = matrix.hadamard(12)
         sage: is_hadamard_matrix(h)
         True
         sage: from sage.combinat.matrices.hadamard_matrix import skew_hadamard_matrix
         sage: h=skew_hadamard_matrix(12)
         sage: is_hadamard_matrix(h, skew=True)
->>>>>>> 4d80eb34
         True
         sage: h = matrix.hadamard(12)
         sage: h[0,0] = 2
@@ -301,9 +257,6 @@
         The matrix is not normalized
         False
 
-<<<<<<< HEAD
-
-=======
     TESTS::
 
         sage: h = matrix.hadamard(12)
@@ -323,7 +276,6 @@
         False
         sage: is_hadamard_matrix(h, skew=False, verbose=True)
         True
->>>>>>> 4d80eb34
     """
     n = M.ncols()
     if n != M.nrows():
@@ -356,8 +308,6 @@
                 print "The matrix is not normalized"
             return False
 
-<<<<<<< HEAD
-=======
     if skew:
         for i in xrange(n-1):
             for j in xrange(i+1, n):
@@ -370,7 +320,6 @@
                 if verbose:
                     print "The matrix is not skew - diagonal entries must be all 1"
                 return False
->>>>>>> 4d80eb34
     return True
 
 from sage.matrix.constructor import matrix_method
@@ -391,11 +340,7 @@
         - ``True`` -- meaning that Sage knows how to build the matrix
 
         - ``Unknown`` -- meaning that Sage does not know how to build the
-<<<<<<< HEAD
-          matrix, but that the design may exist (see :mod:`sage.misc.unknown`).
-=======
           matrix, although the matrix may exist (see :mod:`sage.misc.unknown`).
->>>>>>> 4d80eb34
 
         - ``False`` -- meaning that the matrix does not exist.
 
