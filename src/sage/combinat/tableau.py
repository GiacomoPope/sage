# -*- coding: utf-8 -*-
r"""
Tableaux

AUTHORS:

- Mike Hansen (2007): initial version

- Jason Bandlow (2011): updated to use Parent/Element model, and many
  minor fixes

- Andrew Mathas (2012-13): completed the transition to the parent/element model
  begun by Jason Bandlow

- Travis Scrimshaw (11-22-2012): Added tuple options, changed ``*katabolism*``
  to ``*catabolism*``. Cleaned up documentation.

- Andrew Mathas (2016-08-11): Row standard tableaux added

- Oliver Pechenik (2018): Added increasing tableaux.

This file consists of the following major classes:

Element classes:

* :class:`Tableau`
* :class:`SemistandardTableau`
* :class:`StandardTableau`
* :class:`RowStandardTableau`
* :class:`IncreasingTableau`

Factory classes:

* :class:`Tableaux`
* :class:`SemistandardTableaux`
* :class:`StandardTableaux`
* :class:`RowStandardTableaux`
* :class:`IncreasingTableaux`

Parent classes:

* :class:`Tableaux_all`
* :class:`Tableaux_size`
* :class:`SemistandardTableaux_all` (facade class)
* :class:`SemistandardTableaux_size`
* :class:`SemistandardTableaux_size_inf`
* :class:`SemistandardTableaux_size_weight`
* :class:`SemistandardTableaux_shape`
* :class:`SemistandardTableaux_shape_inf`
* :class:`SemistandardTableaux_shape_weight`
* :class:`StandardTableaux_all` (facade class)
* :class:`StandardTableaux_size`
* :class:`StandardTableaux_shape`
* :class:`IncreasingTableaux_all` (facade class)
* :class:`IncreasingTableaux_size`
* :class:`IncreasingTableaux_size_inf`
* :class:`IncreasingTableaux_size_weight`
* :class:`IncreasingTableaux_shape`
* :class:`IncreasingTableaux_shape_inf`
* :class:`IncreasingTableaux_shape_weight`
* :class:`RowStandardTableaux_all` (facade class)
* :class:`RowStandardTableaux_size`
* :class:`RowStandardTableaux_shape`

For display options, see :meth:`Tableaux.options`.

.. TODO::

    - Move methods that only apply to semistandard tableaux from tableau to
      semistandard tableau

    - Copy/move functionality to skew tableaux

    - Add a class for tableaux of a given shape (eg Tableaux_shape)
"""

# ****************************************************************************
#       Copyright (C) 2007 Mike Hansen <mhansen@gmail.com>,
#                     2011 Jason Bandlow <jbandlow@gmail.com>
#
# This program is free software: you can redistribute it and/or modify
# it under the terms of the GNU General Public License as published by
# the Free Software Foundation, either version 2 of the License, or
# (at your option) any later version.
#                  https://www.gnu.org/licenses/
# ****************************************************************************
from __future__ import print_function, absolute_import

from sage.sets.disjoint_union_enumerated_sets import DisjointUnionEnumeratedSets
from sage.sets.family import Family
from sage.sets.non_negative_integers import NonNegativeIntegers
from sage.structure.global_options import GlobalOptions
from sage.structure.unique_representation import UniqueRepresentation
from sage.structure.list_clone import ClonableList
from sage.structure.parent import Parent
from sage.structure.richcmp import richcmp, richcmp_method
from sage.misc.inherit_comparison import InheritComparisonClasscallMetaclass
from sage.rings.finite_rings.integer_mod_ring import IntegerModRing
from sage.rings.infinity import PlusInfinity
from sage.arith.all import factorial, binomial
from sage.rings.integer import Integer
from sage.combinat.composition import Composition, Compositions
from sage.combinat.integer_vector import IntegerVectors, integer_vectors_nk_fast_iter
import sage.libs.symmetrica.all as symmetrica
import sage.misc.prandom as random
from sage.combinat import permutation
from sage.groups.perm_gps.permgroup import PermutationGroup
from sage.misc.all import prod
from sage.misc.misc import powerset
from sage.categories.finite_enumerated_sets import FiniteEnumeratedSets
from sage.categories.infinite_enumerated_sets import InfiniteEnumeratedSets
from sage.categories.sets_cat import Sets

from sage.combinat.combinatorial_map import combinatorial_map
from sage.combinat.posets.posets import Poset

@richcmp_method
class Tableau(ClonableList, metaclass=InheritComparisonClasscallMetaclass):
    """
    A class to model a tableau.

    INPUT:

    - ``t`` -- a Tableau, a list of iterables, or an empty list

    OUTPUT:

    - A Tableau object constructed from ``t``.

    A tableau is abstractly a mapping from the cells in a partition to
    arbitrary objects (called entries). It is often represented as a
    finite list of nonempty lists (or, more generally an iterator of
    iterables) of weakly decreasing lengths. This list,
    in particular, can be empty, representing the empty tableau.

    Note that Sage uses the English convention for partitions and
    tableaux; the longer rows are displayed on top.

    EXAMPLES::

        sage: t = Tableau([[1,2,3],[4,5]]); t
        [[1, 2, 3], [4, 5]]
        sage: t.shape()
        [3, 2]
        sage: t.pp() # pretty printing
        1 2 3
        4 5
        sage: t.is_standard()
        True

        sage: Tableau([['a','c','b'],[[],(2,1)]])
        [['a', 'c', 'b'], [[], (2, 1)]]
        sage: Tableau([]) # The empty tableau
        []

    When using code that will generate a lot of tableaux, it is slightly more
    efficient to construct a Tableau from the appropriate Parent object::

        sage: T = Tableaux()
        sage: T([[1, 2, 3], [4, 5]])
        [[1, 2, 3], [4, 5]]

    .. SEEALSO::

        - :class:`Tableaux`
        - :class:`SemistandardTableaux`
        - :class:`SemistandardTableau`
        - :class:`StandardTableaux`
        - :class:`StandardTableau`

    TESTS::

        sage: Tableau([[1],[2,3]])
        Traceback (most recent call last):
        ...
        ValueError: A tableau must be a list of iterables of weakly decreasing length.
        sage: Tableau([1,2,3])
        Traceback (most recent call last):
        ...
        ValueError: A tableau must be a list of iterables.

    """
    @staticmethod
    def __classcall_private__(cls, t):
        r"""
        This ensures that a tableau is only ever constructed as an
        ``element_class`` call of an appropriate parent.

        TESTS::

            sage: t = Tableau([[1,1],[1]])
            sage: TestSuite(t).run()

            sage: t.parent()
            Tableaux
            sage: t.category()
            Category of elements of Tableaux
            sage: type(t)
            <class 'sage.combinat.tableau.Tableaux_all_with_category.element_class'>
        """
        if isinstance(t, cls):
            return t

        # We must verify ``t`` is a list of iterables, and also
        # normalize it to be a list of tuples.
        try:
            t = [tuple(_) for _ in t]
        except TypeError:
            raise ValueError("A tableau must be a list of iterables.")

        return Tableaux_all().element_class(Tableaux_all(), t)

    def __init__(self, parent, t, check=True):
        r"""
        Initialize a tableau.

        TESTS::

            sage: t = Tableaux()([[1,1],[1]])
            sage: s = Tableaux(3)([[1,1],[1]])
            sage: s==t
            True
            sage: t.parent()
            Tableaux
            sage: s.parent()
            Tableaux of size 3
            sage: r = Tableaux()(s); r.parent()
            Tableaux
            sage: s is t # identical tableaux are distinct objects
            False

        A tableau is shallowly immutable. See :trac:`15862`. The entries
        themselves may be mutable objects, though in that case the
        resulting Tableau should be unhashable.

            sage: T = Tableau([[1,2],[2]])
            sage: t0 = T[0]
            sage: t0[1] = 3
            Traceback (most recent call last):
            ...
            TypeError: 'tuple' object does not support item assignment
            sage: T[0][1] = 5
            Traceback (most recent call last):
            ...
            TypeError: 'tuple' object does not support item assignment
        """
        if isinstance(t, Tableau):
            # Since we are (supposed to be) immutable, we can share the underlying data
            ClonableList.__init__(self, parent, t, check=False)
            return

        # Normalize t to be a list of tuples.
        t = [tuple(_) for _ in t]

        ClonableList.__init__(self, parent, t, check=check)
        # This dispatches the input verification to the :meth:`check`
        # method.

    def __richcmp__(self, other, op):
        r"""
        Compare ``self`` to ``other``.

        .. TODO::

            This overwrites the comparison check of
            :class:`~sage.structure.list_clone.ClonableList`
            in order to circumvent the coercion framework.
            Eventually this should be solved more elegantly,
            for example along the lines of what was done for
            `k`-tableaux.

            For now, this compares two elements by their underlying
            defining lists.

        INPUT:

        ``other`` -- the element that ``self`` is compared to

        OUTPUT:

        A Boolean.

        TESTS::

            sage: t = Tableau([[1,2]])
            sage: t == 0
            False
            sage: t == Tableaux(2)([[1,2]])
            True

            sage: s = Tableau([[2,3],[1]])
            sage: s != []
            True

            sage: t < s
            True
            sage: s < t
            False
            sage: s > t
            True
        """
        if isinstance(other, Tableau):
            return richcmp(list(self), list(other), op)
        else:
            return richcmp(list(self), other, op)

    def __hash__(self):
        """
        Return the hash of ``self``.

        EXAMPLES::

            sage: t = Tableau([[1,1],[2]])
            sage: hash(tuple(t)) == hash(t)
            True
        """
        return hash(tuple(self))

    def check(self):
        r"""
        Check that ``self`` is a valid straight-shape tableau.

        EXAMPLES::

            sage: t = Tableau([[1,1],[2]])
            sage: t.check()

            sage: t = Tableau([[None, None, 1], [2, 4], [3, 4, 5]])  # indirect doctest
            Traceback (most recent call last):
            ...
            ValueError: A tableau must be a list of iterables of weakly decreasing length.
        """
        # Check that it has partition shape. That's all we require from a
        # general tableau.
        lens = [len(_) for _ in self]
        for (a, b) in zip(lens, lens[1:]):
            if a < b:
                raise ValueError("A tableau must be a list of iterables of weakly decreasing length.")
        if lens and lens[-1] == 0:
            raise ValueError("A tableau must not have empty rows.")

    def _repr_(self):
        """
        Return a string representation of ``self``.

        EXAMPLES::

            sage: t = Tableau([[1,2,3],[4,5]])
            sage: Tableaux.options.display="list"
            sage: t
            [[1, 2, 3], [4, 5]]
            sage: Tableaux.options.display="array"
            sage: t
              1  2  3
              4  5
            sage: Tableaux.options.display="compact"; t
            1,2,3/4,5
            sage: Tableaux.options._reset()
        """
        return self.parent().options._dispatch(self,'_repr_','display')

    def _repr_list(self):
        """
        Return a string representation of ``self`` as a list.

        EXAMPLES::

            sage: T = Tableau([[1,2,3],[4,5]])
            sage: T._repr_list()
            '[[1, 2, 3], [4, 5]]'
        """
        return repr([list(_) for _ in self])

    # See #18024. CombinatorialObject provided __str__, though ClonableList
    # doesn't. Emulate the old functionality. Possibly remove when
    # CombinatorialObject is removed.
    __str__ = _repr_list

    def _repr_diagram(self):
        """
        Return a string representation of ``self`` as an array.

        EXAMPLES::

            sage: t = Tableau([[1,2,3],[4,5]])
            sage: print(t._repr_diagram())
              1  2  3
              4  5
            sage: Tableaux.options.convention="french"
            sage: print(t._repr_diagram())
              4  5
              1  2  3
            sage: Tableaux.options._reset()

        TESTS:

        Check that :trac:`20768` is fixed::

            sage: T = Tableau([[1523, 1, 2],[1,12341, -2]])
            sage: T.pp()
             1523     1  2
                1 12341 -2
        """
        if not self:
            return "  -"

        # Get the widths of the columns
        str_tab = [[str(data) for data in row] for row in self]
        col_widths = [2]*len(str_tab[0])
        for row in str_tab:
            for i,e in enumerate(row):
                col_widths[i] = max(col_widths[i], len(e))

        if self.parent().options('convention') == "French":
            str_tab = reversed(str_tab)

        return "\n".join(" "
                         + " ".join("{:>{width}}".format(e,width=col_widths[i])
                                    for i,e in enumerate(row))
                         for row in str_tab)

    def _repr_compact(self):
        """
        Return a compact string representation of ``self``.

        EXAMPLES::

            sage: Tableau([[1,2,3],[4,5]])._repr_compact()
            '1,2,3/4,5'
            sage: Tableau([])._repr_compact()
            '-'
        """
        if not self:
            return '-'
        return '/'.join(','.join('%s'%r for r in row) for row in self)

    def _ascii_art_(self):
        """
        TESTS::

            sage: ascii_art(list(StandardTableaux(3)))
            [                              1 ]
            [              1  3    1  2    2 ]
            [   1  2  3,   2   ,   3   ,   3 ]
            sage: Tableaux.options(ascii_art="compact")
            sage: ascii_art(list(StandardTableaux(3)))
            [                        |1| ]
            [          |1|3|  |1|2|  |2| ]
            [ |1|2|3|, |2|  , |3|  , |3| ]
            sage: Tableaux.options(convention="french", ascii_art="table")
            sage: ascii_art(list(StandardTableaux(3)))
            [                                      +---+ ]
            [                                      | 3 | ]
            [                +---+      +---+      +---+ ]
            [                | 2 |      | 3 |      | 2 | ]
            [ +---+---+---+  +---+---+  +---+---+  +---+ ]
            [ | 1 | 2 | 3 |  | 1 | 3 |  | 1 | 2 |  | 1 | ]
            [ +---+---+---+, +---+---+, +---+---+, +---+ ]
            sage: Tableaux.options(ascii_art="repr")
            sage: ascii_art(list(StandardTableaux(3)))
            [                              3 ]
            [              2       3       2 ]
            [   1  2  3,   1  3,   1  2,   1 ]
            sage: Tableaux.options._reset()
        """
        ascii = self.parent().options._dispatch(self,'_ascii_art_','ascii_art')
        from sage.typeset.ascii_art import AsciiArt
        return AsciiArt(ascii.splitlines())

    def _unicode_art_(self):
        r"""
        TESTS::

            sage: unicode_art(Tableau([[1,2,3],[4],[5]]))
            ┌───┬───┬───┐
            │ 1 │ 2 │ 3 │
            ├───┼───┴───┘
            │ 4 │
            ├───┤
            │ 5 │
            └───┘
            sage: unicode_art(Tableau([]))
            ┌┐
            └┘
        """
        from sage.typeset.unicode_art import UnicodeArt
        return UnicodeArt(self._ascii_art_table(use_unicode=True).splitlines())

    _ascii_art_repr = _repr_diagram

    def _ascii_art_table(self, use_unicode=False):
        """
        TESTS:

        We check that :trac:`16487` is fixed::

            sage: t = Tableau([[1,2,3],[4,5]])
            sage: print(t._ascii_art_table())
            +---+---+---+
            | 1 | 2 | 3 |
            +---+---+---+
            | 4 | 5 |
            +---+---+
            sage: Tableaux.options.convention="french"
            sage: print(t._ascii_art_table())
            +---+---+
            | 4 | 5 |
            +---+---+---+
            | 1 | 2 | 3 |
            +---+---+---+
            sage: t = Tableau([]); print(t._ascii_art_table())
            ++
            ++
            sage: Tableaux.options._reset()

            sage: t = Tableau([[1,2,3,10,15],[12,15,17]])
            sage: print(t._ascii_art_table())
            +----+----+----+----+----+
            |  1 |  2 |  3 | 10 | 15 |
            +----+----+----+----+----+
            | 12 | 15 | 17 |
            +----+----+----+

            sage: t = Tableau([[1,2,15,7],[12,5,6],[8,10],[9]])
            sage: Tableaux.options(ascii_art='table')
            sage: ascii_art(t)
            +----+----+----+---+
            |  1 |  2 | 15 | 7 |
            +----+----+----+---+
            | 12 |  5 |  6 |
            +----+----+----+
            |  8 | 10 |
            +----+----+
            |  9 |
            +----+
            sage: Tableaux.options.convention='french'
            sage: ascii_art(t)
            +----+
            |  9 |
            +----+----+
            |  8 | 10 |
            +----+----+----+
            | 12 |  5 |  6 |
            +----+----+----+---+
            |  1 |  2 | 15 | 7 |
            +----+----+----+---+
            sage: Tableaux.options._reset()

        Unicode version::

            sage: t = Tableau([[1,2,15,7],[12,5],[8,10],[9]])
            sage: print(t._ascii_art_table(use_unicode=True))
            ┌────┬────┬────┬───┐
            │ 1  │ 2  │ 15 │ 7 │
            ├────┼────┼────┴───┘
            │ 12 │ 5  │
            ├────┼────┤
            │ 8  │ 10 │
            ├────┼────┘
            │ 9  │
            └────┘
            sage: Tableaux().options.convention='french'
            sage: t = Tableau([[1,2,15,7],[12,5],[8,10],[9]])
            sage: print(t._ascii_art_table(use_unicode=True))
            ┌────┐
            │ 9  │
            ├────┼────┐
            │ 8  │ 10 │
            ├────┼────┤
            │ 12 │ 5  │
            ├────┼────┼────┬───┐
            │ 1  │ 2  │ 15 │ 7 │
            └────┴────┴────┴───┘
            sage: Tableaux.options._reset()
        """
<<<<<<< HEAD
        from sage.combinat.output import ascii_art_table
        return ascii_art_table(self, use_unicode=use_unicode,
                               convention=self.parent().options('convention'))
=======
        if use_unicode:
            import unicodedata
            v  = unicodedata.lookup('BOX DRAWINGS LIGHT VERTICAL')
            h  = unicodedata.lookup('BOX DRAWINGS LIGHT HORIZONTAL')
            dl = unicodedata.lookup('BOX DRAWINGS LIGHT DOWN AND LEFT')
            dr = unicodedata.lookup('BOX DRAWINGS LIGHT DOWN AND RIGHT')
            ul = unicodedata.lookup('BOX DRAWINGS LIGHT UP AND LEFT')
            ur = unicodedata.lookup('BOX DRAWINGS LIGHT UP AND RIGHT')
            vr = unicodedata.lookup('BOX DRAWINGS LIGHT VERTICAL AND RIGHT')
            vl = unicodedata.lookup('BOX DRAWINGS LIGHT VERTICAL AND LEFT')
            uh = unicodedata.lookup('BOX DRAWINGS LIGHT UP AND HORIZONTAL')
            dh = unicodedata.lookup('BOX DRAWINGS LIGHT DOWN AND HORIZONTAL')
            vh = unicodedata.lookup('BOX DRAWINGS LIGHT VERTICAL AND HORIZONTAL')
            from sage.typeset.unicode_art import unicode_art as art
        else:
            v = '|'
            h = '-'
            dl = dr = ul = ur = vr = vl = uh = dh = vh = '+'
            from sage.typeset.ascii_art import ascii_art as art

        if not self:
            return dr + dl + '\n' + ur + ul

        # Get the widths of the columns
        str_tab = [[art(_) for _ in row] for row in self]
        col_widths = [1]*len(str_tab[0])
        if use_unicode:
            # Special handling of overline not adding to printed length
            def get_len(e):
                return len(e) - list(str(e)).count(u"\u0304")
        else:
            get_len = len
        for row in str_tab:
            for i, e in enumerate(row):
                col_widths[i] = max(col_widths[i], get_len(e))

        matr = []  # just the list of lines
        l1 = ""
        l1 += dr + h*(2+col_widths[0])
        for w in col_widths[1:]:
            l1 += dh + h + h + h*w
        matr.append(l1 + dl)
        for nrow,row in enumerate(str_tab):
            l1 = ""
            l2 = ""
            n = len(str_tab[nrow+1]) if nrow+1 < len(str_tab) else 0
            for i,(e,w) in enumerate(zip(row,col_widths)):
                if i == 0:
                    if n:
                        l1 += vr + h*(2+w)
                    else:
                        l1 += ur + h*(2+w)
                elif i <= n:
                    l1 += vh + h*(2+w)
                else:
                    l1 += uh + h*(2+w)
                if use_unicode:
                    l2 += u"{} {:^{width}} ".format(v, e, width=w)
                else:
                    l2 += "{} {:^{width}} ".format(v, e, width=w)
            if i+1 <= n:
                l1 += vl
            else:
                l1 += ul
            l2 += v
            matr.append(l2)
            matr.append(l1)

        if self.parent().options('convention') == "English":
            return "\n".join(matr)
        else:
            output = "\n".join(reversed(matr))
            if use_unicode:
                tr = {
                    ord(dl): ul, ord(dr): ur,
                    ord(ul): dl, ord(ur): dr,
                    ord(dh): uh, ord(uh): dh}
                return output.translate(tr)
            else:
                return output
>>>>>>> 86ed1081

    def _ascii_art_compact(self):
        """
        TESTS:

        We check that :trac:`16487` is fixed::

            sage: t = Tableau([[1,2,3],[4,5]])
            sage: print(t._ascii_art_compact())
            |1|2|3|
            |4|5|
            sage: Tableaux.options.convention="french"
            sage: print(t._ascii_art_compact())
            |4|5|
            |1|2|3|
            sage: Tableaux.options._reset()

            sage: t = Tableau([[1,2,3,10,15],[12,15,17]])
            sage: print(t._ascii_art_compact())
            |1 |2 |3 |10|15|
            |12|15|17|

            sage: t = Tableau([])
            sage: print(t._ascii_art_compact())
            .
        """
        if not self:
            return "."

        if self.parent().options('convention') == "English":
            T = self
        else:
            T = reversed(self)

        # Get the widths of the columns
        str_tab = [[str(_) for _ in row] for row in T]
        col_widths = [1]*len(self[0])
        for row in str_tab:
            for i,e in enumerate(row):
                col_widths[i] = max(col_widths[i], len(e))

        return "\n".join("|"
                         + "|".join("{:^{width}}".format(e, width=col_widths[i])
                                    for i,e in enumerate(row))
                         + "|" for row in str_tab)

    def _latex_(self):
        r"""
        Return a LaTeX version of ``self``.

        EXAMPLES::

            sage: t = Tableau([[1,1,2],[2,3],[3]])
            sage: latex(t)    # indirect doctest
            {\def\lr#1{\multicolumn{1}{|@{\hspace{.6ex}}c@{\hspace{.6ex}}|}{\raisebox{-.3ex}{$#1$}}}
            \raisebox{-.6ex}{$\begin{array}[b]{*{3}c}\cline{1-3}
            \lr{1}&\lr{1}&\lr{2}\\\cline{1-3}
            \lr{2}&\lr{3}\\\cline{1-2}
            \lr{3}\\\cline{1-1}
            \end{array}$}
            }
            sage: Tableaux.options.convention="french"
            sage: latex(t)    # indirect doctest
            {\def\lr#1{\multicolumn{1}{|@{\hspace{.6ex}}c@{\hspace{.6ex}}|}{\raisebox{-.3ex}{$#1$}}}
            \raisebox{-.6ex}{$\begin{array}[t]{*{3}c}\cline{1-1}
            \lr{3}\\\cline{1-2}
            \lr{2}&\lr{3}\\\cline{1-3}
            \lr{1}&\lr{1}&\lr{2}\\\cline{1-3}
            \end{array}$}
            }
            sage: Tableaux.options._reset()
        """
        return self.parent().options._dispatch(self,'_latex_', 'latex')

    _latex_list=_repr_list

    def _latex_diagram(self):
        r"""
        Return a LaTeX representation of ``self`` as a Young diagram.

        EXAMPLES::

            sage: t = Tableau([[1,1,2],[2,3],[3]])
            sage: print(t._latex_diagram())
            {\def\lr#1{\multicolumn{1}{|@{\hspace{.6ex}}c@{\hspace{.6ex}}|}{\raisebox{-.3ex}{$#1$}}}
            \raisebox{-.6ex}{$\begin{array}[b]{*{3}c}\cline{1-3}
            \lr{1}&\lr{1}&\lr{2}\\\cline{1-3}
            \lr{2}&\lr{3}\\\cline{1-2}
            \lr{3}\\\cline{1-1}
            \end{array}$}
            }
        """
        if len(self) == 0:
            return "{\\emptyset}"
        from sage.combinat.output import tex_from_array
        return tex_from_array(self)

    def __truediv__(self, t):
        """
        Return the skew tableau ``self``/``t``, where ``t`` is a partition
        contained in the shape of ``self``.

        EXAMPLES::

            sage: t = Tableau([[1,2,3],[3,4],[5]])
            sage: t/[1,1]
            [[None, 2, 3], [None, 4], [5]]
            sage: t/[3,1]
            [[None, None, None], [None, 4], [5]]
            sage: t/[2,1,1,1]
            Traceback (most recent call last):
            ...
            ValueError: the shape of the tableau must contain the partition
        """
        from sage.combinat.partition import _Partitions
        #if t is a list, convert it to a partition first
        if isinstance(t, list):
            t = _Partitions(t)

        #Check to make sure that tableau shape contains t
        if not self.shape().contains(t):
            raise ValueError("the shape of the tableau must contain the partition")

        st = [list(row) for row in self]    # create deep copy of t

        for i, t_i in enumerate(t):
            st_i = st[i]
            for j in range(t_i):
                st_i[j] = None

        from sage.combinat.skew_tableau import SkewTableau
        return SkewTableau(st)

    def __call__(self, *cell):
        r"""

        INPUT:

        - ``cell`` -- a pair of integers, tuple, or list specifying a cell in
          the tableau

        OUTPUT:

        - The value in the corresponding cell.

        EXAMPLES::

            sage: t = Tableau([[1,2,3],[4,5]])
            sage: t(1,0)
            4
            sage: t((1,0))
            4
            sage: t(3,3)
            Traceback (most recent call last):
            ...
            IndexError: The cell (3,3) is not contained in [[1, 2, 3], [4, 5]]
        """
        try:
            i,j = cell
        except ValueError:
            i,j = cell[0]

        try:
            return self[i][j]
        except IndexError:
            raise IndexError("The cell (%d,%d) is not contained in %s"%(i,j,repr(self)))

    def level(self):
        """
        Returns the level of ``self``, which is always 1.

        This function exists mainly for compatibility with :class:`TableauTuple`.

        EXAMPLES::

            sage: Tableau([[1,2,3],[4,5]]).level()
            1
        """
        return 1

    def components(self):
        """
        This function returns a list containing itself. It exists mainly for
        compatibility with :class:`TableauTuple` as it allows constructions like the
        example below.

        EXAMPLES::

            sage: t = Tableau([[1,2,3],[4,5]])
            sage: for s in t.components(): print(s.to_list())
            [[1, 2, 3], [4, 5]]
        """
        return [self]

    @combinatorial_map(name='shape')
    def shape(self):
        r"""
        Return the shape of a tableau ``self``.

        EXAMPLES::

            sage: Tableau([[1,2,3],[4,5],[6]]).shape()
            [3, 2, 1]
        """
        from sage.combinat.partition import Partition
        return Partition([len(row) for row in self])

    def size(self):
        """
        Return the size of the shape of the tableau ``self``.

        EXAMPLES::

            sage: Tableau([[1, 4, 6], [2, 5], [3]]).size()
            6
            sage: Tableau([[1, 3], [2, 4]]).size()
            4
        """
        return sum([len(row) for row in self])

    def corners(self):
        """
        Return the corners of the tableau ``self``.

        EXAMPLES::

            sage: Tableau([[1, 4, 6], [2, 5], [3]]).corners()
            [(0, 2), (1, 1), (2, 0)]
            sage: Tableau([[1, 3], [2, 4]]).corners()
            [(1, 1)]
        """
        return self.shape().corners()


    @combinatorial_map(order=2,name='conjugate')
    def conjugate(self):
        """
        Return the conjugate of ``self``.

        EXAMPLES::

            sage: Tableau([[1,2],[3,4]]).conjugate()
            [[1, 3], [2, 4]]
            sage: c = StandardTableau([[1,2],[3,4]]).conjugate()
            sage: c.parent()
            Standard tableaux
        """
        if self:
            conj = [[] for i in range(len(self[0]))]
            for row in self:
                for j, x in enumerate(row):
                    conj[j].append(x)
        else:
            conj = []

        if isinstance(self, StandardTableau):
            return StandardTableau(conj)
        return Tableau(conj)

    def pp(self):
        """
        Pretty print a string of the tableau.

        EXAMPLES::

            sage: T = Tableau([[1,2,3],[3,4],[5]])
            sage: T.pp()
              1  2  3
              3  4
              5
            sage: Tableaux.options.convention="french"
            sage: T.pp()
              5
              3  4
              1  2  3
            sage: Tableaux.options._reset()
        """
        print(self._repr_diagram())

    def plot(self, descents=False):
        r"""
        Return a plot ``self``.

        INPUT:

        - ``descents`` -- boolean (default: ``False``); if ``True``,
          then the descents are marked in the tableau; only valid if
          ``self`` is a standard tableau

        EXAMPLES::

            sage: t = Tableau([[1,2,4],[3]])
            sage: t.plot()
            Graphics object consisting of 11 graphics primitives
            sage: t.plot(descents=True)
            Graphics object consisting of 12 graphics primitives

            sage: t = Tableau([[2,2,4],[3]])
            sage: t.plot()
            Graphics object consisting of 11 graphics primitives
            sage: t.plot(descents=True)
            Traceback (most recent call last):
            ...
            ValueError: the tableau must be standard for 'descents=True'
        """
        from sage.plot.polygon import polygon
        from sage.plot.line import line
        from sage.plot.text import text

        if descents and not self.is_standard():
            raise ValueError("the tableau must be standard for 'descents=True'")

        p = self.shape()

        G = line([(0,0),(p[0],0)], axes=False, figsize=1.5)
        for i in range(len(p)):
            G += line([(0,-i-1), (p[i],-i-1)])

        r = p.conjugate()
        G += line([(0,0),(0,-r[0])])
        for i in range(len(r)):
            G += line([(i+1,0),(i+1,-r[i])])

        if descents:
            t = StandardTableau(self)
            for i in t.standard_descents():
                c = t.cells_containing(i)[0]
                G += polygon([(c[1],-c[0]), (c[1]+1,-c[0]), (c[1]+1,-c[0]-1), (c[1],-c[0]-1)], rgbcolor=(1,0,1))

        for c in self.cells():
            G += text(str(self.entry(c)), (c[1]+0.5,-c[0]-0.5))

        return G

    def to_word_by_row(self):
        """
        Return the word obtained from a row reading of the tableau ``self``
        (starting with the lowermost row, reading every row from left
        to right).

        EXAMPLES::

            sage: Tableau([[1,2],[3,4]]).to_word_by_row()
            word: 3412
            sage: Tableau([[1, 4, 6], [2, 5], [3]]).to_word_by_row()
            word: 325146
        """
        from sage.combinat.words.word import Word
        w = []
        for row in reversed(self):
            w += row
        return Word(w)

    def to_word_by_column(self):
        """
        Return the word obtained from a column reading of the tableau ``self``
        (starting with the leftmost column, reading every column from bottom
        to top).

        EXAMPLES::

            sage: Tableau([[1,2],[3,4]]).to_word_by_column()
            word: 3142
            sage: Tableau([[1, 4, 6], [2, 5], [3]]).to_word_by_column()
            word: 321546
        """
        from sage.combinat.words.word import Word
        w = []
        for row in self.conjugate():
            w += row[::-1]
        return Word(w)

    def to_word(self):
        """
        An alias for :meth:`to_word_by_row`.

        EXAMPLES::

            sage: Tableau([[1,2],[3,4]]).to_word()
            word: 3412
            sage: Tableau([[1, 4, 6], [2, 5], [3]]).to_word()
            word: 325146
        """
        return self.to_word_by_row()

    def descents(self):
        """
        Return a list of the cells ``(i,j)`` such that
        ``self[i][j] > self[i-1][j]``.

        .. WARNING::

            This is not to be confused with the descents of a standard tableau.

        EXAMPLES::

            sage: Tableau( [[1,4],[2,3]] ).descents()
            [(1, 0)]
            sage: Tableau( [[1,2],[3,4]] ).descents()
            [(1, 0), (1, 1)]
            sage: Tableau( [[1,2,3],[4,5]] ).descents()
            [(1, 0), (1, 1)]
        """
        descents = []
        for i in range(1,len(self)):
            for j in range(len(self[i])):
                if self[i][j] > self[i-1][j]:
                    descents.append((i,j))
        return descents

    def major_index(self):
        """
        Return the major index of ``self``.

        The major index of a tableau `T` is defined to be the sum of the number
        of descents of ``T`` (defined in :meth:`descents`) with the sum of
        their legs' lengths.

        .. WARNING::

            This is not to be confused with the major index of a
            standard tableau.

        EXAMPLES::

            sage: Tableau( [[1,4],[2,3]] ).major_index()
            1
            sage: Tableau( [[1,2],[3,4]] ).major_index()
            2

        If the major index would be defined in the sense of standard tableaux
        theory, then the following would give 3 for a result::

            sage: Tableau( [[1,2,3],[4,5]] ).major_index()
            2
        """
        descents = self.descents()
        p = self.shape()
        return len(descents) + sum([ p.leg_length(*d) for d in descents ])

    def inversions(self):
        """
        Return a list of the inversions of ``self``.

        Let `T` be a tableau. An inversion is an attacking pair `(c,d)` of
        the shape of `T` (see
        :meth:`~sage.combinat.partition.Partition.attacking_pairs` for
        a definition of this) such that the entry of `c` in `T` is
        greater than the entry of `d`.

        .. WARNING::

            Do not mistake this for the inversions of a standard tableau.

        EXAMPLES::

            sage: t = Tableau([[1,2,3],[2,5]])
            sage: t.inversions()
            [((1, 1), (0, 0))]
            sage: t = Tableau([[1,4,3],[5,2],[2,6],[3]])
            sage: t.inversions()
            [((0, 1), (0, 2)), ((1, 0), (1, 1)), ((1, 1), (0, 0)), ((2, 1), (1, 0))]
        """
        inversions = []
        previous_row = None
        for i, row in enumerate(self):
            for j, entry in enumerate(row):
                # c is in position (i,j)
                # find the d that satisfy condition 1
                for k in range(j+1, len(row)):
                    if entry > row[k]:
                        inversions.append( ((i,j),(i,k)) )
                # find the d that satisfy condition 2
                if i == 0:
                    continue
                for k in range(j):
                    if entry > previous_row[k]:
                        inversions.append( ((i,j),(i-1,k)) )
            previous_row = row
        return inversions

    def inversion_number(self):
        """
        Return the inversion number of ``self``.

        The inversion number is defined to be the number of inversions of
        ``self`` minus the sum of the arm lengths of the descents of ``self``
        (see the :meth:`inversions` and :meth:`descents` methods for the
        relevant definitions).

        .. WARNING::

            This has none of the meanings in which the word "inversion"
            is used in the theory of standard tableaux.

        EXAMPLES::

            sage: t = Tableau([[1,2,3],[2,5]])
            sage: t.inversion_number()
            0
            sage: t = Tableau([[1,2,4],[3,5]])
            sage: t.inversion_number()
            0
        """
        p = self.shape()
        return len(self.inversions()) - sum([ p.arm_length(*cell) for cell in self.descents() ])

    def to_sign_matrix(self, max_entry = None):
        r"""
        Return the sign matrix of ``self``.

        A sign matrix is an `m \times n` matrix of 0's, 1's and -1's such that the
        partial sums of each column is either 0 or 1 and the partial sums of
        each row is non-negative. [Ava2007]_

        INPUT:

        - ``max_entry`` -- A non-negative integer, the  maximum allowable number in
          the tableau. Defaults to the largest entry in the tableau if not specified.


        EXAMPLES::

            sage: t = SemistandardTableau([[1,1,1,2,4],[3,3,4],[4,5],[6,6]])
            sage: t.to_sign_matrix(6)
            [ 0  0  0  1  0  0]
            [ 0  1  0 -1  0  0]
            [ 1 -1  0  1  0  0]
            [ 0  0  1 -1  1  1]
            [ 0  0  0  1 -1  0]
            sage: t = Tableau([[1,2,4],[3,5]])
            sage: t.to_sign_matrix(7)
            [ 0  0  0  1  0  0  0]
            [ 0  1  0 -1  1  0  0]
            [ 1 -1  1  0 -1  0  0]
            sage: t=Tableau([(4,5,4,3),(2,1,3)])
            sage: t.to_sign_matrix(5)
            [ 0  0  1  0  0]
            [ 0  0  0  1  0]
            [ 1  0 -1 -1  1]
            [-1  1  0  1 -1]
            sage: s=Tableau([(1,0,-2,4),(3,4,5)])
            sage: s.to_sign_matrix(6)
            Traceback (most recent call last):
            ...
            ValueError: the entries must be non-negative integers
        """
        from sage.rings.all import ZZ
        from sage.sets.positive_integers import PositiveIntegers
        PI = PositiveIntegers()
        for row in self:
            if any(c not in PI for c in row):
                raise ValueError("the entries must be non-negative integers")
        from sage.matrix.matrix_space import MatrixSpace
        if max_entry is None:
            max_entry=max([max(c) for c in self])
        MS = MatrixSpace(ZZ, len(self[0]), max_entry)
        Tconj = self.conjugate()
        l = len(Tconj)
        d = {(l-i-1,elem-1): 1 for i, row in enumerate(Tconj) for elem in row}
        partial_sum_matrix = MS(d)
        from copy import copy
        sign_matrix = copy(MS.zero())
        for j in range(max_entry):
            sign_matrix[0,j] = partial_sum_matrix[0,j]
        for i in range(1,l):
            for j in range(max_entry):
                sign_matrix[i,j] = partial_sum_matrix[i,j] - partial_sum_matrix[i-1,j]
        return sign_matrix

    def schuetzenberger_involution(self, n = None, check=True):
        r"""
        Return the Schuetzenberger involution of the tableau ``self``.

        This method relies on the analogous method on words, which reverts the
        word and then complements all letters within the underlying ordered
        alphabet. If `n` is specified, the underlying alphabet is assumed to
        be `[1, 2, \ldots, n]`. If no alphabet is specified, `n` is the maximal
        letter appearing in ``self``.

        INPUT:

        - ``n`` -- an integer specifying the maximal letter in the
          alphabet (optional)
        - ``check`` -- (Default: ``True``) Check to make sure ``self`` is
          semistandard. Set to ``False`` to avoid this check. (optional)

        OUTPUT:

        - a tableau, the Schuetzenberger involution of ``self``

        EXAMPLES::

            sage: t = Tableau([[1,1,1],[2,2]])
            sage: t.schuetzenberger_involution(3)
            [[2, 2, 3], [3, 3]]

            sage: t = Tableau([[1,2,3],[4,5]])
            sage: t.schuetzenberger_involution()
            [[1, 2, 5], [3, 4]]

            sage: t = Tableau([[1,3,5,7],[2,4,6],[8,9]])
            sage: t.schuetzenberger_involution()
            [[1, 2, 6, 8], [3, 4, 9], [5, 7]]

            sage: t = Tableau([])
            sage: t.schuetzenberger_involution()
            []

            sage: t = StandardTableau([[1,2,3],[4,5]])
            sage: s = t.schuetzenberger_involution()
            sage: s.parent()
            Standard tableaux
        """
        if check and self not in SemistandardTableaux():
            raise ValueError("the tableau must be semistandard")
        w = [i for row in self for i in reversed(row)]
        # ``w`` is now the Semitic reading word of ``self`` (that is,
        # the reverse of the reading word of ``self``).
        if not w:
            return self
        if n is None:
            n = max(w)
        N = n + 1
        wi = [N - i for i in w]
        t = Tableau([[wi[0]]])
        for k in wi[1:]:
            t = t.bump(k)
        if isinstance(self, StandardTableau):
            return StandardTableau(list(t))
        elif isinstance(self, SemistandardTableau):
            return SemistandardTableau(list(t))
        return t

    @combinatorial_map(order=2,name='evacuation')
    def evacuation(self, n = None, check=True):
        r"""
        Return the evacuation of the tableau ``self``.

        This is an alias for :meth:`schuetzenberger_involution`.

        This method relies on the analogous method on words, which reverts the
        word and then complements all letters within the underlying ordered
        alphabet. If `n` is specified, the underlying alphabet is assumed to
        be `[1, 2, \ldots, n]`. If no alphabet is specified, `n` is the maximal
        letter appearing in ``self``.

        INPUT:

        - ``n`` -- an integer specifying the maximal letter in the
          alphabet (optional)
        - ``check`` -- (Default: ``True``) Check to make sure ``self`` is
          semistandard. Set to ``False`` to avoid this check. (optional)

        OUTPUT:

        - a tableau, the evacuation of ``self``

        EXAMPLES::

            sage: t = Tableau([[1,1,1],[2,2]])
            sage: t.evacuation(3)
            [[2, 2, 3], [3, 3]]

            sage: t = Tableau([[1,2,3],[4,5]])
            sage: t.evacuation()
            [[1, 2, 5], [3, 4]]

            sage: t = Tableau([[1,3,5,7],[2,4,6],[8,9]])
            sage: t.evacuation()
            [[1, 2, 6, 8], [3, 4, 9], [5, 7]]

            sage: t = Tableau([])
            sage: t.evacuation()
            []

            sage: t = StandardTableau([[1,2,3],[4,5]])
            sage: s = t.evacuation()
            sage: s.parent()
            Standard tableaux
        """
        return self.schuetzenberger_involution(n,check)

    @combinatorial_map(name="standardization")
    def standardization(self, check=True):
        r"""
        Return the standardization of ``self``, assuming ``self`` is a
        semistandard tableau.

        The standardization of a semistandard tableau `T` is the standard
        tableau `\mathrm{st}(T)` of the same shape as `T` whose
        reversed reading word is the standardization of the reversed reading
        word of `T`.

        The standardization of a word `w` can be formed by replacing all `1`'s in
        `w` by `1, 2, \ldots, k_1` from left to right, all `2`'s in `w` by
        `k_1 + 1, k_1 + 2, \ldots, k_2`, and repeating for all letters which
        appear in `w`.
        See also :meth:`Word.standard_permutation()`.

        INPUT:

        - ``check`` -- (Default: ``True``) Check to make sure ``self`` is
          semistandard. Set to ``False`` to avoid this check.

        EXAMPLES::

            sage: t = Tableau([[1,3,3,4],[2,4,4],[5,16]])
            sage: t.standardization()
            [[1, 3, 4, 7], [2, 5, 6], [8, 9]]

        Standard tableaux are fixed under standardization::

            sage: all((t == t.standardization() for t in StandardTableaux(6)))
            True
            sage: t = Tableau([])
            sage: t.standardization()
            []

        The reading word of the standardization is the standardization of
        the reading word::

            sage: T = SemistandardTableaux(shape=[6,3,3,1], max_entry=5)
            sage: all(t.to_word().standard_permutation() == t.standardization().reading_word_permutation() for t in T) # long time
            True
        """
        if check and self not in SemistandardTableaux():
            raise ValueError("the tableau must be semistandard")
        T = from_shape_and_word(self.shape(), self.to_word_by_row().standard_permutation())
        return StandardTableaux()(T)

    def bender_knuth_involution(self, k, rows=None, check=True):
        r"""
        Return the image of ``self`` under the `k`-th Bender--Knuth
        involution, assuming ``self`` is a semistandard tableau.

        Let `T` be a tableau, then a *lower free `k` in `T`* means a cell of
        `T` which is filled with the integer `k` and whose direct lower
        neighbor is not filled with the integer `k + 1` (in particular,
        this lower neighbor might not exist at all). Let an *upper free `k + 1`
        in `T`* mean a cell of `T` which is filled with the integer `k + 1`
        and whose direct upper neighbor is not filled with the integer `k`
        (in particular, this neighbor might not exist at all). It is clear
        that for any row `r` of `T`, the lower free `k`'s and the upper
        free `k + 1`'s in `r` together form a contiguous interval or `r`.

        The *`k`-th Bender--Knuth switch at row `i`* changes the entries of
        the cells in this interval in such a way that if it used to have
        `a` entries of `k` and `b` entries of `k + 1`, it will now
        have `b` entries of `k` and `a` entries of `k + 1`. For fixed `k`, the
        `k`-th Bender--Knuth switches for different `i` commute. The
        composition of the `k`-th Bender--Knuth switches for all rows is
        called the *`k`-th Bender-Knuth involution*. This is used to show that
        the Schur functions defined by semistandard tableaux are symmetric
        functions.

        INPUT:

        - ``k`` -- an integer

        - ``rows`` -- (Default ``None``) When set to ``None``, the method
          computes the `k`-th Bender--Knuth involution as defined above.
          When an iterable, this computes the composition of the `k`-th
          Bender--Knuth switches at row `i` over all `i` in ``rows``. When set
          to an integer `i`, the method computes the `k`-th Bender--Knuth
          switch at row `i`. Note the indexing of the rows starts with `1`.

        - ``check`` -- (Default: ``True``) Check to make sure ``self`` is
          semistandard. Set to ``False`` to avoid this check.

        OUTPUT:

        The image of ``self`` under either the `k`-th Bender--Knuth
        involution, the `k`-th Bender--Knuth switch at a certain row, or
        the composition of such switches, as detailed in the INPUT section.

        EXAMPLES::

            sage: t = Tableau([[1,1,3,4,4,5,6,7],[2,2,4,6,7,7,7],[3,4,5,8,8,9],[6,6,7,10],[7,8,8,11],[8]])
            sage: t.bender_knuth_involution(1) == t
            True
            sage: t.bender_knuth_involution(2)
            [[1, 1, 2, 4, 4, 5, 6, 7], [2, 3, 4, 6, 7, 7, 7], [3, 4, 5, 8, 8, 9], [6, 6, 7, 10], [7, 8, 8, 11], [8]]
            sage: t.bender_knuth_involution(3)
            [[1, 1, 3, 3, 3, 5, 6, 7], [2, 2, 4, 6, 7, 7, 7], [3, 4, 5, 8, 8, 9], [6, 6, 7, 10], [7, 8, 8, 11], [8]]
            sage: t.bender_knuth_involution(4)
            [[1, 1, 3, 4, 5, 5, 6, 7], [2, 2, 4, 6, 7, 7, 7], [3, 5, 5, 8, 8, 9], [6, 6, 7, 10], [7, 8, 8, 11], [8]]
            sage: t.bender_knuth_involution(5)
            [[1, 1, 3, 4, 4, 5, 6, 7], [2, 2, 4, 5, 7, 7, 7], [3, 4, 6, 8, 8, 9], [5, 5, 7, 10], [7, 8, 8, 11], [8]]
            sage: t.bender_knuth_involution(666) == t
            True
            sage: t.bender_knuth_involution(4, 2) == t
            True
            sage: t.bender_knuth_involution(4, 3)
            [[1, 1, 3, 4, 4, 5, 6, 7], [2, 2, 4, 6, 7, 7, 7], [3, 5, 5, 8, 8, 9], [6, 6, 7, 10], [7, 8, 8, 11], [8]]

        The ``rows`` keyword can be an iterator::

            sage: t.bender_knuth_involution(6, iter([1,2])) == t
            False
            sage: t.bender_knuth_involution(6, iter([3,4])) == t
            True

        The Bender--Knuth involution is an involution::

            sage: T = SemistandardTableaux(shape=[3,1,1], max_entry=4)
            sage: all(all(t.bender_knuth_involution(k).bender_knuth_involution(k) == t for k in range(1,5)) for t in T)
            True

        The same holds for the single switches::

            sage: all(all(t.bender_knuth_involution(k, j).bender_knuth_involution(k, j) == t for k in range(1,5) for j in range(1, 5)) for t in T)
            True

        Locality of the Bender--Knuth involutions::

            sage: all(all(t.bender_knuth_involution(k).bender_knuth_involution(l) == t.bender_knuth_involution(l).bender_knuth_involution(k) for k in range(1,5) for l in range(1,5) if abs(k - l) > 1) for t in T)
            True

        Berenstein and Kirillov [KB1995]_ have shown that
        `(s_1 s_2)^6 = id` (for tableaux of straight shape)::

            sage: p = lambda t, k: t.bender_knuth_involution(k).bender_knuth_involution(k + 1)
            sage: all(p(p(p(p(p(p(t,1),1),1),1),1),1) == t for t in T)
            True

        However, `(s_2 s_3)^6 = id` is false::

            sage: p = lambda t, k: t.bender_knuth_involution(k).bender_knuth_involution(k + 1)
            sage: t = Tableau([[1,2,2],[3,4]])
            sage: x = t
            sage: for i in range(6): x = p(x, 2)
            sage: x
            [[1, 2, 3], [2, 4]]
            sage: x == t
            False

        TESTS::

            sage: t = Tableau([])
            sage: t.bender_knuth_involution(3)
            []
        """
        if check and self not in SemistandardTableaux():
            raise ValueError("the tableau must be semistandard")
        from sage.combinat.skew_tableau import SkewTableau
        sk = SkewTableau(self).bender_knuth_involution(k, rows, False)
        return SemistandardTableaux()(list(sk))

    @combinatorial_map(name='reading word permutation')
    def reading_word_permutation(self):
        """
        Return the permutation obtained by reading the entries of the
        standardization of ``self`` row by row, starting with the
        bottommost row (in English notation).

        EXAMPLES::

            sage: StandardTableau([[1,2],[3,4]]).reading_word_permutation()
            [3, 4, 1, 2]

        Check that :trac:`14724` is fixed::

            sage: SemistandardTableau([[1,1]]).reading_word_permutation()
            [1, 2]
        """
        return permutation.Permutation(self.standardization().to_word())

    def entries(self):
        """
        Return the tuple of all entries of ``self``, in the order obtained
        by reading across the rows from top to bottom (in English
        notation).

        EXAMPLES::

            sage: t = Tableau([[1,3], [2]])
            sage: t.entries()
            (1, 3, 2)
        """
        return sum(self, ())

    def entry(self, cell):
        """
        Returns the entry of cell ``cell`` in the tableau ``self``. Here,
        ``cell`` should be given as a tuple `(i,j)` of zero-based
        coordinates (so the northwesternmost cell in English notation
        is `(0,0)`).

        EXAMPLES::

            sage: t = Tableau([[1,2],[3,4]])
            sage: t.entry( (0,0) )
            1
            sage: t.entry( (1,1) )
            4
        """
        i,j = cell
        return self[i][j]

    def weight(self):
        r"""
        Return the weight of the tableau ``self``. Trailing zeroes are
        omitted when returning the weight.

        The weight of a tableau `T` is the sequence `(a_1, a_2, a_3, \ldots )`,
        where `a_k` is the number of entries of `T` equal to `k`. This
        sequence contains only finitely many nonzero entries.

        The weight of a tableau `T` is the same as the weight of the
        reading word of `T`, for any reading order.

        EXAMPLES::

            sage: Tableau([[1,2],[3,4]]).weight()
            [1, 1, 1, 1]

            sage: Tableau([]).weight()
            []

            sage: Tableau([[1,3,3,7],[4,2],[2,3]]).weight()
            [1, 2, 3, 1, 0, 0, 1]

        TESTS:

        We check that this agrees with going to the word::

            sage: t = Tableau([[1,3,4,7],[6,2],[2,3]])
            sage: def by_word(T):
            ....:     ed = T.to_word().evaluation_dict()
            ....:     m = max(ed) + 1
            ....:     return [ed.get(k, 0) for k in range(1, m)]
            sage: by_word(t) == t.weight()
            True
            sage: SST = SemistandardTableaux(shape=[3,1,1])
            sage: all(by_word(t) == t.weight() for t in SST)
            True
        """
        if len(self) == 0:
            return []
        m = max(max(row) for row in self)
        res = [0] * m
        for row in self:
            for i in row:
                if i > 0:
                    res[i - 1] += 1
        return res

    evaluation = weight

    def is_row_strict(self):
        """
        Return ``True`` if ``self`` is a row strict tableau and ``False``
        otherwise.

        A tableau is row strict if the entries in each row are in
        (strictly) increasing order.

        EXAMPLES::

            sage: Tableau([[1, 3], [2, 4]]).is_row_strict()
            True
            sage: Tableau([[1, 2], [2, 4]]).is_row_strict()
            True
            sage: Tableau([[2, 3], [2, 4]]).is_row_strict()
            True
            sage: Tableau([[5, 3], [2, 4]]).is_row_strict()
            False
        """
        return all(row[i]<row[i+1] for row in self for i in range(len(row)-1))

    def is_row_increasing(self, weak=False):
        r"""
        Return ``True`` if the entries in each row are in increasing order,
        and ``False`` otherwise.

        By default, this checks for strictly increasing rows. Set ``weak``
        to ``True`` to test for weakly increasing rows.

        EXAMPLES::

            sage: T = Tableau([[1, 1, 3], [1, 2]])
            sage: T.is_row_increasing(weak=True)
            True
            sage: T.is_row_increasing()
            False
            sage: Tableau([[2, 1]]).is_row_increasing(weak=True)
            False
        """
        if weak:
            def test(a, b):
                return a <= b
        else:
            def test(a, b):
                return a < b
        return all(test(a, b) for row in self for (a, b) in zip(row, row[1:]))

    def is_column_increasing(self, weak=False):
        r"""
        Return ``True`` if the entries in each column are in increasing order,
        and ``False`` otherwise.

        By default, this checks for strictly increasing columns. Set ``weak``
        to ``True`` to test for weakly increasing columns.

        EXAMPLES::

            sage: T = Tableau([[1, 1, 3], [1, 2]])
            sage: T.is_column_increasing(weak=True)
            True
            sage: T.is_column_increasing()
            False
            sage: Tableau([[2], [1]]).is_column_increasing(weak=True)
            False
        """
        if weak:
            def test(a, b):
                return a <= b
        else:
            def test(a, b):
                return a < b
        def tworow(a, b):
            return all(test(a[i], b_i) for i, b_i in enumerate(b))
        return all(tworow(self[r], self[r+1]) for r in range(len(self) - 1))

    def is_column_strict(self):
        """
        Return ``True`` if ``self`` is a column strict tableau and ``False``
        otherwise.

        A tableau is column strict if the entries in each column are in
        (strictly) increasing order.

        EXAMPLES::

            sage: Tableau([[1, 3], [2, 4]]).is_column_strict()
            True
            sage: Tableau([[1, 2], [2, 4]]).is_column_strict()
            True
            sage: Tableau([[2, 3], [2, 4]]).is_column_strict()
            False
            sage: Tableau([[5, 3], [2, 4]]).is_column_strict()
            False
            sage: Tableau([]).is_column_strict()
            True
            sage: Tableau([[1, 4, 2]]).is_column_strict()
            True
            sage: Tableau([[1, 4, 2], [2, 5]]).is_column_strict()
            True
            sage: Tableau([[1, 4, 2], [2, 3]]).is_column_strict()
            False
        """
        def tworow(a, b):
            return all(a[i] < b_i for i, b_i in enumerate(b))
        return all(tworow(self[r], self[r+1]) for r in range(len(self)-1))

    def is_semistandard(self):
        r"""
        Return ``True`` if ``self`` is a semistandard tableau, and ``False``
        otherwise.

        A tableau is semistandard if its rows weakly increase and its columns
        strictly increase.

        EXAMPLES::

            sage: Tableau([[1,1],[1,2]]).is_semistandard()
            False
            sage: Tableau([[1,2],[1,2]]).is_semistandard()
            False
            sage: Tableau([[1,1],[2,2]]).is_semistandard()
            True
            sage: Tableau([[1,2],[2,3]]).is_semistandard()
            True
            sage: Tableau([[4,1],[3,2]]).is_semistandard()
            False
        """
        return self.is_row_increasing(weak=True) and self.is_column_increasing()

    def is_standard(self):
        """
        Return ``True`` if ``self`` is a standard tableau and ``False``
        otherwise.

        EXAMPLES::

            sage: Tableau([[1, 3], [2, 4]]).is_standard()
            True
            sage: Tableau([[1, 2], [2, 4]]).is_standard()
            False
            sage: Tableau([[2, 3], [2, 4]]).is_standard()
            False
            sage: Tableau([[5, 3], [2, 4]]).is_standard()
            False
        """
        entries = sorted(self.entries())
        return entries == list(range(1, self.size() + 1)) and self.is_row_strict() and self.is_column_strict()

    def is_increasing(self):
        """
        Return ``True`` if ``self`` is an increasing tableau and
        ``False`` otherwise.

        A tableau is increasing if it is both row strict and column strict.

        EXAMPLES::

            sage: Tableau([[1, 3], [2, 4]]).is_increasing()
            True
            sage: Tableau([[1, 2], [2, 4]]).is_increasing()
            True
            sage: Tableau([[2, 3], [2, 4]]).is_increasing()
            False
            sage: Tableau([[5, 3], [2, 4]]).is_increasing()
            False
            sage: Tableau([[1, 2, 3], [2, 3], [3]]).is_increasing()
            True
        """
        return self.is_row_strict() and self.is_column_strict()

    def is_rectangular(self):
        """
        Return ``True`` if the tableau ``self`` is rectangular and
        ``False`` otherwise.

        EXAMPLES::

            sage: Tableau([[1,2],[3,4]]).is_rectangular()
            True
            sage: Tableau([[1,2,3],[4,5],[6]]).is_rectangular()
            False
            sage: Tableau([]).is_rectangular()
            True
        """
        if len(self) == 0:
            return True
        return len(self[-1]) == len(self[0])

    def vertical_flip(self):
        """
        Return the tableau obtained by vertically flipping the tableau ``self``.

        This only works for rectangular tableaux.

        EXAMPLES::

            sage: Tableau([[1,2],[3,4]]).vertical_flip()
            [[3, 4], [1, 2]]
        """
        if not self.is_rectangular():
            raise TypeError("the tableau must be rectangular to use vertical_flip()")

        return Tableau([row for row in reversed(self)])

    def rotate_180(self):
        """
        Return the tableau obtained by rotating ``self`` by `180` degrees.

        This only works for rectangular tableaux.

        EXAMPLES::

            sage: Tableau([[1,2],[3,4]]).rotate_180()
            [[4, 3], [2, 1]]
        """
        if not self.is_rectangular():
            raise TypeError("the tableau must be rectangular to use rotate_180()")

        return Tableau([ [l for l in reversed(row)] for row in reversed(self) ])

    def cells(self):
        """
        Return a list of the coordinates of the cells of ``self``.

        Coordinates start at `0`, so the northwesternmost cell (in
        English notation) has coordinates `(0, 0)`.

        EXAMPLES::

            sage: Tableau([[1,2],[3,4]]).cells()
            [(0, 0), (0, 1), (1, 0), (1, 1)]
        """
        s = []
        for i, row in enumerate(self):
            s += [ (i,j) for j in range(len(row)) ]
        return s

    def cells_containing(self, i):
        r"""
        Return the list of cells in which the letter `i` appears in the
        tableau ``self``. The list is ordered with cells appearing from
        left to right.

        Cells are given as pairs of coordinates `(a, b)`, where both
        rows and columns are counted from `0` (so `a = 0` means the cell
        lies in the leftmost column of the tableau, etc.).

        EXAMPLES::

            sage: t = Tableau([[1,1,3],[2,3,5],[4,5]])
            sage: t.cells_containing(5)
            [(2, 1), (1, 2)]
            sage: t.cells_containing(4)
            [(2, 0)]
            sage: t.cells_containing(6)
            []

            sage: t = Tableau([[1,1,2,4],[2,4,4],[4]])
            sage: t.cells_containing(4)
            [(2, 0), (1, 1), (1, 2), (0, 3)]

            sage: t = Tableau([[1,1,2,8,9],[2,5,6,11],[3,7,7,13],[4,8,9],[5],[13],[14]])
            sage: t.cells_containing(8)
            [(3, 1), (0, 3)]

            sage: Tableau([]).cells_containing(3)
            []
        """
        cell_list = []
        for r in range(len(self)-1, -1, -1):
            rth_row = self[r]
            for c,val in enumerate(rth_row):
                if val == i:
                    cell_list.append((r,c))
        return cell_list

    def leq(self, secondtab):
        """
        Check whether each entry of ``self`` is less-or-equal to the
        corresponding entry of a further tableau ``secondtab``.

        INPUT:

        - ``secondtab`` -- a tableau of the same shape as ``self``

        EXAMPLES::

            sage: T = Tableau([[1, 2], [3]])
            sage: S = Tableau([[1, 3], [3]])
            sage: G = Tableau([[2, 1], [4]])
            sage: H = Tableau([[1, 2], [4]])
            sage: T.leq(S)
            True
            sage: T.leq(T)
            True
            sage: T.leq(G)
            False
            sage: T.leq(H)
            True
            sage: S.leq(T)
            False
            sage: S.leq(G)
            False
            sage: S.leq(H)
            False
            sage: G.leq(H)
            False
            sage: H.leq(G)
            False

        TESTS::

            sage: StandardTableau(T).leq(S)
            True
            sage: T.leq(SemistandardTableau(S))
            True
        """
        if not secondtab in Tableaux():
            raise TypeError("{} must be a tableau".format(secondtab))
        sh = self.shape()
        if sh != secondtab.shape():
            raise TypeError("the tableaux must be the same shape")
        return all( self[a][b] <= secondtab[a][b] for a in range(len(self))
                                                  for b in range(len(self[a])) )

    def k_weight(self, k):
        r"""
        Return the `k`-weight of ``self``.

        A tableau has `k`-weight `\alpha = (\alpha_1, ..., \alpha_n)`
        if there are exactly `\alpha_i` distinct residues for the
        cells occupied by the letter `i` for each `i`.  The residue
        of a cell in position `(a,b)` is `a-b` modulo `k+1`.

        This definition is the one used in [Ive2012]_ (p. 12).

        EXAMPLES::

            sage: Tableau([[1,2],[2,3]]).k_weight(1)
            [1, 1, 1]
            sage: Tableau([[1,2],[2,3]]).k_weight(2)
            [1, 2, 1]
            sage: t = Tableau([[1,1,1,2,5],[2,3,6],[3],[4]])
            sage: t.k_weight(1)
            [2, 1, 1, 1, 1, 1]
            sage: t.k_weight(2)
            [3, 2, 2, 1, 1, 1]
            sage: t.k_weight(3)
            [3, 1, 2, 1, 1, 1]
            sage: t.k_weight(4)
            [3, 2, 2, 1, 1, 1]
            sage: t.k_weight(5)
            [3, 2, 2, 1, 1, 1]
        """
        res = []
        w = self.weight()
        s = self.cells()

        for l in range(1,len(w)+1):
            new_s = [(i,j) for i,j in s if self[i][j] == l]

            #If there are no elements that meet the condition
            if new_s == []:
                res.append(0)
                continue
            x = set((i-j) % (k+1) for i, j in new_s)
            res.append(len(x))

        return res

    def is_k_tableau(self, k):
        r"""
        Checks whether ``self`` is a valid weak `k`-tableau.

        EXAMPLES::

            sage: t = Tableau([[1,2,3],[2,3],[3]])
            sage: t.is_k_tableau(3)
            True
            sage: t = Tableau([[1,1,3],[2,2],[3]])
            sage: t.is_k_tableau(3)
            False
        """
        shapes = self.to_chain()
        kshapes = [ la.k_conjugate(k) for la in shapes ]
        return all( kshapes[i+1].contains(kshapes[i]) for i in range(len(shapes)-1) )

    def restrict(self, n):
        """
        Return the restriction of the semistandard tableau ``self``
        to ``n``. If possible, the restricted tableau will have the same
        parent as this tableau.

        If `T` is a semistandard tableau and `n` is a nonnegative integer,
        then the restriction of `T` to `n` is defined as the
        (semistandard) tableau obtained by removing all cells filled with
        entries greater than `n` from `T`.

        .. NOTE::

            If only the shape of the restriction, rather than the whole
            restriction, is needed, then the faster method
            :meth:`restriction_shape` is preferred.

        EXAMPLES::

            sage: Tableau([[1,2],[3],[4]]).restrict(3)
            [[1, 2], [3]]
            sage: StandardTableau([[1,2],[3],[4]]).restrict(2)
            [[1, 2]]
            sage: Tableau([[1,2,3],[2,4,4],[3]]).restrict(0)
            []
            sage: Tableau([[1,2,3],[2,4,4],[3]]).restrict(2)
            [[1, 2], [2]]
            sage: Tableau([[1,2,3],[2,4,4],[3]]).restrict(3)
            [[1, 2, 3], [2], [3]]
            sage: Tableau([[1,2,3],[2,4,4],[3]]).restrict(5)
            [[1, 2, 3], [2, 4, 4], [3]]

        If possible the restricted tableau will belong to the same category as
        the original tableau::

            sage: S=StandardTableau([[1,2,4,7],[3,5],[6]]); S.category()
            Category of elements of Standard tableaux
            sage: S.restrict(4).category()
            Category of elements of Standard tableaux
            sage: SS=StandardTableaux([4,2,1])([[1,2,4,7],[3,5],[6]]); SS.category()
            Category of elements of Standard tableaux of shape [4, 2, 1]
            sage: SS.restrict(4).category()
            Category of elements of Standard tableaux

            sage: Tableau([[1,2],[3],[4]]).restrict(3)
            [[1, 2], [3]]
            sage: Tableau([[1,2],[3],[4]]).restrict(2)
            [[1, 2]]
            sage: SemistandardTableau([[1,1],[2]]).restrict(1)
            [[1, 1]]
            sage: _.category()
            Category of elements of Semistandard tableaux
        """
        res = [ [y for y in row if y <= n] for row in self ]
        res = [row for row in res if row]
        # attempt to return a tableau of the same type
        try:
            return self.parent()( res )
        except Exception:
            try:
                return self.parent().Element( res )
            except Exception:
                return Tableau(res)

    def restriction_shape(self, n):
        """
        Return the shape of the restriction of the semistandard tableau
        ``self`` to ``n``.

        If `T` is a semistandard tableau and `n` is a nonnegative integer,
        then the restriction of `T` to `n` is defined as the
        (semistandard) tableau obtained by removing all cells filled with
        entries greater than `n` from `T`.

        This method computes merely the shape of the restriction. For
        the restriction itself, use :meth:`restrict`.

        EXAMPLES::

            sage: Tableau([[1,2],[2,3],[3,4]]).restriction_shape(3)
            [2, 2, 1]
            sage: StandardTableau([[1,2],[3],[4],[5]]).restriction_shape(2)
            [2]
            sage: Tableau([[1,3,3,5],[2,4,4],[17]]).restriction_shape(0)
            []
            sage: Tableau([[1,3,3,5],[2,4,4],[17]]).restriction_shape(2)
            [1, 1]
            sage: Tableau([[1,3,3,5],[2,4,4],[17]]).restriction_shape(3)
            [3, 1]
            sage: Tableau([[1,3,3,5],[2,4,4],[17]]).restriction_shape(5)
            [4, 3]

            sage: all( T.restriction_shape(i) == T.restrict(i).shape()
            ....:      for T in StandardTableaux(5) for i in range(1, 5) )
            True
        """
        from sage.combinat.partition import Partition
        res = [len([y for y in row if y <= n]) for row in self]
        return Partition(res)

    def to_chain(self, max_entry=None):
        r"""
        Return the chain of partitions corresponding to the (semi)standard
        tableau ``self``.

        The optional keyword parameter ``max_entry`` can be used to
        customize the length of the chain. Specifically, if this parameter
        is set to a nonnegative integer ``n``, then the chain is
        constructed from the positions of the letters `1, 2, \ldots, n`
        in the tableau.

        EXAMPLES::

            sage: Tableau([[1,2],[3],[4]]).to_chain()
            [[], [1], [2], [2, 1], [2, 1, 1]]
            sage: Tableau([[1,1],[2]]).to_chain()
            [[], [2], [2, 1]]
            sage: Tableau([[1,1],[3]]).to_chain()
            [[], [2], [2], [2, 1]]
            sage: Tableau([]).to_chain()
            [[]]
            sage: Tableau([[1,1],[2],[3]]).to_chain(max_entry=2)
            [[], [2], [2, 1]]
            sage: Tableau([[1,1],[2],[3]]).to_chain(max_entry=3)
            [[], [2], [2, 1], [2, 1, 1]]
            sage: Tableau([[1,1],[2],[3]]).to_chain(max_entry=4)
            [[], [2], [2, 1], [2, 1, 1], [2, 1, 1]]
            sage: Tableau([[1,1,2],[2,3],[4,5]]).to_chain(max_entry=6)
            [[], [2], [3, 1], [3, 2], [3, 2, 1], [3, 2, 2], [3, 2, 2]]
        """
        if max_entry is None:
            if len(self) == 0:
                max_entry = 0
            else:
                max_entry = max(max(row) for row in self)
        return [self.restriction_shape(k) for k in range(max_entry+1)]

    @combinatorial_map(name='to Gelfand-Tsetlin pattern')
    def to_Gelfand_Tsetlin_pattern(self):
        """
        Return the :class:`Gelfand-Tsetlin pattern <GelfandTsetlinPattern>`
        corresponding to ``self`` when semistandard.

        EXAMPLES::

            sage: T = Tableau([[1,2,3],[2,3],[3]])
            sage: G = T.to_Gelfand_Tsetlin_pattern(); G
            [[3, 2, 1], [2, 1], [1]]
            sage: G.to_tableau() == T
            True
            sage: T = Tableau([[1,3],[2]])
            sage: T.to_Gelfand_Tsetlin_pattern()
            [[2, 1, 0], [1, 1], [1]]
        """
        from sage.combinat.gelfand_tsetlin_patterns import GelfandTsetlinPatterns
        return GelfandTsetlinPatterns()(self)

    def anti_restrict(self, n):
        """
        Return the skew tableau formed by removing all of the cells from
        ``self`` that are filled with a number at most `n`.

        EXAMPLES::

            sage: t = Tableau([[1,2,3],[4,5]]); t
            [[1, 2, 3], [4, 5]]
            sage: t.anti_restrict(1)
            [[None, 2, 3], [4, 5]]
            sage: t.anti_restrict(2)
            [[None, None, 3], [4, 5]]
            sage: t.anti_restrict(3)
            [[None, None, None], [4, 5]]
            sage: t.anti_restrict(4)
            [[None, None, None], [None, 5]]
            sage: t.anti_restrict(5)
            [[None, None, None], [None, None]]
        """
        t_new = [[None if g <= n else g for g in row] for row in self]
        from sage.combinat.skew_tableau import SkewTableau
        return SkewTableau(t_new)

    def to_list(self):
        """
        Return ``self`` as a list of lists (not tuples!).

        EXAMPLES::

            sage: t = Tableau([[1,2],[3,4]])
            sage: l = t.to_list(); l
            [[1, 2], [3, 4]]
            sage: l[0][0] = 2
            sage: t
            [[1, 2], [3, 4]]
        """
        return [list(row) for row in self]

    def bump(self, x):
        """
        Insert ``x`` into ``self`` using Schensted's row-bumping (or
        row-insertion) algorithm.

        EXAMPLES::

            sage: t = Tableau([[1,2],[3]])
            sage: t.bump(1)
            [[1, 1], [2], [3]]
            sage: t
            [[1, 2], [3]]
            sage: t.bump(2)
            [[1, 2, 2], [3]]
            sage: t.bump(3)
            [[1, 2, 3], [3]]
            sage: t
            [[1, 2], [3]]
            sage: t = Tableau([[1,2,2,3],[2,3,5,5],[4,4,6],[5,6]])
            sage: t.bump(2)
            [[1, 2, 2, 2], [2, 3, 3, 5], [4, 4, 5], [5, 6, 6]]
            sage: t.bump(1)
            [[1, 1, 2, 3], [2, 2, 5, 5], [3, 4, 6], [4, 6], [5]]
        """
        to_insert = x
        new_t = self.to_list()
        for row in new_t:
            i = 0
            #try to insert to_insert into row
            while i < len(row):
                if to_insert < row[i]:
                    t = to_insert
                    to_insert = row[i]
                    row[i] = t
                    break
                i += 1

            #if we haven't already inserted to_insert
            #append it to the end of row
            if i == len(row):
                row.append(to_insert)
                if isinstance(self, SemistandardTableau):
                    return SemistandardTableau(new_t)
                return Tableau(new_t)
        #if we got here, we are at the end of the tableau
        #add to_insert as the last row
        new_t.append([to_insert])
        if isinstance(self, SemistandardTableau):
            return SemistandardTableau(new_t)
        return Tableau(new_t)

    def schensted_insert(self, i, left=False):
        """
        Insert ``i`` into ``self`` using Schensted's row-bumping (or
        row-insertion) algorithm.

        INPUT:

        - ``i`` -- a number to insert
        - ``left`` -- (default: ``False``) boolean; if set to
          ``True``, the insertion will be done from the left. That
          is, if one thinks of the algorithm as appending a letter
          to the reading word of ``self``, we append the letter to
          the left instead of the right

        EXAMPLES::

            sage: t = Tableau([[3,5],[7]])
            sage: t.schensted_insert(8)
            [[3, 5, 8], [7]]
            sage: t.schensted_insert(8, left=True)
            [[3, 5], [7], [8]]
        """
        if left:
            return self._left_schensted_insert(i)
        else:
            return self.bump(i)

    def _left_schensted_insert(self, letter):
        """
        EXAMPLES::

            sage: t = Tableau([[3,5],[7]])
            sage: t._left_schensted_insert(8)
            [[3, 5], [7], [8]]
            sage: t._left_schensted_insert(6)
            [[3, 5], [6, 7]]
            sage: t._left_schensted_insert(2)
            [[2, 3, 5], [7]]
        """
        h = len(self)
        if h == 0:
            return Tableau([[letter]])
        h1 = h + 1
        rep = self.to_list()
        rep.reverse()

        width = len(rep[h-1])
        heights = self._heights() + [h1]

        for j in range(1, width+2):
            i = heights[j-1]
            while i != h1 and rep[i-1][j-1] >= letter:
                i += 1
            if i == heights[j-1]: #add on top of column j
                if j == 1:
                    rep = [[letter]] + rep
                else:
                    rep[i-2].append(letter)
                break
            elif i == h1 and j == width: #add on right of line i
                if rep[i-2][j-1] < letter:
                    rep[i-2].append(letter)
                else:
                    new_letter = rep[i-2][j-1]
                    rep[i-2][j-1] = letter
                    rep[i-2].append(new_letter)
                break
            else:
                new_letter = rep[i-2][j-1]
                rep[i-2][j-1] = letter
                letter = new_letter

        rep.reverse()
        return Tableau(rep)

    def insert_word(self, w, left=False):
        """
        Insert the word ``w`` into the tableau ``self`` letter by letter
        using Schensted insertion. By default, the word ``w`` is being
        processed from left to right, and the insertion used is row
        insertion. If the optional keyword ``left`` is set to ``True``,
        the word ``w`` is being processed from right to left, and column
        insertion is used instead.

        EXAMPLES::

            sage: t0 = Tableau([])
            sage: w = [1,1,2,3,3,3,3]
            sage: t0.insert_word(w)
            [[1, 1, 2, 3, 3, 3, 3]]
            sage: t0.insert_word(w,left=True)
            [[1, 1, 2, 3, 3, 3, 3]]
            sage: w.reverse()
            sage: t0.insert_word(w)
            [[1, 1, 3, 3], [2, 3], [3]]
            sage: t0.insert_word(w,left=True)
            [[1, 1, 3, 3], [2, 3], [3]]
            sage: t1 = Tableau([[1,3],[2]])
            sage: t1.insert_word([4,5])
            [[1, 3, 4, 5], [2]]
            sage: t1.insert_word([4,5], left=True)
            [[1, 3], [2, 5], [4]]
        """
        if left:
            w = [i for i in reversed(w)]
        res = self
        for i in w:
            res = res.schensted_insert(i,left=left)
        return res

    def reverse_bump(self, loc):
        r"""
        Reverse row bump the entry of ``self`` at the specified
        location ``loc`` (given as a row index or a
        corner ``(r, c)`` of the tableau).

        This is the reverse of Schensted's row-insertion algorithm.
        See Section 1.1, page 8, of Fulton's [Ful1997]_.

        INPUT:

        - ``loc`` -- Can be either of the following:

          - The coordinates ``(r, c)`` of the square to reverse-bump
            (which must be a corner of the tableau);
          - The row index ``r`` of this square.

          Note that both ``r`` and ``c`` are `0`-based, i.e., the
          topmost row and the leftmost column are the `0`-th row
          and the `0`-th column.

        OUTPUT:

        An ordered pair consisting of:

        1. The resulting (smaller) tableau;
        2. The entry bumped out at the end of the process.

        .. SEEALSO::

            :meth:`bump`

        EXAMPLES:

        This is the reverse of Schensted's bump::

            sage: T = Tableau([[1, 1, 2, 2, 4], [2, 3, 3], [3, 4], [4]])
            sage: T.reverse_bump(2)
            ([[1, 1, 2, 3, 4], [2, 3, 4], [3], [4]], 2)
            sage: T == T.reverse_bump(2)[0].bump(2)
            True
            sage: T.reverse_bump((3, 0))
            ([[1, 2, 2, 2, 4], [3, 3, 3], [4, 4]], 1)

        Some errors caused by wrong input::

            sage: T.reverse_bump((3, 1))
            Traceback (most recent call last):
            ...
            ValueError: invalid corner
            sage: T.reverse_bump(4)
            Traceback (most recent call last):
            ...
            IndexError: list index out of range
            sage: Tableau([[2, 2, 1], [3, 3]]).reverse_bump(0)
            Traceback (most recent call last):
            ...
            ValueError: Reverse bumping is only defined for semistandard tableaux

        Some edge cases::

            sage: Tableau([[1]]).reverse_bump(0)
            ([], 1)
            sage: Tableau([[1,1]]).reverse_bump(0)
            ([[1]], 1)
            sage: Tableau([]).reverse_bump(0)
            Traceback (most recent call last):
            ...
            IndexError: list index out of range

        .. NOTE::

            Reverse row bumping is only implemented for tableaux with weakly increasing
            and strictly increasing columns (though the tableau does not need to be an
            instance of class :class:`SemistandardTableau`).

        """
        if not (self.is_semistandard()):
            raise ValueError("Reverse bumping is only defined for semistandard tableaux")
        try:
            (r, c) = loc
            if (r, c) not in self.corners():
                raise ValueError("invalid corner")
        except TypeError:
            r = loc
            c = len(self[r]) - 1

        # make a copy of self
        new_t = self.to_list()

        # remove the last entry of row r from the tableau
        to_move = new_t[r].pop()

        # delete the row if it's now empty
        if not new_t[r]:
            new_t.pop()

        from bisect import bisect_left

        for row in reversed(new_t[:r]):
            # Decide where to insert:
            # the bisect_left command returns the greatest index such that
            # every entry to its left is strictly less than to_move
            c = bisect_left(row, to_move, lo=c) - 1

            # swap it with to_move
            row[c], to_move = to_move, row[c]

        if isinstance(self, SemistandardTableau):
            return SemistandardTableau(new_t), to_move
        return Tableau(new_t), to_move

    def bump_multiply(self, other):
        """
        Multiply two tableaux using Schensted's bump.

        This product makes the set of semistandard tableaux into an
        associative monoid. The empty tableau is the unit in this monoid.
        See pp. 11-12 of [Ful1997]_.

        The same product operation is implemented in a different way in
        :meth:`slide_multiply`.

        EXAMPLES::

            sage: t = Tableau([[1,2,2,3],[2,3,5,5],[4,4,6],[5,6]])
            sage: t2 = Tableau([[1,2],[3]])
            sage: t.bump_multiply(t2)
            [[1, 1, 2, 2, 3], [2, 2, 3, 5], [3, 4, 5], [4, 6, 6], [5]]
        """
        if not isinstance(other, Tableau):
            raise TypeError("other must be a Tableau")

        row = len(other)
        product = Tableau([list(a) for a in self])  # create deep copy of self
        while row:
            row -= 1
            for i in other[row]:
                product = product.bump(i)
        return product

    def slide_multiply(self, other):
        """
        Multiply two tableaux using jeu de taquin.

        This product makes the set of semistandard tableaux into an
        associative monoid. The empty tableau is the unit in this monoid.

        See pp. 15 of [Ful1997]_.

        The same product operation is implemented in a different way in
        :meth:`bump_multiply`.

        EXAMPLES::

            sage: t = Tableau([[1,2,2,3],[2,3,5,5],[4,4,6],[5,6]])
            sage: t2 = Tableau([[1,2],[3]])
            sage: t.slide_multiply(t2)
            [[1, 1, 2, 2, 3], [2, 2, 3, 5], [3, 4, 5], [4, 6, 6], [5]]
        """
        st = []
        if len(self) == 0:
            return other
        else:
            l = len(self[0])

        for row in other:
            st.append((None,)*l + row)
        for row in self:
            st.append(row)

        from sage.combinat.skew_tableau import SkewTableau
        return SkewTableau(st).rectify()

    def _slide_up(self, c):
        r"""
        Auxiliary method used for promotion, which removes cell `c` from ``self``,
        slides the letters of ``self`` up using jeu de taquin slides, and
        then fills the empty cell at `(0,0)` with the value `0`.

        TESTS::

            sage: t = Tableau([[1,1,2],[2,3,5],[4,5]])
            sage: t._slide_up((2,1))
            [[0, 1, 2], [1, 3, 5], [2, 4]]

            sage: t._slide_up((1,2))
            [[0, 1, 2], [1, 2, 3], [4, 5]]

            sage: t = Tableau([[1,1,3],[2,3,5],[4,5]])
            sage: t._slide_up((1,2))
            [[0, 1, 1], [2, 3, 3], [4, 5]]
        """
        new_st = self.to_list()
        spotl, spotc = c
        while [spotl, spotc] != [0,0]:
            #once moving box is in first column, just move letters up
            #(French notation!)
            if spotc == 0:
                new_st[spotl][spotc] = new_st[spotl-1][spotc]
                spotl -= 1
                continue
            #once moving box is in first row, just move letters up
            elif spotl == 0:
                new_st[spotl][spotc] = new_st[spotl][spotc-1]
                spotc -= 1
                continue
            else:
                #If we get to this stage, we need to compare
                below = new_st[spotl-1][spotc]
                left = new_st[spotl][spotc-1]
                if below >= left:
                    #Swap with the cell below
                    new_st[spotl][spotc] = new_st[spotl-1][spotc]
                    spotl -= 1
                    continue
                else:
                    #Swap with the cell to the left
                    new_st[spotl][spotc] = new_st[spotl][spotc-1]
                    spotc -= 1
                    continue
        #set box in position (0,0) to 0
        new_st[0][0] = 0
        return Tableau(new_st)

    def _slide_down(self, c, n):
        r"""
        Auxiliary method used for promotion, which removes cell `c` from ``self``,
        slides the letters of ``self`` down using jeu de taquin slides, and
        then fills the empty cell with the value `n + 2`.

        When the entries of ``self`` are positive integers, and cell `c` is
        filled with `1`, then the position of `c` is irrelevant.

        TESTS::

            sage: t = Tableau([[1,1,2],[2,3,5],[4,5]])
            sage: t._slide_down((0, 0), 8)
            [[1, 2, 5], [2, 3, 10], [4, 5]]

            sage: t._slide_down((0, 1), 8)
            [[1, 2, 5], [2, 3, 10], [4, 5]]

            sage: t = Tableau([[1,1,2,2,2,3],[2,2,4,6,6],[4,4,5,7],[5,8]])
            sage: t._slide_down((0, 1), 9)
            [[1, 2, 2, 2, 2, 3], [2, 4, 4, 6, 6], [4, 5, 7, 11], [5, 8]]
        """
        new_st = self.to_list()
        #new_st is a deep copy of self, so as not to mess around with self.
        new_st_shape = [len(x) for x in self]
        spotl, spotc = c
        #spotl and spotc are the coordinates of the wandering hole.
        #All comments and variable names below refer to French notation.
        while True:
            #"right_neighbor" and "upper_neighbor" refer to neighbors of the
            #hole.
            go_right = None
            if len(new_st_shape) > spotl + 1 and new_st_shape[spotl + 1] >= spotc + 1:
                upper_neighbor = new_st[spotl + 1][spotc]
                go_right = False
            if new_st_shape[spotl] != spotc + 1:
                right_neighbor = new_st[spotl][spotc + 1]
                if go_right is None or upper_neighbor > right_neighbor:
                    go_right = True
            if go_right is True:
                new_st[spotl][spotc] = right_neighbor
                spotc += 1
            elif go_right is False:
                new_st[spotl][spotc] = upper_neighbor
                spotl += 1
            else:
                break
        new_st[spotl][spotc] = n + 2
        return Tableau(new_st)

    def promotion_inverse(self, n):
        r"""
        Return the image of ``self`` under the inverse promotion operator.

        .. WARNING::

            You might know this operator as the promotion operator
            (without "inverse") -- literature does not agree on the
            name.

        The inverse promotion operator, applied to a tableau `t`, does the
        following:

        Iterate over all letters `1` in the tableau `t`, from right to left.
        For each of these letters, do the following:

        - Remove the letter from `t`, thus leaving a hole where it used to be.

        - Apply jeu de taquin to move this hole northeast (in French notation)
          until it reaches the outer boundary of `t`.

        - Fill `n+2` into the hole once jeu de taquin has completed.

        Once this all is done, subtract `1` from each letter in the tableau.
        This is not always well-defined. Restricted to the class of
        semistandard tableaux whose entries are all `\leq n + 1`, this is the
        usual inverse promotion operator defined on this class.

        When ``self`` is a standard tableau of size ``n + 1``, this definition of
        inverse promotion is the map called "promotion" in [Sag2011]_ (p. 23) and
        in [Stan2009]_, and is the inverse of the map called "promotion" in
        [Hai1992]_ (p. 90).

        .. WARNING::

            To my (Darij's) knowledge, the fact that the above "inverse
            promotion operator" really is the inverse of the promotion
            operator :meth:`promotion` for semistandard tableaux has never
            been proven in literature. Corrections are welcome.

        EXAMPLES::

            sage: t = Tableau([[1,2],[3,3]])
            sage: t.promotion_inverse(2)
            [[1, 2], [2, 3]]

            sage: t = Tableau([[1,2],[2,3]])
            sage: t.promotion_inverse(2)
            [[1, 1], [2, 3]]

            sage: t = Tableau([[1,2,5],[3,3,6],[4,7]])
            sage: t.promotion_inverse(8)
            [[1, 2, 4], [2, 5, 9], [3, 6]]

            sage: t = Tableau([])
            sage: t.promotion_inverse(2)
            []

        TESTS:

        We check the equivalence of two definitions of inverse promotion
        on semistandard tableaux::

            sage: ST = SemistandardTableaux(shape=[4,2,1], max_entry=7)
            sage: def bk_promotion_inverse7(st):
            ....:     st2 = st
            ....:     for i in range(1, 7):
            ....:         st2 = st2.bender_knuth_involution(i, check=False)
            ....:     return st2
            sage: all( bk_promotion_inverse7(st) == st.promotion_inverse(6) for st in ST ) # long time
            True
            sage: ST = SemistandardTableaux(shape=[2,2,2], max_entry=7)
            sage: all( bk_promotion_inverse7(st) == st.promotion_inverse(6) for st in ST ) # long time
            True

        A test for :trac:`13203`::

            sage: T = Tableau([[1]])
            sage: type(T.promotion_inverse(2)[0][0])
            <... 'sage.rings.integer.Integer'>
        """
        if self.is_rectangular():
            n = Integer(n)
            if self.size() == 0:
                return self
            s = self.shape()[0]
            l = self.weight()[0]
            word = [i-1 for row in reversed(self) for i in row if i>1]
            t = Tableau([])
            t = t.insert_word(word)
            t = t.to_list()
            if l < s:
                for i in range(l):
                    t[len(t)-1].append(n+1)
            else:
                t.append([n+1 for i in range(s)])
            return Tableau(t)
        # Now, the non-rectangular case.
        p = self
        for c in reversed(self.cells_containing(1)):
            p = p._slide_down(c, n)
        return Tableau([[i-1 for i in row] for row in p])

    def promotion(self, n):
        r"""
        Return the image of ``self`` under the promotion operator.

        .. WARNING::

            You might know this operator as the inverse promotion
            operator -- literature does not agree on the name. You
            might also be looking for the Lapointe-Lascoux-Morse
            promotion operator (:meth:`promotion_operator`).

        The promotion operator, applied to a tableau `t`, does the following:

        Iterate over all letters `n+1` in the tableau `t`, from left to right.
        For each of these letters, do the following:

        - Remove the letter from `t`, thus leaving a hole where it used to be.

        - Apply jeu de taquin to move this hole southwest (in French notation)
          until it reaches the inner boundary of `t`.

        - Fill `0` into the hole once jeu de taquin has completed.

        Once this all is done, add `1` to each letter in the tableau.
        This is not always well-defined. Restricted to the class of
        semistandard tableaux whose entries are all `\leq n + 1`, this is the
        usual promotion operator defined on this class.

        When ``self`` is a standard tableau of size ``n + 1``, this definition of
        promotion is precisely the one given in [Hai1992]_ (p. 90). It is the
        inverse of the maps called "promotion" in [Sag2011]_ (p. 23) and in [Stan2009]_.

        .. WARNING::

            To my (Darij's) knowledge, the fact that the above promotion
            operator really is the inverse of the "inverse promotion
            operator" :meth:`promotion_inverse` for semistandard tableaux
            has never been proven in literature. Corrections are welcome.

        REFERENCES:

        - [Hai1992]_

        - [Sag2011]_

        EXAMPLES::

            sage: t = Tableau([[1,2],[3,3]])
            sage: t.promotion(2)
            [[1, 1], [2, 3]]

            sage: t = Tableau([[1,1,1],[2,2,3],[3,4,4]])
            sage: t.promotion(3)
            [[1, 1, 2], [2, 2, 3], [3, 4, 4]]

            sage: t = Tableau([[1,2],[2]])
            sage: t.promotion(3)
            [[2, 3], [3]]

            sage: t = Tableau([[1,1,3],[2,2]])
            sage: t.promotion(2)
            [[1, 2, 2], [3, 3]]

            sage: t = Tableau([[1,1,3],[2,3]])
            sage: t.promotion(2)
            [[1, 1, 2], [2, 3]]

            sage: t = Tableau([])
            sage: t.promotion(2)
            []

        TESTS:

        We check the equivalence of two definitions of promotion on
        semistandard tableaux::

            sage: ST = SemistandardTableaux(shape=[3,2,2,1], max_entry=6)
            sage: def bk_promotion6(st):
            ....:     st2 = st
            ....:     for i in range(5, 0, -1):
            ....:         st2 = st2.bender_knuth_involution(i, check=False)
            ....:     return st2
            sage: all( bk_promotion6(st) == st.promotion(5) for st in ST ) # long time
            True
            sage: ST = SemistandardTableaux(shape=[4,4], max_entry=6)
            sage: all( bk_promotion6(st) == st.promotion(5) for st in ST ) # long time
            True

        We also check :meth:`promotion_inverse()` is the inverse
        of :meth:`promotion()`::

            sage: ST = SemistandardTableaux(shape=[3,2,1], max_entry=7)
            sage: all( st.promotion(6).promotion_inverse(6) == st for st in ST ) # long time
            True
        """
        if self.is_rectangular():
            t = self.rotate_180()
            t = [tuple(n+2-i for i in row) for row in t]
            t = Tableau(t).promotion_inverse(n)
            t = [tuple(n+2-i for i in row) for row in t]
            return Tableau(t).rotate_180()
        p = self
        for c in self.cells_containing(n+1):
            p = p._slide_up(c)
        return Tableau([[i+1 for i in row] for row in p])

    def row_stabilizer(self):
        """
        Return the PermutationGroup corresponding to the row stabilizer of
        ``self``.

        This assumes that every integer from `1` to the size of ``self``
        appears exactly once in ``self``.

        EXAMPLES::

            sage: rs = Tableau([[1,2,3],[4,5]]).row_stabilizer()
            sage: rs.order() == factorial(3)*factorial(2)
            True
            sage: PermutationGroupElement([(1,3,2),(4,5)]) in rs
            True
            sage: PermutationGroupElement([(1,4)]) in rs
            False
            sage: rs = Tableau([[1, 2],[3]]).row_stabilizer()
            sage: PermutationGroupElement([(1,2),(3,)]) in rs
            True
            sage: rs.one().domain()
            [1, 2, 3]
            sage: rs = Tableau([[1],[2],[3]]).row_stabilizer()
            sage: rs.order()
            1
            sage: rs = Tableau([[2,4,5],[1,3]]).row_stabilizer()
            sage: rs.order()
            12
            sage: rs = Tableau([]).row_stabilizer()
            sage: rs.order()
            1
        """
        # Ensure that the permutations involve all elements of the
        # tableau, by including the identity permutation on the set [1..k].
        k = self.size()
        gens = [list(range(1, k + 1))]
        for row in self:
            for j in range(len(row) - 1):
                gens.append( (row[j], row[j + 1]) )
        return PermutationGroup( gens )

    def column_stabilizer(self):
        """
        Return the PermutationGroup corresponding to the column stabilizer
        of ``self``.

        This assumes that every integer from `1` to the size of ``self``
        appears exactly once in ``self``.

        EXAMPLES::

            sage: cs = Tableau([[1,2,3],[4,5]]).column_stabilizer()
            sage: cs.order() == factorial(2)*factorial(2)
            True
            sage: PermutationGroupElement([(1,3,2),(4,5)]) in cs
            False
            sage: PermutationGroupElement([(1,4)]) in cs
            True
        """
        return self.conjugate().row_stabilizer()

    def height(self):
        """
        Return the height of ``self``.

        EXAMPLES::

            sage: Tableau([[1,2,3],[4,5]]).height()
            2
            sage: Tableau([[1,2,3]]).height()
            1
            sage: Tableau([]).height()
            0
        """
        return len(self)

    def _heights(self):
        """
        EXAMPLES::

            sage: Tableau([[1,2,3,4],[5,6],[7],[8]])._heights()
            [1, 3, 4, 4]
            sage: Tableau([])._heights()
            []
            sage: Tableau([[1]])._heights()
            [1]
            sage: Tableau([[1,2]])._heights()
            [1, 1]
            sage: Tableau([[1,2],[3],[4]])._heights()
            [1, 3]
        """
        cor = self.corners()
        ncor = len(cor)
        if ncor == 0:
            return []
        k = len(self)
        cor = [ [k-i,j+1]  for i,j in reversed(cor)]

        heights = [1]*(cor[0][1])
        for i in range(1, ncor):
            heights += [ cor[i][0] ]*(cor[i][1]-cor[i-1][1])

        return heights

    def last_letter_lequal(self, tab2):
        """
        Return ``True`` if ``self`` is less than or equal to ``tab2`` in the last
        letter ordering.

        EXAMPLES::

            sage: st = StandardTableaux([3,2])
            sage: f = lambda b: 1 if b else 0
            sage: matrix( [ [ f(t1.last_letter_lequal(t2)) for t2 in st] for t1 in st] )
            [1 1 1 1 1]
            [0 1 1 1 1]
            [0 0 1 1 1]
            [0 0 0 1 1]
            [0 0 0 0 1]
        """
        n = self.size()
        if not isinstance(tab2, Tableau):
            try:
                tab2 = Tableau(tab2)
            except Exception:
                raise TypeError("tab2 must be a standard tableau")

        if tab2.size() != n:
            raise ValueError("tab2 must be the same size as self")

        if self == tab2:
            return True

        for j in range(n, 1, -1):
            self_j_pos = None
            for i in range(len(self)):
                if j in self[i]:
                    self_j_pos = i
                    break

            tab2_j_pos = None
            for i in range(len(tab2)):
                if j in tab2[i]:
                    tab2_j_pos = i
                    break

            if self_j_pos < tab2_j_pos:
                return True
            if tab2_j_pos < self_j_pos:
                return False

    def charge(self):
        r"""
        Return the charge of the reading word of ``self``.  See
        :meth:`~sage.combinat.words.finite_word.FiniteWord_class.charge` for more information.

        EXAMPLES::

            sage: Tableau([[1,1],[2,2],[3]]).charge()
            0
            sage: Tableau([[1,1,3],[2,2]]).charge()
            1
            sage: Tableau([[1,1,2],[2],[3]]).charge()
            1
            sage: Tableau([[1,1,2],[2,3]]).charge()
            2
            sage: Tableau([[1,1,2,3],[2]]).charge()
            2
            sage: Tableau([[1,1,2,2],[3]]).charge()
            3
            sage: Tableau([[1,1,2,2,3]]).charge()
            4
        """
        return self.to_word().charge()

    def cocharge(self):
        r"""
        Return the cocharge of the reading word of ``self``.  See
        :meth:`~sage.combinat.words.finite_word.FiniteWord_class.cocharge` for more information.

        EXAMPLES::

            sage: Tableau([[1,1],[2,2],[3]]).cocharge()
            4
            sage: Tableau([[1,1,3],[2,2]]).cocharge()
            3
            sage: Tableau([[1,1,2],[2],[3]]).cocharge()
            3
            sage: Tableau([[1,1,2],[2,3]]).cocharge()
            2
            sage: Tableau([[1,1,2,3],[2]]).cocharge()
            2
            sage: Tableau([[1,1,2,2],[3]]).cocharge()
            1
            sage: Tableau([[1,1,2,2,3]]).cocharge()
            0
        """
        return self.to_word().cocharge()


    def add_entry(self, cell, m):
        """
        Return the result of setting the entry in cell ``cell`` equal
        to ``m`` in the tableau ``self``.

        This tableau has larger size than ``self`` if ``cell`` does not
        belong to the shape of ``self``; otherwise, the tableau has the
        same shape as ``self`` and has the appropriate entry replaced.

        INPUT:

        - ``cell`` -- a pair of nonnegative integers

        OUTPUT:

        The tableau ``self`` with the entry in cell ``cell`` set to ``m``. This
        entry overwrites an existing entry if ``cell`` already belongs to
        ``self``, or is added to the tableau if ``cell`` is a cocorner of the
        shape ``self``. (Either way, the input is not modified.)

        .. NOTE::

            Both coordinates of ``cell`` are interpreted as starting at `0`.
            So, ``cell == (0, 0)`` corresponds to the northwesternmost cell.

        EXAMPLES::

            sage: s = StandardTableau([[1,2,5],[3,4]]); s.pp()
              1  2  5
              3  4
            sage: t = s.add_entry( (1,2), 6); t.pp()
              1  2  5
              3  4  6
            sage: t.category()
            Category of elements of Standard tableaux
            sage: s.add_entry( (2,0), 6).pp()
              1  2  5
              3  4
              6
            sage: u = s.add_entry( (1,2), 3); u.pp()
              1  2  5
              3  4  3
            sage: u.category()
            Category of elements of Tableaux
            sage: s.add_entry( (2,2),3)
            Traceback (most recent call last):
            ...
            IndexError: (2, 2) is not an addable cell of the tableau

        """
        tab = self.to_list()
        (r, c) = cell
        try:
            tab[r][c] = m   # will work if we are replacing an entry
        except IndexError:
            # Only add a new row if (r,c) is an addable cell (previous code
            # added m to the end of row r independently of the value of c)
            if r >= len(tab):
                if r == len(tab) and c == 0:
                    tab.append([m])
                else:
                    raise IndexError('%s is not an addable cell of the tableau' % ((r,c),))
            else:
                tab_r = tab[r]
                if c == len(tab_r):
                    tab_r.append(m)
                else:
                    raise IndexError('%s is not an addable cell of the tableau' % ((r,c),))

        # attempt to return a tableau of the same type as self
        if tab in self.parent():
            return self.parent()(tab)
        else:
            try:
                return self.parent().Element(tab)
            except Exception:
                return Tableau(tab)


    ##############
    # catabolism #
    ##############

    def catabolism(self):
        """
        Remove the top row of ``self`` and insert it back in using
        column Schensted insertion (starting with the largest letter).

        EXAMPLES::

            sage: Tableau([]).catabolism()
            []
            sage: Tableau([[1,2,3,4,5]]).catabolism()
            [[1, 2, 3, 4, 5]]
            sage: Tableau([[1,1,3,3],[2,3],[3]]).catabolism()
            [[1, 1, 2, 3, 3, 3], [3]]
            sage: Tableau([[1, 1, 2, 3, 3, 3], [3]]).catabolism()
            [[1, 1, 2, 3, 3, 3, 3]]
        """
        h = self.height()
        if h == 0:
            return self
        else:
            #Remove the top row and insert it back in
            return Tableau(self[1:]).insert_word(self[0],left=True)

    def catabolism_sequence(self):
        """
        Perform :meth:`catabolism` on ``self`` until it returns a
        tableau consisting of a single row.

        EXAMPLES::

            sage: t = Tableau([[1,2,3,4,5,6,8],[7,9]])
            sage: t.catabolism_sequence()
            [[[1, 2, 3, 4, 5, 6, 8], [7, 9]],
             [[1, 2, 3, 4, 5, 6, 7, 9], [8]],
             [[1, 2, 3, 4, 5, 6, 7, 8], [9]],
             [[1, 2, 3, 4, 5, 6, 7, 8, 9]]]
            sage: Tableau([]).catabolism_sequence()
            [[]]
        """
        h = self.height()
        res = [self]
        newterm = self
        while h > 1:
            newterm = newterm.catabolism()
            res.append(newterm)
            h = newterm.height()
        return res

    def lambda_catabolism(self, part):
        r"""
        Return the ``part``-catabolism of ``self``, where ``part`` is a
        partition (which can be just given as an array).

        For a partition `\lambda` and a tableau `T`, the
        `\lambda`-catabolism of `T` is defined by performing the following
        steps.

        1. Truncate the parts of `\lambda` so that `\lambda` is contained
           in the shape of `T`.  Let `m` be the length of this partition.

        2. Let `T_a` be the first `m` rows of `T`, and `T_b` be the
           remaining rows.

        3. Let `S_a` be the skew tableau `T_a / \lambda`.

        4. Concatenate the reading words of `S_a` and `T_b`, and insert
           into a tableau.

        EXAMPLES::

            sage: Tableau([[1,1,3],[2,4,5]]).lambda_catabolism([2,1])
            [[3, 5], [4]]
            sage: t = Tableau([[1,1,3,3],[2,3],[3]])
            sage: t.lambda_catabolism([])
            [[1, 1, 3, 3], [2, 3], [3]]
            sage: t.lambda_catabolism([1])
            [[1, 2, 3, 3, 3], [3]]
            sage: t.lambda_catabolism([1,1])
            [[1, 3, 3, 3], [3]]
            sage: t.lambda_catabolism([2,1])
            [[3, 3, 3, 3]]
            sage: t.lambda_catabolism([4,2,1])
            []
            sage: t.lambda_catabolism([5,1])
            [[3, 3]]
            sage: t.lambda_catabolism([4,1])
            [[3, 3]]
        """
        #Reduce the partition if it is too big for the tableau
        part  = [ min(part[i],len(self[i])) for i in range(min(len(self), len(part))) ]
        if self.shape() == part:
            return Tableau([])

        m = len(part)

        w1 = list(sum((row for row in reversed(self[m:])), ()))

        w2 = []
        for i,row in enumerate(reversed(self[:m])):
            w2 += row[ part[-1-i] : ]

        return Tableau([]).insert_word(w2+w1)


    def reduced_lambda_catabolism(self, part):
        """
        EXAMPLES::

            sage: t = Tableau([[1,1,3,3],[2,3],[3]])
            sage: t.reduced_lambda_catabolism([])
            [[1, 1, 3, 3], [2, 3], [3]]
            sage: t.reduced_lambda_catabolism([1])
            [[1, 2, 3, 3, 3], [3]]
            sage: t.reduced_lambda_catabolism([1,1])
            [[1, 3, 3, 3], [3]]
            sage: t.reduced_lambda_catabolism([2,1])
            [[3, 3, 3, 3]]
            sage: t.reduced_lambda_catabolism([4,2,1])
            []
            sage: t.reduced_lambda_catabolism([5,1])
            0
            sage: t.reduced_lambda_catabolism([4,1])
            0
        """
        part1 = part

        if self == []:
            return self

        res = self.lambda_catabolism(part)

        if res == []:
            return res

        if res == 0:
            return 0

        a = self[0][0]

        part = [ min(part1[i], len(self[i])) for i in range(min(len(part1),len(self)))]
        tt_part = Tableau([ [a+i]*part[i] for i in range(len(part)) ])
        t_part = Tableau([[self[i][j] for j in range(part[i])] for i in range(len(part))])

        if t_part == tt_part:
            return res
        else:
            return 0

    def catabolism_projector(self, parts):
        """
        EXAMPLES::

            sage: t = Tableau([[1,1,3,3],[2,3],[3]])
            sage: t.catabolism_projector([[4,2,1]])
            [[1, 1, 3, 3], [2, 3], [3]]
            sage: t.catabolism_projector([[1]])
            []
            sage: t.catabolism_projector([[2,1],[1]])
            []
            sage: t.catabolism_projector([[1,1],[4,1]])
            [[1, 1, 3, 3], [2, 3], [3]]
        """
        res = self
        for p in parts:
            res = res.reduced_lambda_catabolism(p)
            if res == 0:
                return 0

        if res == []:
            return self
        else:
            return Tableau([])

    def promotion_operator(self, i):
        r"""
        Return a list of semistandard tableaux obtained by the `i`-th
        Lapointe-Lascoux-Morse promotion operator from the
        semistandard tableau ``self``.

        .. WARNING::

            This is not Schuetzenberger's jeu-de-taquin promotion!
            For the latter, see :meth:`promotion` and
            :meth:`promotion_inverse`.

        This operator is defined by taking the maximum entry `m` of
        `T`, then adding a horizontal `i`-strip to `T` in all possible
        ways, each time filling this strip with `m+1`'s, and finally
        letting the permutation
        `\sigma_1 \sigma_2 \cdots \sigma_m = (2, 3, \ldots, m+1, 1)`
        act on each of the resulting tableaux via the
        Lascoux-Schuetzenberger action
        (:meth:`symmetric_group_action_on_values`). This method
        returns the list of all resulting tableaux. See [LLM2003]_ for
        the purpose of this operator.

        EXAMPLES::

            sage: t = Tableau([[1,2],[3]])
            sage: t.promotion_operator(1)
            [[[1, 2], [3], [4]], [[1, 2], [3, 4]], [[1, 2, 4], [3]]]
            sage: t.promotion_operator(2)
            [[[1, 1], [2, 3], [4]],
             [[1, 1, 2], [3], [4]],
             [[1, 1, 4], [2, 3]],
             [[1, 1, 2, 4], [3]]]
            sage: Tableau([[1]]).promotion_operator(2)
            [[[1, 1], [2]], [[1, 1, 2]]]
            sage: Tableau([[1,1],[2]]).promotion_operator(3)
            [[[1, 1, 1], [2, 2], [3]],
             [[1, 1, 1, 2], [2], [3]],
             [[1, 1, 1, 3], [2, 2]],
             [[1, 1, 1, 2, 3], [2]]]

        The example from [LLM2003]_ p. 12::

            sage: Tableau([[1,1],[2,2]]).promotion_operator(3)
            [[[1, 1, 1], [2, 2], [3, 3]],
             [[1, 1, 1, 3], [2, 2], [3]],
             [[1, 1, 1, 3, 3], [2, 2]]]

        TESTS::

            sage: Tableau([]).promotion_operator(2)
            [[[1, 1]]]
            sage: Tableau([]).promotion_operator(1)
            [[[1]]]
        """
        chain = self.to_chain()
        part = self.shape()
        weight = self.weight()
        perm = permutation.from_reduced_word(range(1, len(weight)+1))
        l = part.add_horizontal_border_strip(i)
        ltab = [ from_chain( chain + [next] ) for next in l ]
        return [ x.symmetric_group_action_on_values(perm) for x in ltab ]


    ##################################
    # actions on tableaux from words #
    ##################################
    def raise_action_from_words(self, f, *args):
        """
        EXAMPLES::

            sage: from sage.combinat.tableau import symmetric_group_action_on_values
            sage: import functools
            sage: t = Tableau([[1,1,3,3],[2,3],[3]])
            sage: f = functools.partial(t.raise_action_from_words, symmetric_group_action_on_values)
            sage: f([1,2,3])
            [[1, 1, 3, 3], [2, 3], [3]]
            sage: f([3,2,1])
            [[1, 1, 1, 1], [2, 3], [3]]
            sage: f([1,3,2])
            [[1, 1, 2, 2], [2, 2], [3]]
        """
        w = self.to_word()
        w = f(w, *args)
        return from_shape_and_word(self.shape(), w)

    def symmetric_group_action_on_values(self, perm):
        r"""
        Return the image of the semistandard tableau ``self`` under the
        action of the permutation ``perm`` using the
        Lascoux-Schuetzenberger action of the symmetric group `S_n` on
        the semistandard tableaux with ceiling `n`.

        If `n` is a nonnegative integer, then the
        Lascoux-Schuetzenberger action is a group action of the
        symmetric group `S_n` on the set of semistandard Young tableaux
        with ceiling `n` (that is, with entries taken from the set
        `\{1, 2, \ldots, n\}`). It is defined as follows:

        Let `i \in \{1, 2, \ldots, n-1\}`, and let `T` be a
        semistandard tableau with ceiling `n`. Let `w` be the reading
        word (:meth:`to_word`) of `T`. Replace all letters `i` in `w`
        by closing parentheses, and all letters `i+1` in `w` by
        opening parentheses. Whenever an opening parenthesis stands
        left of a closing parenthesis without there being any
        parentheses in between (it is allowed to have letters
        in-between as long as they are not parentheses), consider these
        two parentheses as matched with each other, and replace them
        back by the letters `i+1` and `i`. Repeat this procedure until
        there are no more opening parentheses standing left of closing
        parentheses. Then, let `a` be the number of opening
        parentheses in the word, and `b` the number of closing
        parentheses (notice that all opening parentheses are right of
        all closing parentheses). Replace the first `a` parentheses
        by the letters `i`, and replace the remaining `b` parentheses
        by the letters `i+1`. Let `w'` be the resulting word. Let
        `T'` be the tableau with the same shape as `T` but with reading
        word `w'`. This tableau `T'` can be shown to be semistandard.
        We define the image of `T` under the action of the simple
        transposition `s_i = (i, i+1) \in S_n` to be this tableau `T'`.
        It can be shown that these actions of the transpositions
        `s_1, s_2, \ldots, s_{n-1}` satisfy the Moore-Coxeter relations
        of `S_n`, and thus this extends to a unique action of the
        symmetric group `S_n` on the set of semistandard tableaux with
        ceiling `n`. This is the Lascoux-Schuetzenberger action.

        This action of the symmetric group `S_n` on the set of all
        semistandard tableaux of given shape `\lambda` with entries
        in `\{ 1, 2, \ldots, n \}` is the one defined in
        [Loth02]_ Theorem 5.6.3. In particular, the action of `s_i`
        is denoted by `\sigma_i` in said source. (Beware of the typo
        in the definition of `\sigma_i`: it should say
        `\sigma_i ( a_i^r a_{i+1}^s ) = a_i^s a_{i+1}^r`, not
        `\sigma_i ( a_i^r a_{i+1}^s ) = a_i^s a_{i+1}^s`.)

        EXAMPLES::

            sage: t = Tableau([[1,1,3,3],[2,3],[3]])
            sage: t.symmetric_group_action_on_values([1,2,3])
            [[1, 1, 3, 3], [2, 3], [3]]
            sage: t.symmetric_group_action_on_values([2,1,3])
            [[1, 2, 3, 3], [2, 3], [3]]
            sage: t.symmetric_group_action_on_values([3,1,2])
            [[1, 2, 2, 2], [2, 3], [3]]
            sage: t.symmetric_group_action_on_values([2,3,1])
            [[1, 1, 1, 1], [2, 2], [3]]
            sage: t.symmetric_group_action_on_values([3,2,1])
            [[1, 1, 1, 1], [2, 3], [3]]
            sage: t.symmetric_group_action_on_values([1,3,2])
            [[1, 1, 2, 2], [2, 2], [3]]

        TESTS::

            sage: t = Tableau([])
            sage: t.symmetric_group_action_on_values([])
            []
        """
        return self.raise_action_from_words(symmetric_group_action_on_values, perm)

    #########
    # atoms #
    #########
    def socle(self):
        """
        EXAMPLES::

            sage: Tableau([[1,2],[3,4]]).socle()
            2
            sage: Tableau([[1,2,3,4]]).socle()
            4
        """
        h = self.height()
        if h == 0:
            return 0
        w1row = self[0]
        i = 0
        while i < len(w1row)-1:
            if w1row[i+1] != w1row[i] + 1:
                break
            i += 1
        return i+1

    def atom(self):
        """
        EXAMPLES::

            sage: Tableau([[1,2],[3,4]]).atom()
            [2, 2]
            sage: Tableau([[1,2,3],[4,5],[6]]).atom()
            [3, 2, 1]
        """
        ll = [ t.socle() for t in self.catabolism_sequence() ]
        lres = ll[:]
        for i in range(1,len(ll)):
            lres[i] = ll[i] - ll[i-1]
        return lres


    def symmetric_group_action_on_entries(self, w):
        r"""
        Return the tableau obtained form this tableau by acting by the
        permutation ``w``.

        Let `T` be a standard tableau of size `n`, then the action of
        `w \in S_n` is defined by permuting the entries of `T` (recall they
        are `1, 2, \ldots, n`). In particular, suppose the entry at cell
        `(i, j)` is `a`, then the entry becomes `w(a)`. In general, the
        resulting tableau `wT` may *not* be standard.

        .. NOTE::

            This is different than :meth:`symmetric_group_action_on_values`
            which is defined on semistandard tableaux and is guaranteed to
            return a semistandard tableau.

        INPUT:

        - ``w`` -- a permutation

        EXAMPLES::

            sage: StandardTableau([[1,2,4],[3,5]]).symmetric_group_action_on_entries( Permutation(((4,5))) )
            [[1, 2, 5], [3, 4]]
            sage: _.category()
            Category of elements of Standard tableaux
            sage: StandardTableau([[1,2,4],[3,5]]).symmetric_group_action_on_entries( Permutation(((1,2))) )
            [[2, 1, 4], [3, 5]]
            sage: _.category()
            Category of elements of Tableaux
        """
        w = w + [i+1 for i in range(len(w), self.size())]   #need to ensure that it belongs to Sym_size
        try:
            return self.parent()([[w[entry-1] for entry in row] for row in self])
        except Exception:
            return Tableau([[w[entry-1] for entry in row] for row in self])

    def is_key_tableau(self):
        r"""
        Return ``True`` if ``self`` is a key tableau or ``False`` otherwise.

        A tableau is a *key tableau* if the set of entries in the `j`-th
        column is a subset of the set of entries in the `(j-1)`-st column.

        REFERENCES:

        - [LS1990]_

        - [Wil2010]_

        EXAMPLES::

            sage: t = Tableau([[1,1,1],[2,3],[3]])
            sage: t.is_key_tableau()
            True

            sage: t = Tableau([[1,1,2],[2,3],[3]])
            sage: t.is_key_tableau()
            False
        """
        T_conj = self.conjugate()
        return all(x in T_conj[i-1] for i in range(1, len(T_conj)) for x in T_conj[i])

    def right_key_tableau(self):
        """
        Return the right key tableau of ``self``.

        The right key tableau of a tableau `T` is a key tableau whose entries
        are weakly greater than the corresponding entries in `T`, and whose column
        reading word is subject to certain conditions. See [LS1990]_ for the full definition.

        ALGORITHM:

        The following algorithm follows [Wil2010]_. Note that if `T` is a key tableau
        then the output of the algorithm is `T`.

        To compute the right key tableau `R` of a tableau `T` we iterate over the columns
        of `T`. Let `T_j` be the `j`-th column of `T` and iterate over the entries
        in `T_j` from bottom to top. Initialize the corresponding entry `k` in `R` to be
        the largest entry in `T_j`. Scan the bottom of each column of `T` to the right of
        `T_j`, updating `k` to be the scanned entry whenever the scanned entry is weakly
        greater than `k`. Update `T_j` and all columns to the right by removing all
        scanned entries.

        .. SEEALSO::

            - :meth:`is_key_tableau()`

        EXAMPLES::

            sage: t = Tableau([[1,2],[2,3]])
            sage: t.right_key_tableau()
            [[2, 2], [3, 3]]
            sage: t = Tableau([[1,1,2,4],[2,3,3],[4],[5]])
            sage: t.right_key_tableau()
            [[2, 2, 2, 4], [3, 4, 4], [4], [5]]

        TESTS:

        We check that if we have a key tableau, we return the same tableau::

            sage: t = Tableau([[1,1,1,2], [2,2,2], [4], [5]])
            sage: t.is_key_tableau()
            True
            sage: t.right_key_tableau() == t
            True

        We check that the empty tableau, which is a key tableau, yields itself::

            sage: Tableau([]).right_key_tableau()
            []

        """
        if not self:
            return self
        cols_list = self.conjugate()
        key = [[] for row in cols_list]

        for i, col_a in enumerate(cols_list):
            right_cols = cols_list[i+1:]
            for elem in reversed(col_a):
                key_val = elem
                update = []
                for col_b in right_cols:
                    if col_b and key_val <= col_b[-1]:
                        key_val = col_b[-1]
                        update.append(col_b[:-1])
                    else:
                        update.append(col_b)
                key[i].insert(0,key_val)
                right_cols = update
        return Tableau(key).conjugate()

    def left_key_tableau(self):
        """
        Return the left key tableau of ``self``.

        The left key tableau of a tableau `T` is the key tableau whose entries
        are weakly lesser than the corresponding entries in `T`, and whose column
        reading word is subject to certain conditions. See [LS1990]_ for the full definition.

        ALGORITHM:

        The following algorithm follows [Wil2010]_. Note that if `T` is a key tableau
        then the output of the algorithm is `T`.

        To compute the left key tableau `L` of a tableau `T` we iterate over the columns
        of `T`. Let `T_j` be the `j`-th column of `T` and iterate over the entries
        in `T_j` from bottom to top. Initialize the corresponding entry `k` in `L` as the
        largest entry in `T_j`. Scan the columns to the left of `T_j` and with each column
        update `k` to be the lowest entry in that column which is weakly less than `k`.
        Update `T_j` and all columns to the left by removing all scanned entries.

        .. SEEALSO::

            - :meth:`is_key_tableau()`

        EXAMPLES::

            sage: t = Tableau([[1,2],[2,3]])
            sage: t.left_key_tableau()
            [[1, 1], [2, 2]]
            sage: t = Tableau([[1,1,2,4],[2,3,3],[4],[5]])
            sage: t.left_key_tableau()
            [[1, 1, 1, 2], [2, 2, 2], [4], [5]]

        TESTS:

        We check that if we have a key tableau, we return the same tableau::

            sage: t = Tableau([[1,1,1,2], [2,2,2], [4], [5]])
            sage: t.is_key_tableau()
            True
            sage: t.left_key_tableau() == t
            True

        We check that the empty tableau, which is a key tableau, yields itself::

            sage: Tableau([]).left_key_tableau()
            []

        """
        if not self:
            return self
        cols_list = self.conjugate()
        key = [[] for row in cols_list]
        key[0] = list(cols_list[0])

        from bisect import bisect_right
        for i, col_a in enumerate(cols_list[1:],1):
            left_cols = cols_list[:i]
            for elem in reversed(col_a):
                key_val = elem
                update = []
                for col_b in reversed(left_cols):
                    j = bisect_right(col_b, key_val) - 1
                    key_val = col_b[j]
                    update.insert(0, col_b[:j])
                left_cols = update
                key[i].insert(0,key_val)
        return Tableau(key).conjugate()

    #################
    # seg and flush #
    #################
    def _segments(self):
        r"""
        Internal function returning the set of segments of a tableau as
        a dictionary.

        OUTPUT:

        - A dictionary with items of the form ``{(r,k):c}``, where ``r`` is the
          row the ``k``-segment appears and ``c`` is the column the left-most
          box of the ``k``-segment appears.

        EXAMPLES::

            sage: t = Tableau([[1,1,2,3,5],[2,3,5,5],[3,4]])
            sage: sorted(t._segments().items())
            [((0, 2), 2), ((0, 3), 3), ((0, 5), 4), ((1, 3), 1), ((1, 5), 2), ((2, 4), 1)]

            sage: B = crystals.Tableaux("A4", shape=[4,3,2,1])
            sage: t = B[31].to_tableau()
            sage: sorted(t._segments().items())
            [((0, 5), 3), ((1, 4), 2), ((2, 4), 1)]
        """
        segments = {}
        for r, row in enumerate(self):
            for c in range(len(row)):
                for j in range(c + 1):
                    if row[j] != r + 1 and (r, row[j]) not in segments:
                        segments[(r, row[j])] = j
        return segments

    def seg(self):
        r"""
        Return the total number of segments in ``self``, as in [Sal2014]_.

        Let `T` be a tableaux.  We define a `k`-*segment* of `T` (in the `i`-th
        row) to be a maximal consecutive sequence of `k`-boxes in the `i`-th
        row for any `i+1 \le k \le r+1`.  Denote the total number of
        `k`-segments in `T` by `\mathrm{seg}(T)`.

        REFERENCES:

        - [Sal2014]_

        EXAMPLES::

            sage: t = Tableau([[1,1,2,3,5],[2,3,5,5],[3,4]])
            sage: t.seg()
            6

            sage: B = crystals.Tableaux("A4",shape=[4,3,2,1])
            sage: t = B[31].to_tableau()
            sage: t.seg()
            3
        """
        return len(self._segments())

    def flush(self):
        r"""
        Return the number of flush segments in ``self``, as in [Sal2014]_.

        Let `1 \le i < k \le r+1` and suppose `\ell` is the smallest integer
        greater than `k` such that there exists an `\ell`-segment in the
        `(i+1)`-st row of `T`.  A `k`-segment in the `i`-th row of `T` is
        called *flush* if the leftmost box in the `k`-segment and the leftmost
        box of the `\ell`-segment are in the same column of `T`.  If, however,
        no such `\ell` exists, then this `k`-segment is said to be *flush* if
        the number of boxes in the `k`-segment is equal to `\theta_i`, where
        `\theta_i = \lambda_i - \lambda_{i+1}` and the shape of `T` is
        `\lambda = (\lambda_1 > \lambda_2 > \cdots > \lambda_r)`.  Denote the
        number of flush `k`-segments in `T` by `\mathrm{flush}(T)`.

        EXAMPLES::

            sage: t = Tableau([[1,1,2,3,5],[2,3,5,5],[3,4]])
            sage: t.flush()
            3

            sage: B = crystals.Tableaux("A4",shape=[4,3,2,1])
            sage: t = B[32].to_tableau()
            sage: t.flush()
            4
        """
        for i in range(len(self)-1):
            if len(self[i]) <= len(self[i+1]):
                raise ValueError('only defined for tableaux with stricly decreasing parts')
        f = 0
        S = self._segments().items()
        for s in S:
            if (s[0][0] != len(self)-1 and s[1] == len(self[s[0][0]+1])
                and self[s[0][0]+1][-1] <= s[0][1]) \
              or (s[0][0] == len(self)-1 and s[1] == 0):
                f += 1
            else:
                for t in S:
                    if s[0][0]+1 == t[0][0] and s[1] == t[1] and (
                            (s[1] >= 1 and self[s[0][0]+1][s[1]-1] <= self[s[0][0]][s[1]])
                            or (s[1] < 1 and self[s[0][0]+1][s[1]] != s[0][0]+2) ):
                        f += 1
        return f

    ##################################
    # contents, residues and degrees #
    ##################################

    def content(self, k, multicharge=[0]):
        """
        Return the content of ``k`` in the standard tableau ``self``.

        The content of `k` is `c - r` if `k` appears in row `r` and
        column `c` of the tableau.

        The ``multicharge`` is a list of length 1 which gives an offset for
        all of the contents. It is included mainly for compatibility with
        :meth:`sage.combinat.tableau_tuple.TableauTuple`.

        EXAMPLES::

            sage: StandardTableau([[1,2],[3,4]]).content(3)
            -1

            sage: StandardTableau([[1,2],[3,4]]).content(6)
            Traceback (most recent call last):
            ...
            ValueError: 6 does not appear in tableau
        """
        for r,row in enumerate(self):
            try:
                return row.index(k) - r + multicharge[0]
            except ValueError:
                pass
        raise ValueError("%d does not appear in tableau"%k)

    def residue(self, k, e, multicharge=(0,)):
        r"""
        Return the residue of the integer ``k`` in the tableau ``self``.

        The *residue* of `k` in a standard tableau is `c - r + m`
        in `\ZZ / e\ZZ`, where `k` appears in row `r` and column `c`
        of the tableau with multicharge `m`.

        INPUT:

        - ``k`` -- an integer in `\{1, 2, \ldots, n\}`
        - ``e`` -- an integer in `\{0, 2, 3, 4, 5, \ldots\}`
        - ``multicharge`` -- (default: ``[0]``) a list of length 1

        Here `n` is its size of ``self``.

        The ``multicharge`` is a list of length 1 which gives an offset for
        all of the contents. It is included mainly for compatibility with
        :meth:`~sage.combinat.tableau_tuples.TableauTuple.residue`.

        OUTPUT:

        The residue in `\ZZ / e\ZZ`.

        EXAMPLES::

            sage: StandardTableau([[1,2,5],[3,4]]).residue(1,3)
            0
            sage: StandardTableau([[1,2,5],[3,4]]).residue(2,3)
            1
            sage: StandardTableau([[1,2,5],[3,4]]).residue(3,3)
            2
            sage: StandardTableau([[1,2,5],[3,4]]).residue(4,3)
            0
            sage: StandardTableau([[1,2,5],[3,4]]).residue(5,3)
            2
            sage: StandardTableau([[1,2,5],[3,4]]).residue(6,3)
            Traceback (most recent call last):
            ...
            ValueError: 6 does not appear in the tableau
        """
        for r, row in enumerate(self):
          try:
            return IntegerModRing(e)(row.index(k) - r + multicharge[0])
          except ValueError:
            pass
        raise ValueError('%d does not appear in the tableau'%k)

    def residue_sequence(self, e, multicharge=(0,)):
        r"""
        Return the :class:`sage.combinat.tableau_residues.ResidueSequence`
        of the tableau ``self``.

        INPUT:

        - ``e`` -- an integer in `\{0, 2, 3, 4, 5, \ldots\}`
        - ``multicharge`` -- (default: ``[0]``) a sequence of integers
          of length 1

        The `multicharge` is a list of length 1 which gives an offset for
        all of the contents. It is included mainly for compatibility with
        :meth:`~sage.combinat.tableau_tuples.StandardTableauTuple.residue`.

        OUTPUT:

        The corresponding residue sequence of the tableau;
        see :class:`ResidueSequence`.

        EXAMPLES::

            sage: StandardTableauTuple([[1,2],[3,4]]).residue_sequence(2)
            2-residue sequence (0,1,1,0) with multicharge (0)
            sage: StandardTableauTuple([[1,2],[3,4]]).residue_sequence(3)
            3-residue sequence (0,1,2,0) with multicharge (0)
            sage: StandardTableauTuple([[1,2],[3,4]]).residue_sequence(4)
            4-residue sequence (0,1,3,0) with multicharge (0)
        """
        res = [0] * self.size()
        for r,row in enumerate(self):
            for c,entry in enumerate(row):
                res[entry-1] = multicharge[0] - r + c
        from sage.combinat.tableau_residues import ResidueSequence
        return ResidueSequence(e, multicharge, res, check=False)

    def degree(self, e, multicharge=(0,)):
        r"""
        Return the Brundan-Kleshchev-Wang [BKW2011]_ degree of ``self``.

        The *degree* is an integer that is defined recursively by successively
        stripping off the number `k`, for `k = n, n-1, \ldots, 1` and at stage
        adding the number of addable cell of the same residue minus the number
        of removable cells of the same residue as `k` and which are below `k`
        in the diagram.

        The degrees of the tableau `T` gives the degree of the homogeneous
        basis element of the graded Specht module that is indexed by `T`.

        INPUT:

        - ``e`` -- the *quantum characteristic*
        - ``multicharge`` -- (default: ``[0]``) the multicharge

        OUTPUT:

        The degree of the tableau ``self``, which is an integer.

        EXAMPLES::

            sage: StandardTableau([[1,2,5],[3,4]]).degree(3)
            0
            sage: StandardTableau([[1,2,5],[3,4]]).degree(4)
            1
        """
        n = self.size()
        if n == 0:
            return 0

        deg = self.shape()._initial_degree(e,multicharge)
        res = self.shape().initial_tableau().residue_sequence(e, multicharge)
        for r in self.reduced_row_word():
            if res[r] == res[r+1]:
                deg -= 2
            elif res[r] == res[r+1] + 1 or res[r] == res[r+1] - 1:
                deg += (e == 2 and 2 or 1)
            res = res.swap_residues(r, r+1)
        return deg

    def codegree(self, e, multicharge=(0,)):
        r"""
        Return the Brundan-Kleshchev-Wang [BKW2011]_ codegree of the
        standard tableau ``self``.

        The *codegree* of a tableau is an integer that is defined recursively by
        successively stripping off the number `k`, for `k = n, n-1, \ldots, 1`
        and at stage adding the number of addable cell of the same residue
        minus the number of removable cells of the same residue as `k` and
        are above `k` in the diagram.

        The codegree of the tableau `T` gives the degree of  "dual"
        homogeneous basis element of the Graded Specht module that
        is indexed by `T`.

        INPUT:

        - ``e`` -- the *quantum characteristic*
        - ``multicharge`` -- (default: ``[0]``) the multicharge

        OUTPUT:

        The codegree of the tableau ``self``, which is an integer.

        EXAMPLES::

            sage: StandardTableau([[1,3,5],[2,4]]).codegree(3)
            0
            sage: StandardTableau([[1,2,5],[3,4]]).codegree(3)
            1
            sage: StandardTableau([[1,2,5],[3,4]]).codegree(4)
            0
        """
        if not self:  # the trivial case
            return 0

        conj_shape = self.shape().conjugate()
        codeg = conj_shape._initial_degree(e)
        res = conj_shape.initial_tableau().residue_sequence(e)
        for r in self.reduced_column_word():
            if res[r] == res[r+1]:
                codeg -= 2
            elif res[r] == res[r+1] + 1 or res[r] == res[r+1] - 1:
                codeg += (e == 2 and 2 or 1)
            res = res.swap_residues(r, r+1)
        return codeg

    def first_row_descent(self):
        r"""
        Return the first cell where the tableau ``self`` is not row standard.

        Cells are ordered left to right along the rows and then top to bottom.
        That is, the cell `(r,c)` with `r` and `c` minimal such that the entry
        in position `(r,c)` is bigger than the entry in position `(r, c+1)`.
        If there is no such cell then ``None`` is returned - in this case the
        tableau is row strict.

        OUTPUT:

        The first cell which there is a descent or ``None`` if no such
        cell exists.

        EXAMPLES::

            sage: t=Tableau([[1,3,2],[4]]); t.first_row_descent()
            (0, 1)
            sage: Tableau([[1,2,3],[4]]).first_row_descent() is  None
            True
        """
        for row in range(len(self)):
            for col in range(len(self[row])-1):
                if self[row][col]>self[row][col+1]:
                    return (row,col)
        return None

    def first_column_descent(self):
        r"""
        Return the first cell where ``self`` is not column standard.

        Cells are ordered left to right along the rows and then top to bottom.
        That is, the cell `(r, c)` with `r` and `c` minimal such that
        the entry in position `(r, c)` is bigger than the entry in position
        `(r, c+1)`. If there is no such cell then ``None`` is returned - in
        this case the tableau is column strict.

        OUTPUT:

        The first cell which there is a descent or ``None`` if no such
        cell exists.

        EXAMPLES::

            sage: Tableau([[1,4,5],[2,3]]).first_column_descent()
            (0, 1)
            sage: Tableau([[1,2,3],[4]]).first_column_descent() is None
            True
        """
        for row in range(len(self)-1):
            col = 0
            while col < len(self[row+1]):
                if self[row][col] > self[row+1][col]:
                    return (row, col)
                col += 1
        return None

    def reduced_row_word(self):
        r"""
        Return the lexicographically minimal reduced expression for the
        permutation that maps the :meth:`initial_tableau` to ``self``.

        Ths reduced expression is a minimal length coset representative for the
        corresponding Young subgroup.  In one line notation, the permutation is
        obtained by concatenating the rows of the tableau in order from top to
        bottom.

        EXAMPLES::

            sage: StandardTableau([[1,2,3],[4,5],[6]]).reduced_row_word()
            []
            sage: StandardTableau([[1,2,3],[4,6],[5]]).reduced_row_word()
            [5]
            sage: StandardTableau([[1,2,4],[3,6],[5]]).reduced_row_word()
            [3, 5]
            sage: StandardTableau([[1,2,5],[3,6],[4]]).reduced_row_word()
            [3, 5, 4]
            sage: StandardTableau([[1,2,6],[3,5],[4]]).reduced_row_word()
            [3, 4, 5, 4]
        """
        return permutation.Permutation(list(self.entries())).inverse().reduced_word_lexmin()

    def reduced_column_word(self):
        r"""
        Return the lexicographically minimal reduced expression for the
        permutation that maps the conjugate of the :meth:`initial_tableau`
        to ``self``.

        Ths reduced expression is a minimal length coset representative for
        the corresponding Young subgroup.  In one line notation, the
        permutation is obtained by concatenating the columns of the
        tableau in order from top to bottom.

        EXAMPLES::

            sage: StandardTableau([[1,4,6],[2,5],[3]]).reduced_column_word()
            []
            sage: StandardTableau([[1,4,5],[2,6],[3]]).reduced_column_word()
            [5]
            sage: StandardTableau([[1,3,6],[2,5],[4]]).reduced_column_word()
            [3]
            sage: StandardTableau([[1,3,5],[2,6],[4]]).reduced_column_word()
            [3, 5]
            sage: StandardTableau([[1,2,5],[3,6],[4]]).reduced_column_word()
            [3, 2, 5]
        """
        data = list(self.conjugate().entries())
        return permutation.Permutation(data).inverse().reduced_word_lexmin()

    def hillman_grassl(self):
        r"""
        Return the image of the `\lambda`-array ``self`` under the
        Hillman-Grassl correspondence (as a
        :class:`~sage.combinat.hillman_grassl.WeakReversePlanePartition`).

        This relies on interpreting ``self`` as a `\lambda`-array
        in the sense of :mod:`~sage.combinat.hillman_grassl`.

        Fix a partition `\lambda`
        (see :meth:`~sage.combinat.partition.Partition`).
        We draw all partitions and tableaux in English notation.

        A `\lambda`-*array* will mean a tableau of shape `\lambda` whose
        entries are nonnegative integers. (No conditions on the order of
        these entries are made. Note that `0` is allowed.)

        A *weak reverse plane partition of shape* `\lambda` (short:
        `\lambda`-*rpp*) will mean a `\lambda`-array whose entries weakly
        increase along each row and weakly increase along each column.

        The Hillman-Grassl correspondence `H` is the map that sends a
        `\lambda`-array `M` to a `\lambda`-rpp `H(M)` defined recursively
        as follows:

        * If all entries of `M` are `0`, then `H(M) = M`.

        * Otherwise, let `s` be the index of the leftmost column of `M`
          containing a nonzero entry.
          Let `r` be the index of the bottommost nonzero entry in the
          `s`-th column of `M`. Let `M'` be the `\lambda`-array obtained
          from `M` by subtracting `1` from the `(r, s)`-th entry of `M`.
          Let `Q = (q_{i, j})` be the image `H(M')` (which is already
          defined by recursion).

        * Define a sequence `((i_1, j_1), (i_2, j_2), \ldots,
          (i_n, j_n))` of boxes in the diagram of `\lambda` (actually a
          lattice path made of southward and westward steps) as follows:
          Set `(i_1, j_1) = (r, \lambda_r)` (the rightmost box in the
          `r`-th row of `\lambda`). If `(i_k, j_k)` is defined for some
          `k \geq 1`, then `(i_{k+1}, j_{k+1})` is constructed as follows:
          If `q_{i_k + 1, j_k}` is well-defined and equals `q_{i_k, j_k}`,
          then we set `(i_{k+1}, j_{k+1}) = (i_k + 1, j_k)`.
          Otherwise, if `j_k = s`, then the sequence ends here.
          Otherwise, we set `(i_{k+1}, j_{k+1}) = (i_k, j_k - 1)`.

        * Let `H(M)` be the array obtained from `Q` by adding `1` to
          the `(i_k, j_k)`-th entry of `Q` for each
          `k \in \{1, 2, \ldots, n\}`.

        See [Gans1981]_ (Section 3) for this construction.

        .. SEEALSO::

            :meth:`~sage.combinat.hillman_grassl.hillman_grassl`
            for the Hillman-Grassl correspondence as a standalone
            function.

            :meth:`~sage.combinat.hillman_grassl.WeakReversePlanePartition.hillman_grassl_inverse`
            for the inverse map.

        EXAMPLES::

            sage: a = Tableau([[2, 1, 1], [0, 2, 0], [1, 1]])
            sage: A = a.hillman_grassl(); A
            [[2, 2, 4], [2, 3, 4], [3, 5]]
            sage: A.parent(), a.parent()
            (Weak Reverse Plane Partitions, Tableaux)
        """
        from sage.combinat.hillman_grassl import (hillman_grassl,
                                                  WeakReversePlanePartition)
        return WeakReversePlanePartition(hillman_grassl(list(self)))

    def sulzgruber_correspondence(self):
        r"""
        Return the image of the `\lambda`-array ``self`` under the
        Sulzgruber correspondence (as a
        :class:`~sage.combinat.hillman_grassl.WeakReversePlanePartition`).

        This relies on interpreting ``self`` as a `\lambda`-array
        in the sense of :mod:`~sage.combinat.hillman_grassl`.
        See :mod:`~sage.combinat.hillman_grassl` for definitions
        of the objects involved.

        The Sulzgruber correspondence is the map `\Phi_\lambda`
        from [Sulzgr2017]_ Section 7, and is the map
        `\xi_\lambda^{-1}` from [Pak2002]_ Section 5.
        It is denoted by `\mathcal{RSK}` in [Hopkins2017]_.
        It is the inverse of the Pak correspondence
        (:meth:`pak_correspondence`).
        The following description of the Sulzgruber correspondence
        follows [Hopkins2017]_ (which denotes it by `\mathcal{RSK}`):

        Fix a partition `\lambda`
        (see :meth:`~sage.combinat.partition.Partition`).
        We draw all partitions and tableaux in English notation.

        A `\lambda`-*array* will mean a tableau of shape `\lambda` whose
        entries are nonnegative integers. (No conditions on the order of
        these entries are made. Note that `0` is allowed.)

        A *weak reverse plane partition of shape* `\lambda` (short:
        `\lambda`-*rpp*) will mean a `\lambda`-array whose entries weakly
        increase along each row and weakly increase along each column.

        We shall also use the following notation:
        If `(u, v)` is a cell of `\lambda`, and if `\pi` is a
        `\lambda`-rpp, then:

        * the *lower bound* of `\pi` at `(u, v)` (denoted by
          `\pi_{<(u, v)}`) is defined to be
          `\max \{ \pi_{u-1, v} , \pi_{u, v-1} \}` (where
          `\pi_{0, v}` and `\pi_{u, 0}` are understood to mean `0`).

        * the *upper bound* of `\pi` at `(u, v)` (denoted by
          `\pi_{>(u, v)}`) is defined to be
          `\min \{ \pi_{u+1, v} , \pi_{u, v+1} \}`
          (where `\pi_{i, j}` is understood to mean `+ \infty`
          if `(i, j)` is not in `\lambda`; thus, the upper
          bound at a corner cell is `+ \infty`).

        * *toggling* `\pi` at `(u, v)` means replacing the entry
          `\pi_{u, v}` of `\pi` at `(u, v)` by
          `\pi_{<(u, v)} + \pi_{>(u, v)} - \pi_{u, v}`
          (this is well-defined as long as `(u, v)` is not a
          corner of `\lambda`).

        Note that every `\lambda`-rpp `\pi` and every cell
        `(u, v)` of `\lambda` satisfy
        `\pi_{<(u, v)} \leq \pi_{u, v} \leq \pi_{>(u, v)}`.
        Note that toggling a `\lambda`-rpp (at a cell that is not
        a corner) always results in a `\lambda`-rpp. Also,
        toggling is an involution).

        The Pak correspondence `\xi_\lambda` sends a `\lambda`-rpp `\pi`
        to a `\lambda`-array `\xi_\lambda(\pi)`. It is defined by
        recursion on `\lambda` (that is, we assume that `\xi_\mu` is
        already defined for every partition `\mu` smaller than
        `\lambda`), and its definition proceeds as follows:

        * If `\lambda = \varnothing`, then `\xi_\lambda` is the
          obvious bijection sending the only `\varnothing`-rpp
          to the only `\varnothing`-array.

        * Pick any corner `c = (i, j)` of `\lambda`, and let `\mu`
          be the result of removing this corner `c` from the partition
          `\lambda`.
          (The exact choice of `c` is immaterial.)

        * Let `\pi'` be what remains of `\pi` when the corner cell `c`
          is removed.

        * For each positive integer `k` such that `(i-k, j-k)` is a
          cell of `\lambda`, toggle `\pi'` at `(i-k, j-k)`.
          (All these togglings commute, so the order in which they
          are made is immaterial.)

        * Let `M = \xi_\mu(\pi')`.

        * Extend the `\mu`-array `M` to a `\lambda`-array `M'` by
          adding the cell `c` and writing the number
          `\pi_{i, j} - \pi_{<(i, j)}` into this cell.

        * Set `\xi_\lambda(\pi) = M'`.

        .. SEEALSO::

            :meth:`~sage.combinat.hillman_grassl.sulzgruber_correspondence`
            for the Sulzgruber correspondence as a standalone function.

            :meth:`~sage.combinat.hillman_grassl.WeakReversePlanePartition.pak_correspondence`
            for the inverse map.

        EXAMPLES::

            sage: a = Tableau([[2, 1, 1], [0, 2, 0], [1, 1]])
            sage: A = a.sulzgruber_correspondence(); A
            [[0, 1, 4], [1, 5, 5], [3, 6]]
            sage: A.parent(), a.parent()
            (Weak Reverse Plane Partitions, Tableaux)

            sage: a = Tableau([[1, 3], [0, 1]])
            sage: a.sulzgruber_correspondence()
            [[0, 4], [1, 5]]
        """
        from sage.combinat.hillman_grassl import (sulzgruber_correspondence,
                                                  WeakReversePlanePartition)
        return WeakReversePlanePartition(sulzgruber_correspondence(list(self)))

class SemistandardTableau(Tableau):
    """
    A class to model a semistandard tableau.

    INPUT:

    - ``t`` -- a tableau, a list of iterables, or an empty list

    OUTPUT:

    - A SemistandardTableau object constructed from ``t``.

    A semistandard tableau is a tableau whose entries are positive integers,
    which are weakly increasing in rows and strictly increasing down columns.

    EXAMPLES::

        sage: t = SemistandardTableau([[1,2,3],[2,3]]); t
        [[1, 2, 3], [2, 3]]
        sage: t.shape()
        [3, 2]
        sage: t.pp() # pretty printing
        1 2 3
        2 3
        sage: t = Tableau([[1,2],[2]])
        sage: s = SemistandardTableau(t); s
        [[1, 2], [2]]
        sage: SemistandardTableau([]) # The empty tableau
        []

    When using code that will generate a lot of tableaux, it is slightly more
    efficient to construct a SemistandardTableau from the appropriate
    :class:`Parent` object::

        sage: SST = SemistandardTableaux()
        sage: SST([[1, 2, 3], [4, 5]])
        [[1, 2, 3], [4, 5]]

    .. SEEALSO::

        - :class:`Tableaux`
        - :class:`Tableau`
        - :class:`SemistandardTableaux`
        - :class:`StandardTableaux`
        - :class:`StandardTableau`

    TESTS::

        sage: t = Tableaux()([[1,1],[2]])
        sage: s = SemistandardTableaux(3)([[1,1],[2]])
        sage: s == t
        True
        sage: s.parent()
        Semistandard tableaux of size 3 and maximum entry 3
        sage: r = SemistandardTableaux(3)(t); r.parent()
        Semistandard tableaux of size 3 and maximum entry 3
        sage: isinstance(r, Tableau)
        True
        sage: s2 = SemistandardTableaux(3)([(1,1),(2,)])
        sage: s2 == s
        True
        sage: s2.parent()
        Semistandard tableaux of size 3 and maximum entry 3
    """
    @staticmethod
    def __classcall_private__(self, t):
        r"""
        This ensures that a SemistandardTableau is only ever constructed as an
        element_class call of an appropriate parent.

        TESTS::

            sage: t = SemistandardTableau([[1,1],[2]])
            sage: TestSuite(t).run()

            sage: t.parent()
            Semistandard tableaux
            sage: t.category()
            Category of elements of Semistandard tableaux
            sage: type(t)
            <class 'sage.combinat.tableau.SemistandardTableaux_all_with_category.element_class'>
        """
        if isinstance(t, SemistandardTableau):
            return t
        elif t in SemistandardTableaux():
            return SemistandardTableaux_all().element_class(SemistandardTableaux_all(), t)

        # t is not a semistandard tableau so we give an appropriate error message
        if t not in Tableaux():
            raise ValueError('%s is not a tableau' % t)

        if not all(isinstance(c, (int, Integer)) and c > 0 for row in t for c in row):
            raise ValueError("entries must be positive integers"%t)

        if any(row[c] > row[c+1] for row in t for c in range(len(row)-1)):
            raise ValueError("The rows of %s are not weakly increasing"%t)

        # If we're still here ``t`` cannot be column strict
        raise ValueError('%s is not a column strict tableau' % t)

    def check(self):
        """
        Check that ``self`` is a valid semistandard tableau.

        TESTS::

            sage: SemistandardTableau([[1,2,3],[1]])  # indirect doctest
            Traceback (most recent call last):
            ...
            ValueError: [[1, 2, 3], [1]] is not a column strict tableau

            sage: SemistandardTableau([[1,2,1]])  # indirect doctest
            Traceback (most recent call last):
            ...
            ValueError: The rows of [[1, 2, 1]] are not weakly increasing

            sage: SemistandardTableau([[0,1]])  # indirect doctest
            Traceback (most recent call last):
            ...
            ValueError: entries must be positive integers
        """
        super(SemistandardTableau, self).check()

        # Tableau() has checked that t is tableau, so it remains to check that
        # the entries of t are positive integers which are weakly increasing
        # along rows
        from sage.sets.positive_integers import PositiveIntegers
        PI = PositiveIntegers()

        for row in self:
            if any(c not in PI for c in row):
                raise ValueError("the entries of a semistandard tableau must be non-negative integers")
            if any(row[c] > row[c+1] for c in range(len(row)-1)):
                raise ValueError("the entries in each row of a semistandard tableau must be weakly increasing")

        # and strictly increasing down columns
        if self:
            for row, next in zip(self, self[1:]):
                if not all(row[c] < next[c] for c in range(len(next))):
                    raise ValueError("the entries of each column of a semistandard tableau must be strictly increasing")

class RowStandardTableau(Tableau):
    """
    A class to model a row standard tableau.

    A row standard tableau is a tableau whose entries are
    positive integers from 1 to `m` that increase along rows.

    INPUT:

    - ``t`` -- a Tableau, a list of iterables, or an empty list

    EXAMPLES::

        sage: t = RowStandardTableau([[3,4,5],[1,2]]); t
        [[3, 4, 5], [1, 2]]
        sage: t.shape()
        [3, 2]
        sage: t.pp() # pretty printing
        3  4  5
        1  2
        sage: t.is_standard()
        False
        sage: RowStandardTableau([]) # The empty tableau
        []
        sage: RowStandardTableau([[3,4,5],[1,2]]) in StandardTableaux()
        False
        sage: RowStandardTableau([[1,2,5],[3,4]]) in StandardTableaux()
        True

    When using code that will generate a lot of tableaux, it is more
    efficient to construct a :class:`RowStandardTableau` from the
    appropriate :class:`Parent` object::

        sage: ST = RowStandardTableaux()
        sage: ST([[3, 4, 5], [1, 2]])
        [[3, 4, 5], [1, 2]]

    .. SEEALSO::

        - :class:`Tableau`
        - :class:`StandardTableau`
        - :class:`SemistandardTableau`
        - :class:`Tableaux`
        - :class:`StandardTableaux`
        - :class:`RowStandardTableaux`
        - :class:`SemistandardTableaux`

    TESTS::

        sage: t = Tableaux()([[1,2],[3]])
        sage: s = RowStandardTableaux(3)([[1,2],[3]])
        sage: s == t
        True
        sage: u = RowStandardTableaux(3)([[2, 3], [1]])
        sage: s == u
        False
        sage: u.parent()
        Row standard tableaux of size 3
        sage: u = RowStandardTableaux(3)(u)
        sage: u.parent()
        Row standard tableaux of size 3
        sage: isinstance(u, Tableau)
        True
    """
    @staticmethod
    def __classcall_private__(self, t):
        r"""
        This ensures that a :class:`RowStandardTableau` is only
        constructed as an ``element_class`` call of an appropriate parent.

        TESTS::

            sage: t = RowStandardTableau([[2,3],[1]])
            sage: TestSuite(t).run()

            sage: t.parent()
            Row standard tableaux
            sage: type(t)
            <class 'sage.combinat.tableau.RowStandardTableaux_all_with_category.element_class'>
        """
        if isinstance(t, RowStandardTableau):
            return t

        RST = RowStandardTableaux_all()
        return RST.element_class(RST, t)

    def check(self):
        r"""
        Check that ``self`` is a valid row standard tableau.

        TESTS::

            sage: RowStandardTableau([[1,4,4],[2,3]])  # indirect doctest
            Traceback (most recent call last):
            ...
            ValueError: the entries in a row standard tableau must increase
             along rows and contain the numbers 1,2,...,n

            sage: RowStandardTableau([[1,3,2]])  # indirect doctest
            Traceback (most recent call last):
            ...
            ValueError: the entries in a row standard tableau must increase
             along rows and contain the numbers 1,2,...,n
        """
        super(RowStandardTableau, self).check()
        # We have checked that t is tableau, so it remains to check that
        #   the entries of t are positive integers that increase along rows.
        flatx = sorted(sum((list(row) for row in self), []))
        if (flatx != list(range(1, len(flatx)+1))
            or any(row[i] >= row[i+1] for row in self for i in range(len(row)-1))):
            raise ValueError("the entries in a row standard tableau must increase"
                             " along rows and contain the numbers 1,2,...,n")


class StandardTableau(SemistandardTableau):
    """
    A class to model a standard tableau.

    INPUT:

    - ``t`` -- a Tableau, a list of iterables, or an empty list

    A standard tableau is a semistandard tableau whose entries are exactly the
    positive integers from 1 to `n`, where `n` is the size of the tableau.

    EXAMPLES::

        sage: t = StandardTableau([[1,2,3],[4,5]]); t
        [[1, 2, 3], [4, 5]]
        sage: t.shape()
        [3, 2]
        sage: t.pp() # pretty printing
        1 2 3
        4 5
        sage: t.is_standard()
        True
        sage: StandardTableau([]) # The empty tableau
        []
        sage: StandardTableau([[1,2,3],[4,5]]) in RowStandardTableaux()
        True

    When using code that will generate a lot of tableaux, it is more
    efficient to construct a StandardTableau from the appropriate
    :class:`Parent` object::

        sage: ST = StandardTableaux()
        sage: ST([[1, 2, 3], [4, 5]])
        [[1, 2, 3], [4, 5]]

    .. SEEALSO::

        - :class:`Tableaux`
        - :class:`Tableau`
        - :class:`SemistandardTableaux`
        - :class:`SemistandardTableau`
        - :class:`StandardTableaux`

    TESTS::

        sage: t = Tableaux()([[1,2],[3]])
        sage: s = StandardTableaux(3)([[1,2],[3]])
        sage: s == t
        True
        sage: s.parent()
        Standard tableaux of size 3
        sage: r = StandardTableaux(3)(t); r.parent()
        Standard tableaux of size 3
        sage: isinstance(r, Tableau)
        True
    """
    @staticmethod
    def __classcall_private__(self, t):
        r"""
        This ensures that a :class:`StandardTableau` is only ever constructed
        as an ``element_class`` call of an appropriate parent.

        TESTS::

            sage: t = StandardTableau([[1,2],[3]])
            sage: TestSuite(t).run()

            sage: t.parent()
            Standard tableaux
            sage: type(t)
            <class 'sage.combinat.tableau.StandardTableaux_all_with_category.element_class'>
        """
        if isinstance(t, StandardTableau):
            return t

        return StandardTableaux_all().element_class(StandardTableaux_all(), t)

    def check(self):
        """
        Check that ``self`` is a standard tableau.

        TESTS::

            sage: StandardTableau([[1,2,3],[4,4]])  # indirect doctest
            Traceback (most recent call last):
            ...
            ValueError: the entries in a standard tableau must be in bijection with 1,2,...,n

            sage: StandardTableau([[1,3,2]])  # indirect doctest
            Traceback (most recent call last):
            ...
            ValueError: the entries in each row of a semistandard tableau must be weakly increasing
        """
        super(StandardTableau, self).check()
        # t is semistandard so we only need to check
        # that its entries are in bijection with {1, 2, ..., n}
        flattened_list = [i for row in self for i in row]
        if sorted(flattened_list) != list(range(1, len(flattened_list) + 1)):
            raise ValueError("the entries in a standard tableau must be in bijection with 1,2,...,n")

    def dominates(self, t):
        r"""
        Return ``True`` if ``self`` dominates the tableau ``t``.

        That is, if the shape of the tableau restricted to `k`
        dominates the shape of ``t`` restricted to `k`, for `k = 1, 2,
        \ldots, n`.

        When the two tableaux have the same shape, then this ordering
        coincides with the Bruhat ordering for the corresponding permutations.

        INPUT:

        - ``t`` -- a tableau

        EXAMPLES::

            sage: s=StandardTableau([[1,2,3],[4,5]])
            sage: t=StandardTableau([[1,2],[3,5],[4]])
            sage: s.dominates(t)
            True
            sage: t.dominates(s)
            False
            sage: all(StandardTableau(s).dominates(t) for t in StandardTableaux([3,2]))
            True
            sage: s.dominates([[1,2,3,4,5]])
            False

        """
        t=StandardTableau(t)
        return all(self.restrict(m).shape().dominates(t.restrict(m).shape())
                        for m in range(1,1+self.size()))

    def is_standard(self):
        """
        Return ``True`` since ``self`` is a standard tableau.

        EXAMPLES::

            sage: StandardTableau([[1, 3], [2, 4]]).is_standard()
            True
        """
        return True

    def up(self):
        """
        An iterator for all the standard tableaux that can be
        obtained from ``self`` by adding a cell.

        EXAMPLES::

            sage: t = StandardTableau([[1,2]])
            sage: [x for x in t.up()]
            [[[1, 2, 3]], [[1, 2], [3]]]
        """
        #Get a list of all places where we can add a cell
        #to the shape of self

        outside_corners = self.shape().outside_corners()

        n = self.size()

        #Go through and add n+1 to the end of each
        #of the rows
        for row, _ in outside_corners:
            new_t = [list(_) for _ in self]
            if row != len(self):
                new_t[row] += [n+1]
            else:
                new_t.append([n+1])
            yield StandardTableau(new_t)

    def up_list(self):
        """
        Return a list of all the standard tableaux that can be obtained
        from ``self`` by adding a cell.

        EXAMPLES::

            sage: t = StandardTableau([[1,2]])
            sage: t.up_list()
            [[[1, 2, 3]], [[1, 2], [3]]]
        """
        return list(self.up())

    def down(self):
        """
        An iterator for all the standard tableaux that can be obtained
        from ``self`` by removing a cell. Note that this iterates just
        over a single tableau (or nothing if ``self`` is empty).

        EXAMPLES::

            sage: t = StandardTableau([[1,2],[3]])
            sage: [x for x in t.down()]
            [[[1, 2]]]
            sage: t = StandardTableau([])
            sage: [x for x in t.down()]
            []
        """
        if self:
            yield self.restrict(self.size() - 1)

    def down_list(self):
        """
        Return a list of all the standard tableaux that can be obtained
        from ``self`` by removing a cell. Note that this is just a singleton
        list if ``self`` is nonempty, and an empty list otherwise.

        EXAMPLES::

            sage: t = StandardTableau([[1,2],[3]])
            sage: t.down_list()
            [[[1, 2]]]
            sage: t = StandardTableau([])
            sage: t.down_list()
            []
        """
        return list(self.down())

    def standard_descents(self):
        """
        Return a list of the integers `i` such that `i` appears
        strictly further north than `i + 1` in ``self`` (this is not
        to say that `i` and `i + 1` must be in the same column). The
        list is sorted in increasing order.

        EXAMPLES::

            sage: StandardTableau( [[1,3,4],[2,5]] ).standard_descents()
            [1, 4]
            sage: StandardTableau( [[1,2],[3,4]] ).standard_descents()
            [2]
            sage: StandardTableau( [[1,2,5],[3,4],[6,7],[8],[9]] ).standard_descents()
            [2, 5, 7, 8]
            sage: StandardTableau( [] ).standard_descents()
            []
        """
        descents = []
        #whatpart gives the number for which self is a partition
        whatpart = sum(i for i in self.shape())
        #now find the descents
        for i in range(1, whatpart):
            #find out what row i and i+1 are in (we're using the
            #standardness of self here)
            for row in self:
                if row.count(i + 1):
                    break
                if row.count(i):
                    descents.append(i)
                    break
        return descents

    def standard_number_of_descents(self):
        """
        Return the number of all integers `i` such that `i` appears
        strictly further north than `i + 1` in ``self`` (this is not
        to say that `i` and `i + 1` must be in the same column). A
        list of these integers can be obtained using the
        :meth:`standard_descents` method.

        EXAMPLES::

            sage: StandardTableau( [[1,2],[3,4],[5]] ).standard_number_of_descents()
            2
            sage: StandardTableau( [] ).standard_number_of_descents()
            0
            sage: tabs = StandardTableaux(5)
            sage: all( t.standard_number_of_descents() == t.schuetzenberger_involution().standard_number_of_descents() for t in tabs )
            True
        """
        return len(self.standard_descents())

    def standard_major_index(self):
        """
        Return the major index of the standard tableau ``self`` in the
        standard meaning of the word. The major index is defined to be
        the sum of the descents of ``self`` (see :meth:`standard_descents`
        for their definition).

        EXAMPLES::

            sage: StandardTableau( [[1,4,5],[2,6],[3]] ).standard_major_index()
            8
            sage: StandardTableau( [[1,2],[3,4]] ).standard_major_index()
            2
            sage: StandardTableau( [[1,2,3],[4,5]] ).standard_major_index()
            3
        """
        return sum(self.standard_descents())

    def promotion_inverse(self, n=None):
        """
        Return the image of ``self`` under the inverse promotion operator.
        The optional variable `m` should be set to the size of ``self`` minus
        `1` for a minimal speedup; otherwise, it defaults to this number.

        The inverse promotion operator, applied to a standard tableau `t`,
        does the following:

        Remove the letter `1` from `t`, thus leaving a hole where it used to be.
        Apply jeu de taquin to move this hole northeast (in French notation)
        until it reaches the outer boundary of `t`. Fill `n + 1` into this hole,
        where `n` is the size of `t`. Finally, subtract `1` from each letter in
        the tableau. This yields a new standard tableau.

        This definition of inverse promotion is the map called "promotion" in
        [Sag2011]_ (p. 23) and in [Stan2009]_, and is the inverse of the map
        called "promotion" in [Hai1992]_ (p. 90).

        See the :meth:`~sage.combinat.tableau.promotion_inverse` method for a
        more general operator.

        EXAMPLES::

            sage: t = StandardTableau([[1,3],[2,4]])
            sage: t.promotion_inverse()
            [[1, 2], [3, 4]]

        We check the equivalence of two definitions of inverse promotion on
        standard tableaux::

            sage: ST = StandardTableaux(7)
            sage: def bk_promotion_inverse7(st):
            ....:     st2 = st
            ....:     for i in range(1, 7):
            ....:         st2 = st2.bender_knuth_involution(i, check=False)
            ....:     return st2
            sage: all( bk_promotion_inverse7(st) == st.promotion_inverse() for st in ST ) # long time
            True
        """
        if n is None:
            n = self.size() - 1
        return StandardTableau(Tableau(self[:]).promotion_inverse(n))

    def promotion(self, n=None):
        r"""
        Return the image of ``self`` under the promotion operator.

        The promotion operator, applied to a standard tableau `t`, does the
        following:

        Remove the letter `n` from `t`, thus leaving a hole where it used to be.
        Apply jeu de taquin to move this hole southwest (in French notation)
        until it reaches the inner boundary of `t`. Fill `0` into the hole once
        jeu de taquin has completed. Finally, add `1` to each letter in the
        tableau. The resulting standard tableau is the image of `t` under the
        promotion operator.

        This definition of promotion is precisely the one given in [Hai1992]_
        (p. 90). It is the inverse of the maps called "promotion" in [Sag2011]_
        (p. 23) and in [Stan2009]_.

        See the :meth:`~sage.combinat.tableau.promotion` method for a
        more general operator.

        EXAMPLES::

            sage: ST = StandardTableaux(7)
            sage: all( st.promotion().promotion_inverse() == st for st in ST ) # long time
            True
            sage: all( st.promotion_inverse().promotion() == st for st in ST ) # long time
            True
            sage: st = StandardTableau([[1,2,5],[3,4]])
            sage: parent(st.promotion())
            Standard tableaux
        """
        if n is None:
            n = self.size() - 1
        return StandardTableau(Tableau(self[:]).promotion(n))


def from_chain(chain):
    """
    Returns a semistandard tableau from a chain of partitions.

    EXAMPLES::

        sage: from sage.combinat.tableau import from_chain
        sage: from_chain([[], [2], [2, 1], [3, 2, 1]])
        [[1, 1, 3], [2, 3], [3]]
    """
    res = [[0]*chain[-1][i] for i in range(len(chain[-1]))]
    for i in reversed(range(2, len(chain)+1)):
        for j in range(len(chain[i-1])):
            for k in range(chain[i-1][j]):
                res[j][k] = i -1
    return Tableau(res)

def from_shape_and_word(shape, w, convention="French"):
    r"""
    Returns a tableau from a shape and word.

    INPUT:

    - ``shape`` -- a partition

    - ``w`` -- a word whose length equals that of the partition

    - ``convention`` -- a string which can take values ``"French"`` or
      ``"English"``; the default is ``"French"``

    OUTPUT:

    A tableau, whose shape is ``shape`` and whose reading word is ``w``.
    If the ``convention`` is specified as ``"French"``, the reading word is to be read
    starting from the top row in French convention (= the bottom row in English
    convention). If the ``convention`` is specified as ``"English"``, the reading word
    is to be read starting with the top row in English convention.

    EXAMPLES::

        sage: from sage.combinat.tableau import from_shape_and_word
        sage: t = Tableau([[1, 3], [2], [4]])
        sage: shape = t.shape(); shape
        [2, 1, 1]
        sage: word = t.to_word(); word
        word: 4213
        sage: from_shape_and_word(shape, word)
        [[1, 3], [2], [4]]
        sage: word = Word(flatten(t))
        sage: from_shape_and_word(shape, word, convention = "English")
        [[1, 3], [2], [4]]
    """
    res = []
    j = 0
    if convention == "French":
        shape = reversed(shape)
    for l in shape:
        res.append( list(w[j:j+l]) )
        j += l
    if convention == "French":
        res.reverse()
    return Tableau(res)

class IncreasingTableau(Tableau):
    """
    A class to model an increasing tableau.

    INPUT:

    - ``t`` -- a tableau, a list of iterables, or an empty list

    An *increasing tableau* is a tableau whose entries are positive
    integers that are strictly increasing across rows and strictly
    increasing down columns.

    EXAMPLES::

        sage: t = IncreasingTableau([[1,2,3],[2,3]]); t
        [[1, 2, 3], [2, 3]]
        sage: t.shape()
        [3, 2]
        sage: t.pp() # pretty printing
        1 2 3
        2 3
        sage: t = Tableau([[1,2],[2]])
        sage: s = IncreasingTableau(t); s
        [[1, 2], [2]]
        sage: IncreasingTableau([]) # The empty tableau
        []

    You can also construct an :class:`IncreasingTableau` from the
    appropriate :class:`Parent` object::

        sage: IT = IncreasingTableaux()
        sage: IT([[1, 2, 3], [4, 5]])
        [[1, 2, 3], [4, 5]]

    .. SEEALSO::

        - :class:`Tableaux`
        - :class:`Tableau`
        - :class:`SemistandardTableaux`
        - :class:`SemistandardTableau`
        - :class:`StandardTableaux`
        - :class:`StandardTableau`
        - :class:`IncreasingTableaux`

    TESTS::

        sage: t = Tableaux()([[1,2],[2]])
        sage: s = IncreasingTableaux(3)([[1,2],[2]])
        sage: s == t
        True
        sage: s.parent()
        Increasing tableaux of size 3 and maximum entry 3
        sage: r = IncreasingTableaux(3)(t); r.parent()
        Increasing tableaux of size 3 and maximum entry 3
        sage: isinstance(r, Tableau)
        True
        sage: s2 = IncreasingTableaux(3)([(1,2),(2,)])
        sage: s2 == s
        True
        sage: s2.parent()
        Increasing tableaux of size 3 and maximum entry 3
    """
    @staticmethod
    def __classcall_private__(self, t):
        r"""
        Construct an :class:`IncreasingTableau` from the appropriate parent.

        TESTS::

            sage: t = IncreasingTableau([[1,2],[2]])
            sage: TestSuite(t).run()

            sage: t.parent()
            Increasing tableaux
            sage: t.category()
            Category of elements of Increasing tableaux
            sage: type(t)
            <class 'sage.combinat.tableau.IncreasingTableaux_all_with_category.element_class'>
        """
        if isinstance(t, IncreasingTableau):
            return t
        IT = IncreasingTableaux()
        return IT.element_class(IT, t)  # The check() will raise the appropriate error

    def check(self):
        """
        Check that ``self`` is a valid increasing tableau.

        TESTS::

            sage: IncreasingTableau([[1,2,3],[1]])  # indirect doctest
            Traceback (most recent call last):
            ...
            ValueError: the entries of each column of an increasing tableau must be strictly increasing

            sage: IncreasingTableau([[1,2,2]])  # indirect doctest
            Traceback (most recent call last):
            ...
            ValueError: the entries in each row of an increasing tableau must be strictly increasing

            sage: IncreasingTableau([[0,1]])  # indirect doctest
            Traceback (most recent call last):
            ...
            ValueError: the entries of an increasing tableau must be non-negative integers
        """
        if not self:
            # Empty tableau, so trivially an increasing tableau
            return

        super(IncreasingTableau, self).check()

        # Tableau() has checked that t is tableau, so it remains to check that
        # the entries of t are positive integers which are weakly increasing
        # along rows
        from sage.sets.positive_integers import PositiveIntegers
        PI = PositiveIntegers()

        for row in self:
            if any(c not in PI for c in row):
                raise ValueError("the entries of an increasing tableau"
                                 " must be non-negative integers")
            if any(row[c] >= row[c+1] for c in range(len(row)-1)):
                raise ValueError("the entries in each row of an increasing"
                                 " tableau must be strictly increasing")

        # and strictly increasing down columns
        for row, next in zip(self, self[1:]):
            if not all(row[c] < next[c] for c in range(len(next))):
                raise ValueError("the entries of each column of an increasing"
                                 " tableau must be strictly increasing")

    def descent_set(self):
        r"""
        Compute the descents of the increasing tableau ``self``
        as defined in [DPS2017]_.

        The number `i` is a *descent* of an increasing tableau if some
        instance of `i + 1` appears in a lower row than some instance
        of `i`.

        .. NOTE::

            This notion is close to the notion of descent for a standard
            tableau but is unrelated to the notion for semistandard tableaux.

        EXAMPLES::

            sage: T = IncreasingTableau([[1,2,4],[3,5,6]])
            sage: T.descent_set()
            [2, 4]
            sage: U = IncreasingTableau([[1,3,4],[2,4,5]])
            sage: U.descent_set()
            [1, 3, 4]
            sage: V = IncreasingTableau([[1,3,4],[3,4,5],[4,5]])
            sage: V.descent_set()
            [3, 4]
        """
        ans = set()
        ell = len(self)
        for r1, row in enumerate(self):
            for val in row:
                for r2 in range(r1+1, ell):
                    if val + 1 in self[r2]:
                        ans.add(val)
        return sorted(ans)

    @combinatorial_map(order=2, name='K-Bender-Knuth involution')
    def K_bender_knuth(self, i):
        r"""
        Return the ``i``-th K-Bender-Knuth operator (as defined in
        [DPS2017]_) applied to ``self``.

        The `i`-th K-Bender-Knuth operator swaps the letters `i` and
        `i + 1` everywhere where doing so would not break increasingness.

        EXAMPLES::

            sage: T = IncreasingTableau([[1,3,4],[2,4,5]])
            sage: T.K_bender_knuth(2)
            [[1, 2, 4], [3, 4, 5]]
            sage: T.K_bender_knuth(3)
            [[1, 3, 4], [2, 4, 5]]
        """
        newtab = [[0] * k for k in self.shape()]
        for r, row in enumerate(self):
            for c, val in enumerate(row):
                if val == i:
                    if (c + 1 < len(row) and row[c+1] == i + 1):
                        newtab[r][c] = i
                    elif (r + 1 < len(self) and c < len(self[r+1]) and self[r+1][c] == i + 1):
                        newtab[r][c] = i
                    else:
                        newtab[r][c] = i + 1
                elif val == i + 1:
                    if c > 0 and row[c-1] == i:
                        newtab[r][c] = i + 1
                    elif r > 0 and self[r-1][c] == i:
                        newtab[r][c] = i + 1
                    else:
                        newtab[r][c] = i
                else:
                    newtab[r][c] = val
        return IncreasingTableau(newtab)

    @combinatorial_map(name='K-promotion')
    def K_promotion(self, ceiling=None):
        """
        Return the K-promotion operator from [Pec2014]_ applied to ``self``.

        EXAMPLES::

            sage: T = IncreasingTableau([[1,3,4],[2,4,5]])
            sage: T.K_promotion()
            [[1, 2, 3], [3, 4, 5]]
            sage: T.K_promotion(6)
            [[1, 2, 3], [3, 4, 6]]
            sage: U = IncreasingTableau([[1,3,4],[3,4,5],[5]])
            sage: U.K_promotion()
            [[2, 3, 4], [3, 4, 5], [4]]
        """
        if ceiling is None:
            ceiling = max(self.entries())
        ans = self
        for i in range(1, ceiling):
            ans = ans.K_bender_knuth(i)
        return ans

    @combinatorial_map(name='K-promotion inverse')
    def K_promotion_inverse(self, ceiling=None):
        """
        Return the inverse of K-promotion operator applied to ``self``.

        EXAMPLES::

            sage: T = IncreasingTableau([[1,3,4],[2,4,5]])
            sage: T.K_promotion_inverse()
            [[1, 2, 4], [3, 4, 5]]
            sage: T.K_promotion_inverse(6)
            [[2, 4, 5], [3, 5, 6]]
            sage: U = IncreasingTableau([[1,3,4],[3,4,5],[5]])
            sage: U.K_promotion_inverse()
            [[1, 2, 4], [2, 4, 5], [4]]

        TESTS::

            sage: V = IncreasingTableau([[1,3,4],[3,4,5],[5,6]])
            sage: V == V.K_promotion().K_promotion_inverse()
            True
            sage: V == V.K_promotion_inverse().K_promotion()
            True
        """
        if ceiling is None:
            ceiling = max(self.entries())
        ans = self
        for i in reversed(range(1, ceiling)):
            ans = ans.K_bender_knuth(i)
        return ans

    @combinatorial_map(order=2,name='K-evacuation')
    def K_evacuation(self, ceiling=None):
        """
        Return the K-evacuation involution from [TY2009]_ to ``self``.

        EXAMPLES::

            sage: T = IncreasingTableau([[1,3,4],[2,4,5]])
            sage: T.K_evacuation()
            [[1, 2, 4], [2, 3, 5]]
            sage: T.K_evacuation(6)
            [[2, 3, 5], [3, 4, 6]]
            sage: U = IncreasingTableau([[1,3,4],[3,4,5],[5]])
            sage: U.K_evacuation()
            [[1, 2, 3], [2, 3, 5], [3]]

        TESTS::

            sage: V = IncreasingTableau([[1,3,4],[3,4,5],[5,6]])
            sage: V == V.K_evacuation().K_evacuation()
            True
            sage: V.K_promotion().K_evacuation() == V.K_evacuation().K_promotion_inverse()
            True
        """
        if ceiling is None:
            ceiling = max(self.entries())
        ans = self
        for j in reversed(range(1, ceiling)):
            for i in range(1, j+1):
                ans = ans.K_bender_knuth(i)
        return ans

    @combinatorial_map(order=2, name='dual K-evacuation')
    def dual_K_evacuation(self, ceiling=None):
        """
        Return the dual K-evacuation involution applied to ``self``.

        EXAMPLES::

            sage: T = IncreasingTableau([[1,3,4],[2,4,5]])
            sage: T.dual_K_evacuation()
            [[1, 2, 4], [2, 3, 5]]
            sage: T.dual_K_evacuation(6)
            [[2, 3, 5], [3, 4, 6]]
            sage: U = IncreasingTableau([[1,3,4],[3,4,5],[5]])
            sage: U.dual_K_evacuation()
            [[1, 2, 3], [2, 3, 5], [3]]

        TESTS::

            sage: V = IncreasingTableau([[1,3,4],[3,4,5],[5,6]])
            sage: V == V.dual_K_evacuation().dual_K_evacuation()
            True
            sage: W = IncreasingTableau([[1,2,4],[2,3,5]])
            sage: W.K_evacuation() == W.dual_K_evacuation()
            True
            sage: X = IncreasingTableau([[1,2,4,7],[3,5,6,8],[5,7,8,10],[7,9,10,11]])
            sage: X.K_evacuation() == X.dual_K_evacuation()
            False
            sage: X.K_promotion().dual_K_evacuation() == X.dual_K_evacuation().K_promotion_inverse()
            True
        """
        if ceiling is None:
            ceiling = max(self.entries())
        ans = self
        for j in range(1, ceiling):
            for i in reversed(range(j, ceiling)):
                ans = ans.K_bender_knuth(i)
        return ans

class Tableaux(UniqueRepresentation, Parent):
    """
    A factory class for the various classes of tableaux.

    INPUT:

    - ``n`` (optional) -- a non-negative integer

    OUTPUT:

    - If ``n`` is specified, the class of tableaux of size ``n``. Otherwise,
      the class of all tableaux.

    A tableau in Sage is a finite list of lists, whose lengths are weakly
    decreasing, or an empty list, representing the empty tableau.  The entries
    of a tableau can be any Sage objects. Because of this, no enumeration
    through the set of Tableaux is possible.

    EXAMPLES::

        sage: T = Tableaux(); T
        Tableaux
        sage: T3 = Tableaux(3); T3
        Tableaux of size 3
        sage: [['a','b']] in T
        True
        sage: [['a','b']] in T3
        False
        sage: t = T3([[1,1,1]]); t
        [[1, 1, 1]]
        sage: t in T
        True
        sage: t.parent()
        Tableaux of size 3
        sage: T([]) # the empty tableau
        []
        sage: T.category()
        Category of sets

    .. SEEALSO::

        - :class:`Tableau`
        - :class:`SemistandardTableaux`
        - :class:`SemistandardTableau`
        - :class:`StandardTableaux`
        - :class:`StandardTableau`

    TESTS::

        sage: TestSuite( Tableaux() ).run()
        sage: TestSuite( Tableaux(5) ).run()
        sage: t = Tableaux(3)([[1,2],[3]])
        sage: t.parent()
        Tableaux of size 3
        sage: Tableaux(t)
        Traceback (most recent call last):
        ...
        ValueError: The argument to Tableaux() must be a non-negative integer.
        sage: Tableaux(3)([[1, 1]])
        Traceback (most recent call last):
        ...
        ValueError: [[1, 1]] is not an element of Tableaux of size 3.

        sage: t0 = Tableau([[1]])
        sage: t1 = Tableaux()([[1]])
        sage: t2 = Tableaux()(t1)
        sage: t0 == t1 == t2
        True
        sage: t1 in Tableaux()
        True
        sage: t1 in Tableaux(1)
        True
        sage: t1 in Tableaux(2)
        False

        sage: [[1]] in Tableaux()
        True
        sage: [] in Tableaux(0)
        True

    Check that :trac:`14145` has been fixed::

        sage: 1 in Tableaux()
        False
    """
    @staticmethod
    def __classcall_private__(cls, *args, **kwargs):
        r"""
        This is a factory class which returns the appropriate parent based on
        arguments.  See the documentation for :class:`Tableaux` for more
        information.

        TESTS::

            sage: Tableaux()
            Tableaux
            sage: Tableaux(3)
            Tableaux of size 3
            sage: Tableaux(n=3)
            Tableaux of size 3
        """
        if args:
            n = args[0]
        elif 'n' in kwargs:
            n = kwargs['n']
        else:
            n = None

        if n is None:
            return Tableaux_all()
        else:
            if not isinstance(n,(int, Integer)) or n < 0:
                raise ValueError( "The argument to Tableaux() must be a non-negative integer." )
            return Tableaux_size(n)

    Element = Tableau

    # add options to class
    class options(GlobalOptions):
        r"""
        Sets the global options for elements of the tableau, skew_tableau,
        and tableau tuple classes. The defaults are for tableau to be
        displayed as a list, latexed as a Young diagram using the English
        convention.

        @OPTIONS@

        .. NOTE::

            Changing the ``convention`` for tableaux also changes the
            ``convention`` for partitions.

        If no parameters are set, then the function returns a copy of the
        options dictionary.

        EXAMPLES::

            sage: T = Tableau([[1,2,3],[4,5]])
            sage: T
            [[1, 2, 3], [4, 5]]
            sage: Tableaux.options.display="array"
            sage: T
              1  2  3
              4  5
            sage: Tableaux.options.convention="french"
            sage: T
              4  5
              1  2  3

        Changing the ``convention`` for tableaux also changes the ``convention``
        for partitions and vice versa::

            sage: P = Partition([3,3,1])
            sage: print(P.ferrers_diagram())
            *
            ***
            ***
            sage: Partitions.options.convention="english"
            sage: print(P.ferrers_diagram())
            ***
            ***
            *
            sage: T
              1  2  3
              4  5

        The ASCII art can also be changed::

            sage: t = Tableau([[1,2,3],[4,5]])
            sage: ascii_art(t)
              1  2  3
              4  5
            sage: Tableaux.options.ascii_art = "table"
            sage: ascii_art(t)
            +---+---+---+
            | 1 | 2 | 3 |
            +---+---+---+
            | 4 | 5 |
            +---+---+
            sage: Tableaux.options.ascii_art = "compact"
            sage: ascii_art(t)
            |1|2|3|
            |4|5|
            sage: Tableaux.options._reset()
        """
        NAME = 'Tableaux'
        module = 'sage.combinat.tableau'
        display = dict(default="list",
                     description='Controls the way in which tableaux are printed',
                     values=dict(list='print tableaux as lists',
                                 diagram='display as Young diagram (similar to :meth:`~sage.combinat.tableau.Tableau.pp()`',
                                 compact='minimal length string representation'),
                     alias=dict(array="diagram", ferrers_diagram="diagram", young_diagram="diagram"),
                     case_sensitive=False)
        ascii_art = dict(default="repr",
                     description='Controls the ascii art output for tableaux',
                     values=dict(repr='display using the diagram string representation',
                                 table='display as a table',
                                 compact='minimal length ascii art'),
                     case_sensitive=False)
        latex = dict(default="diagram",
                   description='Controls the way in which tableaux are latexed',
                   values=dict(list='as a list', diagram='as a Young diagram'),
                   alias=dict(array="diagram", ferrers_diagram="diagram", young_diagram="diagram"),
                   case_sensitive=False)
        convention = dict(default="English",
                        description='Sets the convention used for displaying tableaux and partitions',
                        values=dict(English='use the English convention',French='use the French convention'),
                        case_sensitive=False)
        notation = dict(alt_name="convention")

    def _element_constructor_(self, t):
        r"""
        Constructs an object from ``t`` as an element of ``self``, if
        possible. This is inherited by all Tableaux, SemistandardTableaux, and
        StandardTableaux classes.

        INPUT:

        - ``t`` -- Data which can be interpreted as a tableau

        OUTPUT:

        - The corresponding tableau object

        TESTS::

            sage: T = Tableaux(3)
            sage: T([[1,2,1]]).parent() is T     # indirect doctest
            True
            sage: T( StandardTableaux(3)([[1, 2, 3]])).parent() is T
            True
            sage: T([[1,2]])
            Traceback (most recent call last):
            ...
            ValueError: [[1, 2]] is not an element of Tableaux of size 3.
        """
        if not t in self:
            raise ValueError("%s is not an element of %s."%(t, self))

        return self.element_class(self, t)

    def __contains__(self, x):
        """
        TESTS::

            sage: T = sage.combinat.tableau.Tableaux()
            sage: [[1,2],[3,4]] in T
            True
            sage: [[1,2],[3]] in T
            True
            sage: [] in T
            True
            sage: [['a','b']] in T
            True
            sage: Tableau([['a']]) in T
            True

            sage: [1,2,3] in T
            False
            sage: [[1],[1,2]] in T
            False

        Check that :trac:`14145` is fixed::

            sage: 1 in sage.combinat.tableau.Tableaux()
            False
        """
        from sage.combinat.partition import _Partitions
        if isinstance(x, Tableau):
            return True
        elif isinstance(x, list):
            try:
                for row in x:
                    iter(row)
            except TypeError:
                return False
            # any list of lists of partition shape is a tableau
            return [len(_) for _ in x] in _Partitions
        else:
            return False

class Tableaux_all(Tableaux):

    def __init__(self):
        r"""
        Initializes the class of all tableaux

        TESTS::

            sage: T = sage.combinat.tableau.Tableaux_all()
            sage: TestSuite(T).run()

        """
        super(Tableaux_all, self).__init__(category=Sets())

    def _repr_(self):
        """
        TESTS::

            sage: repr(Tableaux())    # indirect doctest
            'Tableaux'
        """
        return "Tableaux"

    def an_element(self):
        r"""
        Returns a particular element of the class.

        TESTS::

            sage: T = Tableaux()
            sage: T.an_element()
            [[1, 1], [1]]
        """
        return self.element_class(self, [[1, 1], [1]])


class Tableaux_size(Tableaux):
    """
    Tableaux of a fixed size `n`.
    """

    def __init__(self, n):
        r"""
        Initializes the class of tableaux of size ``n``.

        TESTS::

            sage: T = sage.combinat.tableau.Tableaux_size(3)
            sage: TestSuite(T).run()

            sage: T = sage.combinat.tableau.Tableaux_size(0)
            sage: TestSuite(T).run()
        """
        super(Tableaux_size, self).__init__(category=Sets())
        self.size = n

    def __contains__(self,x):
        """
        TESTS::

            sage: T = sage.combinat.tableau.Tableaux_size(3)
            sage: [[2,4], [1]] in T
            True

            sage: [[2,4],[1,3]] in T
            False

        Check that :trac:`14145` is fixed::

            sage: 1 in sage.combinat.tableau.Tableaux_size(3)
            False
        """
        return Tableaux.__contains__(self, x) and sum(len(row) for row in x) == self.size

    def _repr_(self):
        """
        TESTS::

            sage: repr(Tableaux(4))    # indirect doctest
            'Tableaux of size 4'
        """
        return "Tableaux of size %s"%self.size

    def an_element(self):
        r"""
        Returns a particular element of the class.

        TESTS::

            sage: T = sage.combinat.tableau.Tableaux_size(3)
            sage: T.an_element()
            [[1, 1], [1]]
            sage: T = sage.combinat.tableau.Tableaux_size(0)
            sage: T.an_element()
            []
        """
        if self.size==0:
            return self.element_class(self, [])

        if self.size==1:
            return self.element_class(self, [[1]])

        return self.element_class(self, [[1]*(self.size-1),[1]])


##########################
# Semi-standard tableaux #
##########################
class SemistandardTableaux(Tableaux):
    """
    A factory class for the various classes of semistandard tableaux.

    INPUT:

    Keyword arguments:

    - ``size`` -- The size of the tableaux
    - ``shape`` -- The shape of the tableaux
    - ``eval`` -- The weight (also called content or evaluation) of
      the tableaux
    - ``max_entry`` -- A maximum entry for the tableaux.  This can be a
      positive integer or infinity (``oo``). If ``size`` or ``shape`` are
      specified, ``max_entry`` defaults to be ``size`` or the size of
      ``shape``.

    Positional arguments:

    - The first argument is interpreted as either ``size`` or ``shape``
      according to whether it is an integer or a partition
    - The second keyword argument will always be interpreted as ``eval``

    OUTPUT:

    - The appropriate class, after checking basic consistency tests. (For
      example, specifying ``eval`` implies a value for `max_entry`).

    A semistandard tableau is a tableau whose entries are positive integers,
    which are weakly increasing in rows and strictly increasing down columns.
    Note that Sage uses the English convention for partitions and tableaux;
    the longer rows are displayed on top.

    Classes of semistandard tableaux can be iterated over if and only if there
    is some restriction.

    EXAMPLES::

        sage: SST = SemistandardTableaux([2,1]); SST
        Semistandard tableaux of shape [2, 1] and maximum entry 3
        sage: SST.list()
        [[[1, 1], [2]],
         [[1, 1], [3]],
         [[1, 2], [2]],
         [[1, 2], [3]],
         [[1, 3], [2]],
         [[1, 3], [3]],
         [[2, 2], [3]],
         [[2, 3], [3]]]

        sage: SST = SemistandardTableaux(3); SST
        Semistandard tableaux of size 3 and maximum entry 3
        sage: SST.list()
        [[[1, 1, 1]],
         [[1, 1, 2]],
         [[1, 1, 3]],
         [[1, 2, 2]],
         [[1, 2, 3]],
         [[1, 3, 3]],
         [[2, 2, 2]],
         [[2, 2, 3]],
         [[2, 3, 3]],
         [[3, 3, 3]],
         [[1, 1], [2]],
         [[1, 1], [3]],
         [[1, 2], [2]],
         [[1, 2], [3]],
         [[1, 3], [2]],
         [[1, 3], [3]],
         [[2, 2], [3]],
         [[2, 3], [3]],
         [[1], [2], [3]]]

        sage: SST = SemistandardTableaux(3, max_entry=2); SST
        Semistandard tableaux of size 3 and maximum entry 2
        sage: SST.list()
        [[[1, 1, 1]],
         [[1, 1, 2]],
         [[1, 2, 2]],
         [[2, 2, 2]],
         [[1, 1], [2]],
         [[1, 2], [2]]]

        sage: SST = SemistandardTableaux(3, max_entry=oo); SST
        Semistandard tableaux of size 3
        sage: SST[123]
        [[3, 4], [6]]

        sage: SemistandardTableaux(max_entry=2)[11]
        [[1, 1], [2]]

        sage: SemistandardTableaux()[0]
        []

    .. SEEALSO::

        - :class:`Tableaux`
        - :class:`Tableau`
        - :class:`SemistandardTableau`
        - :class:`StandardTableaux`
        - :class:`StandardTableau`
    """
    @staticmethod
    def __classcall_private__(cls, *args, **kwargs):
        r"""
        This is a factory class which returns the appropriate parent based on
        arguments.  See the documentation for :class:`SemistandardTableaux`
        for more information.

        TESTS::

            sage: SemistandardTableaux()
            Semistandard tableaux
            sage: SemistandardTableaux(3)
            Semistandard tableaux of size 3 and maximum entry 3
            sage: SemistandardTableaux(size=3)
            Semistandard tableaux of size 3 and maximum entry 3
            sage: SemistandardTableaux(0)
            Semistandard tableaux of size 0 and maximum entry 0
            sage: SemistandardTableaux([2,1])
            Semistandard tableaux of shape [2, 1] and maximum entry 3
            sage: SemistandardTableaux(shape=[2,1])
            Semistandard tableaux of shape [2, 1] and maximum entry 3
            sage: SemistandardTableaux([])
            Semistandard tableaux of shape [] and maximum entry 0
            sage: SemistandardTableaux(eval=[2,1])
            Semistandard tableaux of size 3 and weight [2, 1]
            sage: SemistandardTableaux(max_entry=3)
            Semistandard tableaux with maximum entry 3
            sage: SemistandardTableaux(3, [2,1])
            Semistandard tableaux of size 3 and weight [2, 1]
            sage: SemistandardTableaux(3, shape=[2,1])
            Semistandard tableaux of shape [2, 1] and maximum entry 3
            sage: SemistandardTableaux(3, [2,1], shape=[2,1])
            Semistandard tableaux of shape [2, 1] and weight [2, 1]
            sage: SemistandardTableaux(3, max_entry=4)
            Semistandard tableaux of size 3 and maximum entry 4
            sage: SemistandardTableaux(3, max_entry=oo)
            Semistandard tableaux of size 3
            sage: SemistandardTableaux([2, 1], max_entry=oo)
            Semistandard tableaux of shape [2, 1]
            sage: SemistandardTableaux([2, 1], [2, 1])
            Semistandard tableaux of shape [2, 1] and weight [2, 1]
            sage: mu = Partition([2,1]); SemistandardTableaux(mu, mu)
            Semistandard tableaux of shape [2, 1] and weight [2, 1]
            sage: SemistandardTableaux(3, [2, 1], max_entry=2)
            Semistandard tableaux of size 3 and weight [2, 1]

            sage: SemistandardTableaux(3, shape=[2])
            Traceback (most recent call last):
            ...
            ValueError: size and shape are different sizes

            sage: SemistandardTableaux(3, [2])
            Traceback (most recent call last):
            ...
            ValueError: size and eval are different sizes

            sage: SemistandardTableaux([2],[3])
            Traceback (most recent call last):
            ...
            ValueError: shape and eval are different sizes

            sage: SemistandardTableaux(2,[2], max_entry=4)
            Traceback (most recent call last):
            ...
            ValueError: the maximum entry must match the weight

            sage: SemistandardTableaux(eval=[2], max_entry=oo)
            Traceback (most recent call last):
            ...
            ValueError: the maximum entry must match the weight

            sage: SemistandardTableaux([[1]])
            Traceback (most recent call last):
            ...
            ValueError: shape must be a (skew) partition
        """
        from sage.combinat.partition import Partition, _Partitions
        # Process the keyword arguments -- allow for original syntax where
        #   n == size,  p== shape and mu == eval
        n = kwargs.get('n', None)
        size = kwargs.get('size', n)

        p = kwargs.get('p', None)
        shape = kwargs.get('shape', p)

        mu = kwargs.get('eval', None)
        mu = kwargs.get("mu", mu)

        max_entry = kwargs.get('max_entry', None)

        # Process the positional arguments
        if args:
            # The first arg could be either a size or a shape
            if isinstance(args[0], (int, Integer)):
                if size is not None:
                    raise ValueError( "size was specified more than once" )
                else:
                    size = args[0]
            else:
                if shape is not None:
                    raise ValueError( "the shape was specified more than once" )
                shape = args[0] # we check it's a partition later

        if len(args) == 2:
            # The second non-keyword argument is the weight
            if mu is not None:
                raise ValueError( "the weight was specified more than once" )
            else:
                mu = args[1]

        # Consistency checks
        if size is not None:
            if not isinstance(size, (int, Integer)):
                raise ValueError( "size must be an integer" )
            elif size < 0:
                raise ValueError( "size must be non-negative" )

        if shape is not None:
            from sage.combinat.skew_partition import SkewPartitions
            # use in (and not isinstance) below so that lists can be used as
            # shorthand
            if shape in _Partitions:
                shape = Partition(shape)
            elif shape in SkewPartitions():
                from sage.combinat.skew_tableau import SemistandardSkewTableaux
                return SemistandardSkewTableaux(shape, mu)
            else:
                raise ValueError( "shape must be a (skew) partition" )

        if mu is not None:
            if (not mu in Compositions()) and\
                    (not mu in _Partitions):
                raise ValueError( "mu must be a composition" )
            mu = Composition(mu)

        is_inf = max_entry is PlusInfinity()

        if max_entry is not None:
            if not is_inf and not isinstance(max_entry, (int, Integer)):
                raise ValueError( "max_entry must be an integer or PlusInfinity" )
            elif max_entry <= 0:
                raise ValueError( "max_entry must be positive" )

        if (mu is not None) and (max_entry is not None):
            if max_entry != len(mu):
                raise ValueError( "the maximum entry must match the weight" )

        if (size is not None) and (shape is not None):
            if sum(shape) != size:
                # This could return an empty class instead of an error
                raise ValueError( "size and shape are different sizes" )

        if (size is not None) and (mu is not None):
            if sum(mu) != size:
                # This could return an empty class instead of an error
                raise ValueError( "size and eval are different sizes" )

        # Dispatch appropriately
        if (shape is not None) and (mu is not None):
            if sum(shape) != sum(mu):
                # This could return an empty class instead of an error
                raise ValueError( "shape and eval are different sizes" )
            else:
                return SemistandardTableaux_shape_weight(shape, mu)

        if (shape is not None):
            if is_inf:
                return SemistandardTableaux_shape_inf(shape)
            return SemistandardTableaux_shape(shape, max_entry)

        if (mu is not None):
            return SemistandardTableaux_size_weight(sum(mu), mu)

        if (size is not None):
            if is_inf:
                return SemistandardTableaux_size_inf(size)
            return SemistandardTableaux_size(size, max_entry)

        return SemistandardTableaux_all(max_entry)

    Element = SemistandardTableau

    def __init__(self, **kwds):
        """
        Initialize ``self``.

        EXAMPLES::

            sage: S = SemistandardTableaux()
            sage: TestSuite(S).run()
        """
        if 'max_entry' in kwds:
            self.max_entry = kwds['max_entry']
            kwds.pop('max_entry')
        else:
            self.max_entry = None
        Tableaux.__init__(self, **kwds)

    def __getitem__(self, r):
        r"""
        The default implementation of ``__getitem__`` for enumerated sets
        does not allow slices so we override it.

        EXAMPLES::

            sage: StandardTableaux([4,3,3,2])[10:20]     # indirect doctest
            [[[1, 3, 9, 12], [2, 5, 10], [4, 6, 11], [7, 8]],
             [[1, 2, 9, 12], [3, 5, 10], [4, 6, 11], [7, 8]],
             [[1, 3, 9, 12], [2, 4, 10], [5, 6, 11], [7, 8]],
             [[1, 2, 9, 12], [3, 4, 10], [5, 6, 11], [7, 8]],
             [[1, 5, 8, 12], [2, 6, 10], [3, 7, 11], [4, 9]],
             [[1, 4, 8, 12], [2, 6, 10], [3, 7, 11], [5, 9]],
             [[1, 3, 8, 12], [2, 6, 10], [4, 7, 11], [5, 9]],
             [[1, 2, 8, 12], [3, 6, 10], [4, 7, 11], [5, 9]],
             [[1, 4, 8, 12], [2, 5, 10], [3, 7, 11], [6, 9]],
             [[1, 3, 8, 12], [2, 5, 10], [4, 7, 11], [6, 9]]]

            sage: SemistandardTableaux(size=2, max_entry=oo)[5]
            [[2, 3]]

            sage: SemistandardTableaux([2,1], max_entry=oo)[3]
            [[1, 2], [3]]

            sage: SemistandardTableaux(3, max_entry=2)[0:5]    # indirect doctest
            [[[1, 1, 1]],
            [[1, 1, 2]],
            [[1, 2, 2]],
            [[2, 2, 2]],
            [[1, 1], [2]]]

            sage: SemistandardTableaux([2,2], [2, 1, 1])[0]    # indirect doctest
            [[1, 1], [2, 3]]

            sage: SemistandardTableaux([1,1,1], max_entry=4)[0:4]
            [[[1], [2], [3]],
             [[1], [2], [4]],
             [[1], [3], [4]],
             [[2], [3], [4]]]

            sage: SemistandardTableaux(3, [2,1])[1]    # indirect doctest
            [[1, 1], [2]]

            sage: StandardTableaux(3)[:]  # indirect doctest
            [[[1, 2, 3]], [[1, 3], [2]], [[1, 2], [3]], [[1], [2], [3]]]

            sage: StandardTableaux([2,2])[1]   # indirect doctest
            [[1, 2], [3, 4]]

        TESTS::

            sage: SemistandardTableaux()[5]
            [[1], [2]]

            sage: SemistandardTableaux(max_entry=2)[5]
            [[2, 2]]

            sage: SemistandardTableaux()[:]
            Traceback (most recent call last):
            ...
            ValueError: infinite set

            sage: SemistandardTableaux(size=2, max_entry=oo)[:]
            Traceback (most recent call last):
            ...
            ValueError: infinite set
        """
        if isinstance(r,(int,Integer)):
            return self.unrank(r)
        elif isinstance(r,slice):
            start=0 if r.start is None else r.start
            stop=r.stop
            if stop is None and not self.is_finite():
                raise ValueError( 'infinite set' )
        else:
            raise ValueError( 'r must be an integer or a slice' )
        count=0
        tabs=[]
        for t in self:
            if count==stop:
                break
            if count>=start:
                tabs.append(t)
            count+=1

        # this is to cope with empty slices endpoints like [:6] or [:}
        if count==stop or stop is None:
            return tabs
        raise IndexError('value out of range')

    def __contains__(self, t):
        """
        Return ``True`` if ``t`` can be interpreted as a
        :class:`SemistandardTableau`.

        TESTS::

            sage: T = sage.combinat.tableau.SemistandardTableaux_all()
            sage: [[1,2],[2]] in T
            True
            sage: [] in T
            True
            sage: Tableau([[1]]) in T
            True
            sage: StandardTableau([[1]]) in T
            True

            sage: [[1,2],[1]] in T
            False
            sage: [[1,1],[5]] in T
            True
            sage: [[1,3,2]] in T
            False

        Check that :trac:`14145` is fixed::

            sage: 1 in sage.combinat.tableau.SemistandardTableaux()
            False
        """
        if isinstance(t, SemistandardTableau):
            return self.max_entry is None or \
                    len(t) == 0 or \
                    max(max(row) for row in t) <= self.max_entry
        elif not t:
            return True
        elif Tableaux.__contains__(self, t):
            for row in t:
                if not all(c > 0 for c in row):
                    return False
                if not all(row[i] <= row[i+1] for i in range(len(row)-1)):
                    return False
            for row, next in zip(t, t[1:]):
                if not all(row[c] < next[c] for c in range(len(next))):
                    return False
            return self.max_entry is None or max(max(row) for row in t) <= self.max_entry
        else:
            return False

class SemistandardTableaux_all(SemistandardTableaux, DisjointUnionEnumeratedSets):
    """
    All semistandard tableaux.
    """
    def __init__(self, max_entry=None):
        r"""
        Initializes the class of all semistandard tableaux.

        .. WARNING::

            Input is not checked; please use :class:`SemistandardTableaux` to
            ensure the options are properly parsed.

        TESTS::

            sage: T = sage.combinat.tableau.SemistandardTableaux_all()
            sage: TestSuite(T).run()

            sage: T=sage.combinat.tableau.SemistandardTableaux_all(max_entry=3)
            sage: TestSuite(T).run() # long time
        """
        if max_entry is not PlusInfinity():
            self.max_entry = max_entry
            SST_n = lambda n: SemistandardTableaux_size(n, max_entry)
            DisjointUnionEnumeratedSets.__init__( self,
                    Family(NonNegativeIntegers(), SST_n),
                    facade=True, keepkey = False)

        else:
            self.max_entry = None

    def _repr_(self):
        """
        TESTS::

            sage: SemistandardTableaux()    # indirect doctest
            Semistandard tableaux

            sage: SemistandardTableaux(max_entry=3)
            Semistandard tableaux with maximum entry 3
        """
        if self.max_entry is not None:
            return "Semistandard tableaux with maximum entry %s"%str(self.max_entry)
        return "Semistandard tableaux"


    def list(self):
        """
        TESTS::

            sage: SemistandardTableaux().list()
            Traceback (most recent call last):
            ...
            NotImplementedError
        """
        raise NotImplementedError


class SemistandardTableaux_size_inf(SemistandardTableaux):
    """
    Semistandard tableaux of fixed size `n` with no maximum entry.
    """
    def __init__(self, n):
        r"""
        Initializes the class of semistandard tableaux of size ``n`` with no
        maximum entry.

        .. WARNING::

            Input is not checked; please use :class:`SemistandardTableaux` to
            ensure the options are properly parsed.

        TESTS::

            sage: T = sage.combinat.tableau.SemistandardTableaux_size_inf(3)
            sage: TestSuite(T).run()
        """
        super(SemistandardTableaux_size_inf, self).__init__(
              category = InfiniteEnumeratedSets())
        self.size = n


    def _repr_(self):
        """
        TESTS::

            sage: repr(SemistandardTableaux(3, max_entry=oo))    # indirect doctest
            'Semistandard tableaux of size 3'
        """
        return "Semistandard tableaux of size %s"%str(self.size)

    def __contains__(self, t):
        """
        Return ``True`` if ``t`` can be interpreted as an element of this
        class.

        TESTS::

            sage: T = SemistandardTableaux(3, max_entry=oo)
            sage: [[1,2],[5]] in T
            True
            sage: StandardTableau([[1, 2], [3]]) in T
            True

            sage: [] in T
            False
            sage: Tableau([[1]]) in T
            False

        Check that :trac:`14145` is fixed::

            sage: 1 in SemistandardTableaux(3, max_entry=oo)
            False
        """
        return SemistandardTableaux.__contains__(self, t) and sum(map(len, t)) == self.size

    def __iter__(self):
        """
        EXAMPLES::

            sage: sst = SemistandardTableaux(3, max_entry=oo)
            sage: [sst[t] for t in range(0,5)]
            [[[1, 1, 1]],
             [[1, 1, 2]],
             [[1, 2, 2]],
             [[2, 2, 2]],
             [[1, 1], [2]]]
            sage: sst[1000]
            [[2, 12], [7]]
            sage: sst[0].parent() is sst
            True
        """
        from sage.combinat.partition import Partitions
        # Iterates through with maximum entry as order
        i = 1
        while(True):
            for part in Partitions(self.size):
                if i != 1:
                    for k in range(1, self.size+1):
                        for c in integer_vectors_nk_fast_iter(self.size - k, i-1):
                            c.append(k)
                            for sst in SemistandardTableaux_shape_weight(part, Composition(c)):
                                yield self.element_class(self, sst)
                else:
                    for sst in SemistandardTableaux_shape_weight(part, Composition([self.size])):
                        yield self.element_class(self, sst)
            i += 1


    def list(self):
        """
        TESTS::

            sage: SemistandardTableaux(3, max_entry=oo).list()
            Traceback (most recent call last):
            ...
            NotImplementedError
        """
        raise NotImplementedError


class SemistandardTableaux_shape_inf(SemistandardTableaux):
    """
    Semistandard tableaux of fixed shape `p` and no maximum entry.
    """
    def __init__(self, p):
        r"""
        Initializes the class of semistandard tableaux of shape ``p`` and no
        maximum entry.

        .. WARNING::

            Input is not checked; please use :class:`SemistandardTableaux` to
            ensure the options are properly parsed.

        TESTS::

            sage: SST = SemistandardTableaux([2,1], max_entry=oo)
            sage: type(SST)
            <class 'sage.combinat.tableau.SemistandardTableaux_shape_inf_with_category'>
            sage: TestSuite(SST).run()
        """
        super(SemistandardTableaux_shape_inf, self).__init__(
              category=InfiniteEnumeratedSets())
        self.shape = p


    def __contains__(self, x):
        """
        EXAMPLES::

            sage: SST = SemistandardTableaux([2,1], max_entry=oo)
            sage: [[13, 67], [1467]] in SST
            True
            sage: SST = SemistandardTableaux([3,1], max_entry=oo)
            sage: [[13, 67], [1467]] in SST
            False

        Check that :trac:`14145` is fixed::

            sage: SST = SemistandardTableaux([3,1], max_entry=oo)
            sage: 1 in SST
            False
        """
        return SemistandardTableaux.__contains__(self, x) and [len(_) for _ in x]==self.shape

    def _repr_(self):
        """
        TESTS::

            sage: repr(SemistandardTableaux([2,1], max_entry=oo))    # indirect doctest
            'Semistandard tableaux of shape [2, 1]'
        """
        return "Semistandard tableaux of shape %s" %str(self.shape)


    def __iter__(self):
        """
        An iterator for the semistandard partitions of shape ``p`` and no
        maximum entry. Iterates through with maximum entry as order.

        EXAMPLES::

            sage: SST = SemistandardTableaux([3, 1], max_entry=oo)
            sage: SST[1000]
            [[1, 1, 10], [6]]
            sage: [ SST[t] for t in range(0, 5) ]
            [[[1, 1, 1], [2]],
             [[1, 1, 2], [2]],
             [[1, 2, 2], [2]],
             [[1, 1, 1], [3]],
             [[1, 1, 2], [3]]]
            sage: SST[0].parent() is SST
            True
        """
        # Iterates through with maximum entry as order
        i = 1
        n = sum(self.shape)
        while(True):
            if i != 1:
                for k in range(1, n+1):
                    for c in integer_vectors_nk_fast_iter(n - k, i-1):
                        c.append(k)
                        for sst in SemistandardTableaux_shape_weight(self.shape, Composition(c)):
                            yield self.element_class(self, sst)
            else:
                for sst in SemistandardTableaux_shape_weight(self.shape, Composition([n])):
                    yield self.element_class(self, sst)
            i += 1


class SemistandardTableaux_size(SemistandardTableaux):
    """
    Semistandard tableaux of fixed size `n`.
    """
    def __init__(self, n, max_entry=None):
        r"""
        Initializes the class of semistandard tableaux of size ``n``.

        .. WARNING::

            Input is not checked; please use :class:`SemistandardTableaux`
            to ensure the options are properly parsed.

        TESTS::

            sage: SST = SemistandardTableaux(3); SST
            Semistandard tableaux of size 3 and maximum entry 3
            sage: type(SST)
            <class 'sage.combinat.tableau.SemistandardTableaux_size_with_category'>
            sage: TestSuite(SST).run()

            sage: SST = SemistandardTableaux(3, max_entry=6)
            sage: type(SST)
            <class 'sage.combinat.tableau.SemistandardTableaux_size_with_category'>
            sage: TestSuite(SST).run()
        """

        if max_entry is None:
            max_entry = n
        super(SemistandardTableaux_size, self).__init__(max_entry=max_entry,
                  category=FiniteEnumeratedSets())
        self.size = n

    def _repr_(self):
        """
        TESTS::

            sage: repr(SemistandardTableaux(3))    # indirect doctest
            'Semistandard tableaux of size 3 and maximum entry 3'

            sage: repr(SemistandardTableaux(3, max_entry=6))
            'Semistandard tableaux of size 3 and maximum entry 6'
        """
        return "Semistandard tableaux of size %s and maximum entry %s"%(str(self.size), str(self.max_entry))

    def __contains__(self, x):
        """
        EXAMPLES::

            sage: [[1,2],[3,3]] in SemistandardTableaux(3)
            False
            sage: [[1,2],[3,3]] in SemistandardTableaux(4)
            True
            sage: [[1,2],[3,3]] in SemistandardTableaux(4, max_entry=2)
            False
            sage: SST = SemistandardTableaux(4)
            sage: all(sst in SST for sst in SST)
            True

        Check that :trac:`14145` is fixed::

            sage: SST = SemistandardTableaux(4)
            sage: 1 in SST
            False
        """
        if self.size==0:
            return x == []

        return (SemistandardTableaux.__contains__(self, x)
            and sum(map(len, x)) == self.size
            and max(max(row) for row in x) <= self.max_entry)

    def random_element(self):
        r"""
        Generate a random :class:`SemistandardTableau` with uniform probability.

        The RSK algorithm gives a bijection between symmetric `k\times k` matrices
        of nonnegative integers that sum to `n` and semistandard tableaux with size `n`
        and maximum entry `k`.

        The number of `k\times k` symmetric matrices of nonnegative integers
        having sum of elements on the diagonal `i` and sum of elements above
        the diagonal `j` is `\binom{k + i - 1}{k - 1}\binom{\binom{k}{2} + j - 1}{\binom{k}{2} - 1}`.
        We first choose the sum of the elements on the diagonal randomly weighted by the
        number of matrices having that trace.  We then create random integer vectors
        of length `k` having that sum and use them to generate a `k\times k` diagonal matrix.
        Then we take a random integer vector of length `\binom{k}{2}` summing to half the
        remainder and distribute it symmetrically to the remainder of the matrix.

        Applying RSK to the random symmetric matrix gives us a pair of identical
        :class:`SemistandardTableau` of which we choose the first.

        EXAMPLES::

            sage: SemistandardTableaux(6).random_element() # random
            [[1, 1, 2], [3, 5, 5]]
            sage: SemistandardTableaux(6, max_entry=7).random_element() # random
            [[2, 4, 4, 6, 6, 6]]
        """
        from sage.rings.all import ZZ
        from sage.matrix.constructor import diagonal_matrix
        from sage.combinat.rsk import RSK
        kchoose2m1 = self.max_entry * (self.max_entry - 1) // 2 - 1
        km1 = self.max_entry - 1
        weights = [binomial(self.size - i + km1, km1) * binomial((i//2) + kchoose2m1, kchoose2m1)
                   for i in range(0, self.size + 1, 2)]
        randpos = ZZ.random_element(sum(weights))
        tot = weights[0]
        pos = 0
        while randpos >= tot:
            pos += 1
            tot += weights[pos]
        # we now have pos elements over the diagonal and n - 2 * pos on it
        m = diagonal_matrix( list(IntegerVectors(self.size - 2 * pos,
                                                 self.max_entry).random_element()) )
        above_diagonal = list(IntegerVectors(pos, kchoose2m1 + 1).random_element())
        index = 0
        for i in range(self.max_entry - 1):
            for j in range(i + 1, self.max_entry):
                m[i,j] = above_diagonal[index]
                m[j,i] = above_diagonal[index]
                index += 1
        return RSK(m)[0]

    def cardinality(self):
        """
        Return the cardinality of ``self``.

        EXAMPLES::

            sage: SemistandardTableaux(3).cardinality()
            19
            sage: SemistandardTableaux(4).cardinality()
            116
            sage: SemistandardTableaux(4, max_entry=2).cardinality()
            9
            sage: SemistandardTableaux(4, max_entry=10).cardinality()
            4225
            sage: ns = list(range(1, 6))
            sage: ssts = [ SemistandardTableaux(n) for n in ns ]
            sage: all(sst.cardinality() == len(sst.list()) for sst in ssts)
            True
        """
        from sage.combinat.partition import Partitions
        c = 0
        for part in Partitions(self.size):
            c += SemistandardTableaux_shape(part, self.max_entry).cardinality()
        return c


    def __iter__(self):
        """
        EXAMPLES::

            sage: [ t for t in SemistandardTableaux(2) ]
            [[[1, 1]], [[1, 2]], [[2, 2]], [[1], [2]]]
            sage: [ t for t in SemistandardTableaux(3) ]
            [[[1, 1, 1]],
             [[1, 1, 2]],
             [[1, 1, 3]],
             [[1, 2, 2]],
             [[1, 2, 3]],
             [[1, 3, 3]],
             [[2, 2, 2]],
             [[2, 2, 3]],
             [[2, 3, 3]],
             [[3, 3, 3]],
             [[1, 1], [2]],
             [[1, 1], [3]],
             [[1, 2], [2]],
             [[1, 2], [3]],
             [[1, 3], [2]],
             [[1, 3], [3]],
             [[2, 2], [3]],
             [[2, 3], [3]],
             [[1], [2], [3]]]

            sage: [ t for t in SemistandardTableaux(3, max_entry=2) ]
            [[[1, 1, 1]],
             [[1, 1, 2]],
             [[1, 2, 2]],
             [[2, 2, 2]],
             [[1, 1], [2]],
             [[1, 2], [2]]]

            sage: sst = SemistandardTableaux(3)
            sage: sst[0].parent() is sst
            True
        """
        from sage.combinat.partition import Partitions
        for part in Partitions(self.size):
            for sst in SemistandardTableaux_shape(part, self.max_entry):
                yield self.element_class(self, sst)

class SemistandardTableaux_shape(SemistandardTableaux):
    """
    Semistandard tableaux of fixed shape `p` with a given max entry.

    A semistandard tableau with max entry `i` is required to have all
    its entries less or equal to `i`. It is not required to actually
    contain an entry `i`.

    INPUT:

    - ``p`` -- a partition
    - ``max_entry`` -- the max entry; defaults to the size of ``p``
    """
    def __init__(self, p, max_entry=None):
        r"""
        Initializes the class of semistandard tableaux of shape ``p``, with a
        given ``max_entry``.

        .. WARNING::

            Input is not checked; please use :class:`SemistandardTableaux` to
            ensure the options are properly parsed.

        TESTS::

            sage: SST = SemistandardTableaux([2,1])
            sage: TestSuite(SST).run()

            sage: SST = SemistandardTableaux([2,1], max_entry=5)
            sage: TestSuite(SST).run()
        """
        if max_entry is None:
            max_entry = sum(p)
        super(SemistandardTableaux_shape, self).__init__(max_entry=max_entry,
              category=FiniteEnumeratedSets())
        self.shape = p

    def __iter__(self):
        """
        An iterator for the semistandard tableaux of the specified shape
        with the specified max entry.

        EXAMPLES::

            sage: [ t for t in SemistandardTableaux([3]) ]
            [[[1, 1, 1]],
             [[1, 1, 2]],
             [[1, 1, 3]],
             [[1, 2, 2]],
             [[1, 2, 3]],
             [[1, 3, 3]],
             [[2, 2, 2]],
             [[2, 2, 3]],
             [[2, 3, 3]],
             [[3, 3, 3]]]
            sage: [ t for t in SemistandardTableaux([2,1]) ]
            [[[1, 1], [2]],
             [[1, 1], [3]],
             [[1, 2], [2]],
             [[1, 2], [3]],
             [[1, 3], [2]],
             [[1, 3], [3]],
             [[2, 2], [3]],
             [[2, 3], [3]]]
            sage: [ t for t in SemistandardTableaux([1,1,1]) ]
            [[[1], [2], [3]]]

            sage: [ t for t in SemistandardTableaux([1,1,1], max_entry=4) ]
            [[[1], [2], [3]],
             [[1], [2], [4]],
             [[1], [3], [4]],
             [[2], [3], [4]]]

            sage: sst = SemistandardTableaux([3])
            sage: sst[0].parent() is sst
            True
        """
        for c in integer_vectors_nk_fast_iter(sum(self.shape), self.max_entry):
            for sst in SemistandardTableaux_shape_weight(self.shape, Composition(c)):
                yield self.element_class(self, sst)


    def __contains__(self, x):
        """
        EXAMPLES::

            sage: SST = SemistandardTableaux([2,1])
            sage: all(sst in SST for sst in SST)
            True
            sage: len([x for x in SemistandardTableaux(3) if x in SST])
            8
            sage: SST.cardinality()
            8

            sage: SST = SemistandardTableaux([2,1], max_entry=4)
            sage: all(sst in SST for sst in SST)
            True
            sage: SST.cardinality()
            20
        """
        return SemistandardTableaux.__contains__(self, x) and [len(_) for _ in x] == self.shape

    def _repr_(self):
        """
        TESTS::

            sage: repr(SemistandardTableaux([2,1]))    # indirect doctest
            'Semistandard tableaux of shape [2, 1] and maximum entry 3'

            sage: repr(SemistandardTableaux([2,1], max_entry=5))
            'Semistandard tableaux of shape [2, 1] and maximum entry 5'
        """
        return "Semistandard tableaux of shape %s and maximum entry %s" %(str(self.shape), str(self.max_entry))

    def random_element(self):
        """
        Return a uniformly distributed random tableau of the given ``shape`` and ``max_entry``.

        Uses the algorithm from [Kra1999]_ based on the Novelli-Pak-Stoyanovskii bijection
           http://www.sciencedirect.com/science/article/pii/0012365X9290368P

        EXAMPLES::

            sage: S = SemistandardTableaux([2, 2, 1, 1])
            sage: S.random_element() in S
            True
            sage: S = SemistandardTableaux([2, 2, 1, 1], max_entry=7)
            sage: S.random_element() in S
            True

        """
        from sage.misc.prandom import randint
        with_sentinels = [max(i,j) for i,j in zip([0]+list(self.shape), [k+1 for k in self.shape]+[0])]
        t = [[self.max_entry+1]*i for i in with_sentinels]
        for i,l in enumerate(self.shape):
            for j in range(l):
                content = j - i
                t[i][j] = randint(1 - content, self.max_entry)
        conj = self.shape.conjugate()
        for i in range(len(conj) - 1, -1, -1):
            for j in range(conj[i] - 1, -1, -1):
                row = j
                col = i
                s = t[row][col]
                x = t[row][col + 1]
                y = t[row + 1][col]
                while s > x or s >= y:
                    if x + 1 < y:
                        t[row][col] = x + 1
                        t[row][col + 1] = s
                        col += 1
                    else:
                        t[row][col] = y - 1
                        t[row + 1][col] = s
                        row += 1
                    x = t[row][col + 1]
                    y = t[row + 1][col]
        return SemistandardTableau([l[:c] for l,c in zip(t, self.shape)])

    def cardinality(self, algorithm='hook'):
        r"""
        Return the cardinality of ``self``.

        INPUT:

        - ``algorithm`` -- (default: ``'hook'``) any one of the following:

          - ``'hook'`` -- use Stanley's hook length formula

          - ``'sum'`` -- sum over the compositions of ``max_entry`` the
            number of semistandard tableau with ``shape`` and given
            weight vector

        This is computed using *Stanley's hook length formula*:

        .. MATH::

           f_{\lambda} = \prod_{u\in\lambda} \frac{n+c(u)}{h(u)}.

        where `n` is the ``max_entry``, `c(u)` is the content of `u`,
        and `h(u)` is the hook length of `u`.
        See [Sta-EC2]_ Corollary 7.21.4.

        EXAMPLES::

            sage: SemistandardTableaux([2,1]).cardinality()
            8
            sage: SemistandardTableaux([2,2,1]).cardinality()
            75
            sage: SymmetricFunctions(QQ).schur()([2,2,1]).expand(5)(1,1,1,1,1) # cross check
            75
            sage: SemistandardTableaux([5]).cardinality()
            126
            sage: SemistandardTableaux([3,2,1]).cardinality()
            896
            sage: SemistandardTableaux([3,2,1], max_entry=7).cardinality()
            2352
            sage: SemistandardTableaux([6,5,4,3,2,1], max_entry=30).cardinality()
            208361017592001331200
            sage: ssts = [SemistandardTableaux(p, max_entry=6) for p in Partitions(5)]
            sage: all(sst.cardinality() == sst.cardinality(algorithm='sum')
            ....:     for sst in ssts)
            True
        """
        if algorithm == 'hook':
            conj = self.shape.conjugate()
            num = Integer(1)
            den = Integer(1)
            for i,l in enumerate(self.shape):
                for j in range(l):
                    num *= self.max_entry + j - i
                    den *= l + conj[j] - i - j - 1
            return Integer(num / den)
        elif algorithm == 'sum':
            c = 0
            for comp in integer_vectors_nk_fast_iter(sum(self.shape), self.max_entry):
                c += SemistandardTableaux_shape_weight(self.shape, Composition(comp)).cardinality()
            return c
        raise ValueError("unknown algorithm {}".format(algorithm))

class SemistandardTableaux_shape_weight(SemistandardTableaux_shape):
    r"""
    Semistandard tableaux of fixed shape `p` and weight `\mu`.
    """
    def __init__(self, p, mu):
        r"""
        Initializes the class of all semistandard tableaux of shape ``p`` and
        weight ``mu``.

        .. WARNING::

            Input is not checked; please use :class:`SemistandardTableaux` to
            ensure the options are properly parsed.

        TESTS::

            sage: SST = SemistandardTableaux([2,1], [2,1])
            sage: TestSuite(SST).run()
        """
        super(SemistandardTableaux_shape_weight, self).__init__(p, len(mu))
        self.weight = mu

    def _repr_(self):
        """
        TESTS::

            sage: repr(SemistandardTableaux([2,1],[2,1]))    # indirect doctest
            'Semistandard tableaux of shape [2, 1] and weight [2, 1]'
        """
        return "Semistandard tableaux of shape %s and weight %s"%(self.shape, self.weight)

    def __contains__(self, x):
        """
        EXAMPLES::

            sage: SST = SemistandardTableaux([2,1], [2,1])
            sage: all(sst in SST for sst in SST)
            True
            sage: len([x for x in SemistandardTableaux(3) if x in SST])
            1
            sage: SST.cardinality()
            1
        """
        if x not in SemistandardTableaux_shape(self.shape, self.max_entry):
            return False
        n = sum(self.shape)

        if n == 0 and len(x) == 0:
            return True

        content = {}
        for row in x:
            for i in row:
                content[i] = content.get(i, 0) + 1
        content_list = [0]*int(max(content))

        for key in content:
            content_list[key-1] = content[key]

        if content_list != self.weight:
            return False

        return True


    def cardinality(self):
        """
        Returns the number of semistandard tableaux of the given shape and
        weight, as computed by ``kostka_number`` function of symmetrica.

        EXAMPLES::

            sage: SemistandardTableaux([2,2], [2, 1, 1]).cardinality()
            1
            sage: SemistandardTableaux([2,2,2], [2, 2, 1,1]).cardinality()
            1
            sage: SemistandardTableaux([2,2,2], [2, 2, 2]).cardinality()
            1
            sage: SemistandardTableaux([3,2,1], [2, 2, 2]).cardinality()
            2
        """
        return symmetrica.kostka_number(self.shape,self.weight)

    def __iter__(self):
        """
        TESTS::

            sage: sst = SemistandardTableaux([3,1],[2,1,1])
            sage: [sst[i] for i in range(2)]
            [[[1, 1, 2], [3]], [[1, 1, 3], [2]]]
            sage: sst[0].parent() is sst
            True
        """
        for t in symmetrica.kostka_tab(self.shape, self.weight):
            yield self.element_class(self, t)


    def list(self):
        """
        Return a list of all semistandard tableaux in ``self`` generated
        by symmetrica.

        EXAMPLES::

            sage: SemistandardTableaux([2,2], [2, 1, 1]).list()
            [[[1, 1], [2, 3]]]
            sage: SemistandardTableaux([2,2,2], [2, 2, 1,1]).list()
            [[[1, 1], [2, 2], [3, 4]]]
            sage: SemistandardTableaux([2,2,2], [2, 2, 2]).list()
            [[[1, 1], [2, 2], [3, 3]]]
            sage: SemistandardTableaux([3,2,1], [2, 2, 2]).list()
            [[[1, 1, 2], [2, 3], [3]], [[1, 1, 3], [2, 2], [3]]]
        """
        return symmetrica.kostka_tab(self.shape, self.weight)


class SemistandardTableaux_size_weight(SemistandardTableaux):
    r"""
    Semistandard tableaux of fixed size `n` and weight `\mu`.
    """
    def __init__(self, n, mu):
        r"""
        Initializes the class of semistandard tableaux of size ``n`` and
        weight ``mu``.

        .. WARNING::

            Input is not checked; please use :class:`SemistandardTableaux` to
            ensure the options are properly parsed.

        TESTS::

            sage: SST = SemistandardTableaux(3, [2,1])
            sage: TestSuite(SST).run()
        """
        super(SemistandardTableaux_size_weight, self).__init__(max_entry=len(mu),
              category=FiniteEnumeratedSets())
        self.size = n
        self.weight = mu

    def _repr_(self):
        """
        TESTS::

            sage: repr(SemistandardTableaux(3, [2,1]))    # indirect doctest
            'Semistandard tableaux of size 3 and weight [2, 1]'
        """
        return "Semistandard tableaux of size %s and weight %s"%(self.size, self.weight)

    def __iter__(self):
        """
        EXAMPLES::

            sage: [ t for t in SemistandardTableaux(3, [2,1]) ]
            [[[1, 1, 2]], [[1, 1], [2]]]
            sage: [ t for t in SemistandardTableaux(4, [2,2]) ]
            [[[1, 1, 2, 2]], [[1, 1, 2], [2]], [[1, 1], [2, 2]]]
            sage: sst = SemistandardTableaux(4, [2,2])
            sage: sst[0].parent() is sst
            True
        """
        from sage.combinat.partition import Partitions
        for p in Partitions(self.size):
            for sst in SemistandardTableaux_shape_weight(p, self.weight):
                yield self.element_class(self, sst)


    def cardinality(self):
        """
        Return the cardinality of ``self``.

        EXAMPLES::

            sage: SemistandardTableaux(3, [2,1]).cardinality()
            2
            sage: SemistandardTableaux(4, [2,2]).cardinality()
            3
        """
        from sage.combinat.partition import Partitions
        c = 0
        for p in Partitions(self.size):
            c += SemistandardTableaux_shape_weight(p, self.weight).cardinality()
        return c

    def __contains__(self, x):
        """
        TESTS::

            sage: SST = SemistandardTableaux(6, [2,2,2])
            sage: all(sst in SST for sst in SST)
            True
            sage: all(sst in SST for sst in SemistandardTableaux([3,2,1],[2,2,2]))
            True
        """
        from sage.combinat.partition import Partition
        return x in SemistandardTableaux_shape_weight(Partition(
            [len(_) for _ in x]), self.weight)


#########################
# Row standard Tableaux #
#########################

class RowStandardTableaux(Tableaux):
    r"""
    A factory for the various classes of row standard tableaux.

    INPUT:

    - either a non-negative integer (possibly specified with the keyword
      ``n``) or a partition

    OUTPUT:

    - with no argument, the class of all standard tableaux

    - with a non-negative integer argument, ``n``, the class of all standard
      tableaux of size ``n``

    - with a partition argument, the class of all standard tableaux of that
      shape

    A row standard tableau is a tableau that contains each of the
    entries from `1` to `n` exactly once and is increasing along rows.

    All classes of row standard tableaux are iterable.

    EXAMPLES::

        sage: ST = RowStandardTableaux(3); ST
        Row standard tableaux of size 3
        sage: ST.first()
        [[1, 2, 3]]
        sage: ST.last()
        [[3], [1], [2]]
        sage: ST.cardinality()
        10
        sage: ST.list()
        [[[1, 2, 3]],
         [[2, 3], [1]],
         [[1, 2], [3]],
         [[1, 3], [2]],
         [[3], [2], [1]],
         [[2], [3], [1]],
         [[1], [3], [2]],
         [[1], [2], [3]],
         [[2], [1], [3]],
         [[3], [1], [2]]]

    .. SEEALSO::

        - :class:`Tableaux`
        - :class:`Tableau`
        - :class:`SemistandardTableaux`
        - :class:`SemistandardTableau`
        - :class:`RowStandardTableau`
        - :class:`StandardSkewTableaux`

    TESTS::

        sage: RowStandardTableaux()([])
        []
        sage: ST = RowStandardTableaux([2,2]); ST
        Row standard tableaux of shape [2, 2]
        sage: ST.first()
        [[2, 4], [1, 3]]
        sage: ST.last()
        [[2, 3], [1, 4]]
        sage: ST.cardinality()
        6
        sage: ST.list()
        [[[2, 4], [1, 3]],
         [[3, 4], [1, 2]],
         [[1, 4], [2, 3]],
         [[1, 3], [2, 4]],
         [[1, 2], [3, 4]],
         [[2, 3], [1, 4]]]
        sage: RowStandardTableau([[3,4,5],[1,2]]).residue_sequence(3).standard_tableaux()
        Standard tableaux with 3-residue sequence (2,0,0,1,2) and multicharge (0)
    """
    @staticmethod
    def __classcall_private__(cls, *args, **kwargs):
        r"""
        This is a factory class which returns the appropriate parent based on
        arguments.  See the documentation for :class:`RowStandardTableaux` for
        more information.

        TESTS::

            sage: RowStandardTableaux()
            Row standard tableaux
            sage: RowStandardTableaux(3)
            Row standard tableaux of size 3
            sage: RowStandardTableaux([2,1])
            Row standard tableaux of shape [2, 1]
            sage: RowStandardTableaux(0)
            Row standard tableaux of size 0

            sage: RowStandardTableaux(-1)
            Traceback (most recent call last):
            ...
            ValueError: the argument must be a non-negative integer or a partition
            sage: RowStandardTableaux([[1]])
            Traceback (most recent call last):
            ...
            ValueError: the argument must be a non-negative integer or a partition
        """
        from sage.combinat.partition import _Partitions
        from sage.combinat.skew_partition import SkewPartitions

        if args:
            n = args[0]
        elif 'n' in kwargs:
            n = kwargs[n]
        else:
            n = None

        if n is None:
            return RowStandardTableaux_all()

        elif n in _Partitions:
            return RowStandardTableaux_shape(_Partitions(n))

        elif n in SkewPartitions():
            #from sage.combinat.skew_tableau import RowStandardSkewTableaux
            #return RowStandardSkewTableaux(n)
            raise NotImplementedError("row standard skew tableaux not yet implemented")

        if not isinstance(n, (int, Integer)) or n < 0:
            raise ValueError("the argument must be a non-negative integer or a partition")

        return RowStandardTableaux_size(n)

    Element = RowStandardTableau

    def __contains__(self, x):
        """
        EXAMPLES::

            sage: [[1,1],[2,3]] in RowStandardTableaux()
            False
            sage: [[1,2],[3,4]] in RowStandardTableaux()
            True
            sage: [[1,3],[2,4]] in RowStandardTableaux()
            True
            sage: [[1,3],[2,5]] in RowStandardTableaux()
            False
            sage: [] in RowStandardTableaux()
            True

        Check that integers are not contained in ``self``
        (see :trac:`14145`)::

            sage: 1 in RowStandardTableaux()
            False
        """
        if isinstance(x, RowStandardTableau):
            return True
        elif Tableaux.__contains__(self, x):
            flatx = sorted(sum((list(row) for row in x),[]))
            return ( flatx == list(range(1,len(flatx)+1))
                     and all(row[i] < row[i+1] for row in x for i in range(len(row)-1)) )
        return False

class RowStandardTableaux_all(RowStandardTableaux, DisjointUnionEnumeratedSets):
    """
    All row standard tableaux.
    """
    def __init__(self):
        r"""
        Initializes the class of all standard tableaux.

        .. WARNING::

            Input is not checked; please use :class:`RowStandardTableaux` to
            ensure the options are properly parsed.

        TESTS::

            sage: ST = RowStandardTableaux()
            sage: TestSuite(ST).run()
        """
        RowStandardTableaux.__init__(self)
        DisjointUnionEnumeratedSets.__init__(self,
                                             Family(NonNegativeIntegers(), RowStandardTableaux_size),
                                             facade=True, keepkey=False)

    def _repr_(self):
        """
        TESTS::

            sage: repr(RowStandardTableaux())    # indirect doctest
            'Row standard tableaux'
        """
        return "Row standard tableaux"


class RowStandardTableaux_size(RowStandardTableaux, DisjointUnionEnumeratedSets):
    """
    Row standard tableaux of fixed size `n`.

    EXAMPLES::

        sage: [ t for t in RowStandardTableaux(1) ]
        [[[1]]]
        sage: [ t for t in RowStandardTableaux(2) ]
        [[[1, 2]], [[2], [1]], [[1], [2]]]
        sage: list(RowStandardTableaux(3))
        [[[1, 2, 3]],
         [[2, 3], [1]],
         [[1, 2], [3]],
         [[1, 3], [2]],
         [[3], [2], [1]],
         [[2], [3], [1]],
         [[1], [3], [2]],
         [[1], [2], [3]],
         [[2], [1], [3]],
         [[3], [1], [2]]]

    TESTS::

        sage: TestSuite( RowStandardTableaux(4) ).run()

        sage: RowStandardTableaux(3).cardinality()
        10
        sage: ns = [1,2,3,4,5,6]
        sage: sts = [RowStandardTableaux(n) for n in ns]
        sage: all(st.cardinality() == len(st.list()) for st in sts)
        True
        sage: RowStandardTableaux(40).cardinality()  # long time
        2063837185739279909309355007659204891024472174278
    """
    def __init__(self, n):
        r"""
        Initializes the class of all row standard tableaux of size ``n``.

        .. WARNING::

            Input is not checked; please use :class:`RowStandardTableaux` to
            ensure the options are properly parsed.

        TESTS::

            sage: TestSuite( RowStandardTableaux(0) ).run()
            sage: TestSuite( RowStandardTableaux(3) ).run()
        """
        RowStandardTableaux.__init__(self)
        from sage.combinat.partition import Partitions_n
        DisjointUnionEnumeratedSets.__init__(self,
                                             Family(Partitions_n(n), RowStandardTableaux_shape),
                                             facade=True, keepkey=False)
        self._size = Integer(n)

    def _repr_(self):
        """
        TESTS::

            sage: RowStandardTableaux(3)
            Row standard tableaux of size 3
        """
        return "Row standard tableaux of size %s" % self._size

    def __contains__(self, x):
        """
        TESTS::

            sage: ST3 = RowStandardTableaux(3)
            sage: all(st in ST3 for st in ST3)
            True
            sage: ST4 = RowStandardTableaux(4)
            sage: [x for x in ST4 if x in ST3]
            []

        Check that :trac:`14145` is fixed::

            sage: 1 in RowStandardTableaux(4)
            False
        """
        return RowStandardTableaux.__contains__(self, x) and sum(map(len, x)) == self._size

    def an_element(self):
        r"""
        Returns a particular element of the class.

        EXAMPLES::

            sage: RowStandardTableaux(4).an_element()
            [[1, 2, 3, 4]]
        """
        if self._size == 0:
            return self.element_class(self, [])
        elif self._size == 1:
            return self.element_class(self, [[1]])
        else:
            return self.element_class(self, [range(1,self._size+1)])

class RowStandardTableaux_shape(RowStandardTableaux):
    """
    Row Standard tableaux of a fixed shape `p`.
    """
    def __init__(self, p):
        r"""
        Initializes the class of all row standard tableaux of a given shape.

        .. WARNING::

            Input is not checked; please use :class:`RowStandardTableaux` to
            ensure the options are properly parsed.

        TESTS::

            sage: TestSuite( RowStandardTableaux([2,1,1]) ).run()
        """
        super(RowStandardTableaux_shape, self).__init__(category=FiniteEnumeratedSets())
        self.shape = p

    def __contains__(self, x):
        """
        EXAMPLES::

            sage: ST = RowStandardTableaux([2,1,1])
            sage: all(st in ST for st in ST)
            True
            sage: len([x for x in RowStandardTableaux(4) if x in ST])
            12
            sage: ST.cardinality()
            12
        """
        return RowStandardTableaux.__contains__(self, x) and [len(_) for _ in x] == self.shape

    def _repr_(self):
        """
        TESTS::

            sage: RowStandardTableaux([2,1,1])
            Row standard tableaux of shape [2, 1, 1]
        """
        return "Row standard tableaux of shape {}".format(self.shape)

    def __iter__(self):
        r"""
        An iterator for the row standard Young tableaux associated to the
        shape `p` of ``self``.

        EXAMPLES::

            sage: [t for t in RowStandardTableaux([2,2])]
            [[[2, 4], [1, 3]],
             [[3, 4], [1, 2]],
             [[1, 4], [2, 3]],
             [[1, 3], [2, 4]],
             [[1, 2], [3, 4]],
             [[2, 3], [1, 4]]]
            sage: [t for t in RowStandardTableaux([3,2])]
            [[[2, 4, 5], [1, 3]],
             [[3, 4, 5], [1, 2]],
             [[1, 4, 5], [2, 3]],
             [[1, 3, 5], [2, 4]],
             [[1, 2, 5], [3, 4]],
             [[1, 2, 3], [4, 5]],
             [[1, 2, 4], [3, 5]],
             [[1, 3, 4], [2, 5]],
             [[2, 3, 4], [1, 5]],
             [[2, 3, 5], [1, 4]]]
            sage: st = RowStandardTableaux([2,1])
            sage: st[0].parent() is st
            True
        """
        partial_sums = [sum(self.shape[:i]) for i in range(len(self.shape)+1)]

        # convert self.shape into a poset
        relations = []
        m = 1
        for row in self.shape:
            relations += [(m+i,m+i+1) for i in range(row-1)]
            m += row
        P = Poset((range(1,self.shape.size()+1), relations))
        L = P.linear_extensions()
        # now run through the linear extensions and return the corresponding tableau
        for lin in L:
            linear_tab = list(permutation.Permutation(lin).inverse())
            tab = [linear_tab[partial_sums[i]:partial_sums[i+1]]
                   for i in range(len(self.shape))]
            yield self.element_class(self, tab)

    def cardinality(self):
        r"""
        Return the number of row standard tableaux of this shape.

        This is just the index of the corresponding Young subgroup in
        the full symmetric group.

        EXAMPLES::

            sage: RowStandardTableaux([3,2,1]).cardinality()
            60
            sage: RowStandardTableaux([2,2]).cardinality()
            6
            sage: RowStandardTableaux([5]).cardinality()
            1
            sage: RowStandardTableaux([6,5,5,3]).cardinality()
            1955457504
            sage: RowStandardTableaux([]).cardinality()
            1
        """
        return Integer( factorial(sum(self.shape)) // prod(factorial(m) for m in self.shape) )


########################
# Standard Tableaux    #
########################

class StandardTableaux(SemistandardTableaux):
    """
    A factory for the various classes of standard tableaux.

    INPUT:

    - Either a non-negative integer (possibly specified with the keyword ``n``)
      or a partition.

    OUTPUT:

    - With no argument, the class of all standard tableaux

    - With a non-negative integer argument, ``n``, the class of all standard
      tableaux of size ``n``

    - With a partition argument, the class of all standard tableaux of that
      shape.

    A standard tableau is a semistandard tableaux which contains each of the
    entries from 1 to ``n`` exactly once.

    All classes of standard tableaux are iterable.

    EXAMPLES::

        sage: ST = StandardTableaux(3); ST
        Standard tableaux of size 3
        sage: ST.first()
        [[1, 2, 3]]
        sage: ST.last()
        [[1], [2], [3]]
        sage: ST.cardinality()
        4
        sage: ST.list()
        [[[1, 2, 3]], [[1, 3], [2]], [[1, 2], [3]], [[1], [2], [3]]]

    .. SEEALSO::

        - :class:`Tableaux`
        - :class:`Tableau`
        - :class:`SemistandardTableaux`
        - :class:`SemistandardTableau`
        - :class:`StandardTableau`
        - :class:`StandardSkewTableaux`

    TESTS::

        sage: StandardTableaux()([])
        []
        sage: ST = StandardTableaux([2,2]); ST
        Standard tableaux of shape [2, 2]
        sage: ST.first()
        [[1, 3], [2, 4]]
        sage: ST.last()
        [[1, 2], [3, 4]]
        sage: ST.cardinality()
        2
        sage: ST.list()
        [[[1, 3], [2, 4]], [[1, 2], [3, 4]]]
        sage: StandardTableau([[1,2,3],[4,5]]).residue_sequence(3).standard_tableaux()
        Standard tableaux with 3-residue sequence (0,1,2,2,0) and multicharge (0)
    """
    @staticmethod
    def __classcall_private__(cls, *args, **kwargs):
        r"""
        This is a factory class which returns the appropriate parent based on
        arguments.  See the documentation for :class:`StandardTableaux` for
        more information.

        TESTS::

            sage: StandardTableaux()
            Standard tableaux
            sage: StandardTableaux(3)
            Standard tableaux of size 3
            sage: StandardTableaux([2,1])
            Standard tableaux of shape [2, 1]
            sage: StandardTableaux(0)
            Standard tableaux of size 0
            sage: StandardTableaux(n=3)
            Standard tableaux of size 3

            sage: StandardTableaux(-1)
            Traceback (most recent call last):
            ...
            ValueError: the argument must be a non-negative integer or a partition
            sage: StandardTableaux([[1]])
            Traceback (most recent call last):
            ...
            ValueError: the argument must be a non-negative integer or a partition
        """
        from sage.combinat.partition import _Partitions
        from sage.combinat.skew_partition import SkewPartitions

        if args:
            n = args[0]
        elif 'n' in kwargs:
            n = kwargs['n']
        else:
            n = None

        if n is None:
            return StandardTableaux_all()

        elif n in _Partitions:
            return StandardTableaux_shape(_Partitions(n))

        elif n in SkewPartitions():
            from sage.combinat.skew_tableau import StandardSkewTableaux
            return StandardSkewTableaux(n)

        if not isinstance(n, (int, Integer)) or n < 0:
            raise ValueError("the argument must be a non-negative integer or a partition")

        return StandardTableaux_size(n)

    Element = StandardTableau

    def __contains__(self, x):
        """
        EXAMPLES::

            sage: [[1,1],[2,3]] in StandardTableaux()
            False
            sage: [[1,2],[3,4]] in StandardTableaux()
            True
            sage: [[1,3],[2,4]] in StandardTableaux()
            True
            sage: [[1,3],[2,5]] in StandardTableaux()
            False
            sage: [] in StandardTableaux()
            True

        Check that :trac:`14145` is fixed::

            sage: 1 in StandardTableaux()
            False
        """
        if isinstance(x, StandardTableau):
            return True
        elif Tableaux.__contains__(self, x):
            flatx = sorted(sum((list(row) for row in x), []))
            return flatx == list(range(1,len(flatx)+1)) and (len(x)==0 or
                     (all(row[i]<row[i+1] for row in x for i in range(len(row)-1)) and
                       all(x[r][c]<x[r+1][c] for r in range(len(x)-1)
                                              for c in range(len(x[r+1])) )
                     ))
        return False

class StandardTableaux_all(StandardTableaux, DisjointUnionEnumeratedSets):
    """
    All standard tableaux.
    """
    def __init__(self):
        r"""
        Initializes the class of all standard tableaux.

        TESTS::

            sage: ST = StandardTableaux()
            sage: TestSuite(ST).run()
        """
        DisjointUnionEnumeratedSets.__init__(self,
                                             Family(NonNegativeIntegers(), StandardTableaux_size),
                                             facade=True, keepkey=False)

    def _repr_(self):
        """
        TESTS::

            sage: repr(StandardTableaux())    # indirect doctest
            'Standard tableaux'
        """
        return "Standard tableaux"


class StandardTableaux_size(StandardTableaux, DisjointUnionEnumeratedSets):
    """
    Standard tableaux of fixed size `n`.

    EXAMPLES::

        sage: [ t for t in StandardTableaux(1) ]
        [[[1]]]
        sage: [ t for t in StandardTableaux(2) ]
        [[[1, 2]], [[1], [2]]]
        sage: [ t for t in StandardTableaux(3) ]
        [[[1, 2, 3]], [[1, 3], [2]], [[1, 2], [3]], [[1], [2], [3]]]
        sage: StandardTableaux(4)[:]
        [[[1, 2, 3, 4]],
         [[1, 3, 4], [2]],
         [[1, 2, 4], [3]],
         [[1, 2, 3], [4]],
         [[1, 3], [2, 4]],
         [[1, 2], [3, 4]],
         [[1, 4], [2], [3]],
         [[1, 3], [2], [4]],
         [[1, 2], [3], [4]],
         [[1], [2], [3], [4]]]

    TESTS::

        sage: TestSuite( StandardTableaux(4) ).run()
    """
    def __init__(self, n):
        r"""
        Initializes the class of all standard tableaux of size ``n``.

        .. WARNING::

            Input is not checked; please use :class:`StandardTableaux` to
            ensure the options are properly parsed.

        TESTS::

            sage: TestSuite( StandardTableaux(0) ).run()
            sage: TestSuite( StandardTableaux(3) ).run()
        """
        StandardTableaux.__init__(self)
        from sage.combinat.partition import Partitions_n
        DisjointUnionEnumeratedSets.__init__(self,
                                             Family(Partitions_n(n), StandardTableaux_shape),
                                             category=FiniteEnumeratedSets(),
                                             facade=True, keepkey=False)
        self.size = Integer(n)

    def _repr_(self):
        """
        TESTS::

            sage: StandardTableaux(3)
            Standard tableaux of size 3
        """
        return "Standard tableaux of size %s" % self.size

    def __contains__(self, x):
        """
        TESTS::

            sage: ST3 = StandardTableaux(3)
            sage: all(st in ST3 for st in ST3)
            True
            sage: ST4 = StandardTableaux(4)
            sage: [x for x in ST4 if x in ST3]
            []

        Check that :trac:`14145` is fixed::

            sage: 1 in StandardTableaux(4)
            False
        """
        return StandardTableaux.__contains__(self, x) and sum(map(len, x)) == self.size

    def cardinality(self):
        r"""
        Return the number of all standard tableaux of size ``n``.

        The number of standard tableaux of size `n` is equal to the
        number of involutions in the symmetric group `S_n`.
        This is a consequence of the symmetry of the RSK
        correspondence, that if `\sigma \mapsto (P, Q)`, then
        `\sigma^{-1} \mapsto (Q, P)`. For more information, see
        :wikipedia:`Robinson-Schensted-Knuth_correspondence#Symmetry`.

        ALGORITHM:

        The algorithm uses the fact that standard tableaux of size
        ``n`` are in bijection with the involutions of size ``n``,
        (see page 41 in section 4.1 of [Ful1997]_).  For each number of
        fixed points, you count the number of ways to choose those
        fixed points multiplied by the number of perfect matchings on
        the remaining values.

        EXAMPLES::

            sage: StandardTableaux(3).cardinality()
            4
            sage: ns = [1,2,3,4,5,6]
            sage: sts = [StandardTableaux(n) for n in ns]
            sage: all(st.cardinality() == len(st.list()) for st in sts)
            True

        The cardinality can be computed without constructing all elements in
        this set, so this computation is fast (see also :trac:`28273`)::

            sage: StandardTableaux(500).cardinality()
            423107565308608549951551753690...221285999236657443927937253376

        TESTS::

            sage: def cardinality_using_hook_formula(n):
            ....:     c = 0
            ....:     for p in Partitions(n):
            ....:         c += StandardTableaux(p).cardinality()
            ....:     return c
            sage: all(cardinality_using_hook_formula(i) == StandardTableaux(i).cardinality() for i in range(10))
            True
        """
        tableaux_number = self.size % 2  # identity involution
        fixed_point_numbers = list(range(tableaux_number, self.size + 1 - tableaux_number, 2))

        # number of involutions of size "size" (number of ways to
        # choose "fixed_point_number" out of "size" elements *
        # number of involutions without fixed point of size
        # "size" - "fixed_point_number")
        for fixed_point_number in fixed_point_numbers:
            tableaux_number += (self.size.binomial(fixed_point_number) *
                                prod(range(1, self.size - fixed_point_number, 2)))

        return tableaux_number

    def random_element(self):
        r"""
        Return a random ``StandardTableau`` with uniform probability.

        This algorithm uses the fact that the Robinson-Schensted
        correspondence returns a pair of identical standard Young
        tableaux (SYTs) if and only if the permutation was an involution.
        Thus, generating a random SYT is equivalent to generating a
        random involution.

        To generate an involution, we first need to choose its number of
        fixed points `k` (if the size of the involution is even, the
        number of fixed points will be even, and if the size is odd, the
        number of fixed points will be odd). To do this, we choose a
        random integer `r` between 0 and the number `N` of all
        involutions of size `n`. We then decompose the interval
        `\{ 1, 2, \ldots, N \}` into subintervals whose lengths are the
        numbers of involutions of size `n` with respectively `0`, `1`,
        `\ldots`, `\left \lfloor N/2 \right \rfloor` fixed points. The
        interval in which our random integer `r` lies then decides how
        many fixed points our random involution will have. We then
        place those fixed points randomly and then compute a perfect
        matching (an involution without fixed points) on the remaining
        values.

        EXAMPLES::

            sage: StandardTableaux(10).random_element() # random
            [[1, 3, 6], [2, 5, 7], [4, 8], [9], [10]]
            sage: StandardTableaux(0).random_element()
            []
            sage: StandardTableaux(1).random_element()
            [[1]]

        TESTS::

            sage: all(StandardTableaux(10).random_element() in StandardTableaux(10) for i in range(20))
            True
        """
        from sage.misc.prandom import randrange
        from sage.misc.prandom import sample
        from sage.combinat.perfect_matching import PerfectMatchings
        from sage.combinat.permutation import from_cycles
        # We compute the number of involutions of size ``size``.
        involution_index = randrange(0, StandardTableaux(self.size).cardinality())
        # ``involution_index`` is our random integer `r`.
        partial_sum = 0
        fixed_point_number = self.size % 2
        # ``fixed_point_number`` will become `k`.
        while True:
            # We add the number of involutions with ``fixed_point_number``
            # fixed points.
            partial_sum += binomial(self.size, fixed_point_number) * \
                           prod(range(1, self.size - fixed_point_number , 2))
            # If the partial sum is greater than the involution index,
            # then the random involution that we want to generate has
            # ``fixed_point_number`` fixed points.
            if partial_sum > involution_index:
                break
            fixed_point_number += 2
        # We generate a subset of size "fixed_point_number" of the set {1,
        # ..., size}.
        fixed_point_positions = set(sample(range(1, self.size + 1), fixed_point_number))
        # We generate a list of tuples which will form the cycle
        # decomposition of our random involution. This list contains
        # singletons (corresponding to the fixed points of the
        # involution) and pairs (forming a perfect matching on the
        # remaining values).
        matching = PerfectMatchings(set(range(1, self.size + 1))
                                    - set(fixed_point_positions)).random_element()
        permutation_cycle_rep = ([(fixed_point,) for fixed_point in fixed_point_positions]
                                 + [(a,b) for a,b in matching])
        return from_cycles(self.size, permutation_cycle_rep).robinson_schensted()[0]


class StandardTableaux_shape(StandardTableaux):
    """
    Semistandard tableaux of a fixed shape `p`.
    """
    def __init__(self, p):
        r"""
        Initializes the class of all semistandard tableaux of a given shape.

        .. WARNING::

            Input is not checked; please use :class:`StandardTableaux` to
            ensure the options are properly parsed.

        TESTS::

            sage: TestSuite( StandardTableaux([2,1,1]) ).run()
        """
        super(StandardTableaux_shape, self).__init__(category=FiniteEnumeratedSets())
        self.shape = p

    def __contains__(self, x):
        """
        EXAMPLES::

            sage: ST = StandardTableaux([2,1,1])
            sage: all(st in ST for st in ST)
            True
            sage: len([x for x in StandardTableaux(4) if x in ST])
            3
            sage: ST.cardinality()
            3

        Check that :trac:`14145` is fixed::

            sage: 1 in StandardTableaux([2,1,1])
            False
        """
        return StandardTableaux.__contains__(self, x) and [len(_) for _ in x] == self.shape

    def _repr_(self):
        """
        TESTS::

            sage: repr(StandardTableaux([2,1,1]))    # indirect doctest
            'Standard tableaux of shape [2, 1, 1]'
        """
        return "Standard tableaux of shape %s"%str(self.shape)

    def cardinality(self):
        r"""
        Return the number of standard Young tableaux of this shape.

        This method uses the so-called *hook length formula*, a formula
        for the number of Young tableaux associated with a given
        partition. The formula says the following: Let `\lambda` be a
        partition. For each cell `c` of the Young diagram of `\lambda`,
        let the *hook length* of `c` be defined as `1` plus the number of
        cells horizontally to the right of `c` plus the number of cells
        vertically below `c`. The number of standard Young tableaux of
        shape `\lambda` is then `n!` divided by the product of the hook
        lengths of the shape of `\lambda`, where `n = |\lambda|`.

        For example, consider the partition ``[3,2,1]`` of ``6`` with
        Ferrers diagram::

            # # #
            # #
            #

        When we fill in the cells with their respective hook lengths, we
        obtain::

            5 3 1
            3 1
            1

        The hook length formula returns

        .. MATH::

            \frac{6!}{5 \cdot 3 \cdot 1 \cdot 3 \cdot 1 \cdot 1} = 16.

        EXAMPLES::

            sage: StandardTableaux([3,2,1]).cardinality()
            16
            sage: StandardTableaux([2,2]).cardinality()
            2
            sage: StandardTableaux([5]).cardinality()
            1
            sage: StandardTableaux([6,5,5,3]).cardinality()
            6651216
            sage: StandardTableaux([]).cardinality()
            1

        REFERENCES:

        - http://mathworld.wolfram.com/HookLengthFormula.html
        """
        pi = self.shape

        number = factorial(sum(pi))
        hook = pi.hook_lengths()

        for row in hook:
            for col in row:
                #Divide the hook length by the entry
                number /= col

        return Integer(number)

    def __iter__(self):
        r"""
        An iterator for the standard Young tableaux associated to the
        shape `p` of ``self``.

        EXAMPLES::

            sage: [t for t in StandardTableaux([2,2])]
            [[[1, 3], [2, 4]], [[1, 2], [3, 4]]]
            sage: [t for t in StandardTableaux([3,2])]
            [[[1, 3, 5], [2, 4]],
             [[1, 2, 5], [3, 4]],
             [[1, 3, 4], [2, 5]],
             [[1, 2, 4], [3, 5]],
             [[1, 2, 3], [4, 5]]]
            sage: st = StandardTableaux([2,1])
            sage: st[0].parent() is st
            True
        """

        pi = self.shape
        #Set the initial tableau by filling it in going down the columns
        tableau = [[None]*n for n in pi]
        size = sum(pi)
        row = 0
        col = 0
        for i in range(size):
            tableau[row][col] = i+1

            #If we can move down, then do it;
            #otherwise, move to the next column over
            if ( row + 1 < len(pi) and col < pi[row+1]):
                row += 1
            else:
                row = 0
                col += 1

        yield self.element_class(self, tableau)

        # iterate until we reach the last tableau which is
        # filled with the row indices.
        last_tableau = sum([[row]*l for (row,l) in enumerate(pi)], [])

        #Convert the tableau to "vector format"
        #tableau_vector[i] is the row that number i
        #is in
        tableau_vector = [None]*size
        for row in range(len(pi)):
            for col in range(pi[row]):
                tableau_vector[tableau[row][col]-1] = row

        while tableau_vector!=last_tableau:
            #Locate the smallest integer j such that j is not
            #in the lowest corner of the subtableau T_j formed by
            #1,...,j.  This happens to be first j such that
            #tableau_vector[j]<tableau_vector[j-1].
            #l will correspond to the shape of T_j
            l = [0]*size
            l[0] = 1
            j = 0
            for i in range(1,size):
                l[tableau_vector[i]] += 1
                if ( tableau_vector[i] < tableau_vector[i-1] ):
                    j = i
                    break

            #Find the last nonzero row of l and store it in k
            i = size - 1
            while ( l[i] == 0 ):
                i -= 1
            k = i

            #Find a new row for the letter j (next lowest corner)
            t = l[ 1 + tableau_vector[j] ]
            i = k
            while ( l[i] != t ):
                i -= 1

            #Move the letter j to row i
            tableau_vector[j] = i
            l[i] -= 1

            #Fill in the columns of T_j using 1,...,j-1 in increasing order
            m = 0
            while ( m < j ):
                r = 0
                while ( l[r] != 0 ):
                    tableau_vector[m] = r
                    l[r] -= 1
                    m += 1
                    r += 1

            #Convert the tableau vector back to the regular tableau
            #format
            row_count = [0] * len(pi)
            tableau = [[None] * n for n in pi]

            for i in range(size):
                tableau[tableau_vector[i]][row_count[tableau_vector[i]]] = i+1
                row_count[tableau_vector[i]] += 1

            yield self.element_class(self, tableau)

        return

    def list(self):
        r"""
        Return a list of the standard Young tableaux of the specified shape.

        EXAMPLES::

            sage: StandardTableaux([2,2]).list()
            [[[1, 3], [2, 4]], [[1, 2], [3, 4]]]
            sage: StandardTableaux([5]).list()
            [[[1, 2, 3, 4, 5]]]
            sage: StandardTableaux([3,2,1]).list()
            [[[1, 4, 6], [2, 5], [3]],
             [[1, 3, 6], [2, 5], [4]],
             [[1, 2, 6], [3, 5], [4]],
             [[1, 3, 6], [2, 4], [5]],
             [[1, 2, 6], [3, 4], [5]],
             [[1, 4, 5], [2, 6], [3]],
             [[1, 3, 5], [2, 6], [4]],
             [[1, 2, 5], [3, 6], [4]],
             [[1, 3, 4], [2, 6], [5]],
             [[1, 2, 4], [3, 6], [5]],
             [[1, 2, 3], [4, 6], [5]],
             [[1, 3, 5], [2, 4], [6]],
             [[1, 2, 5], [3, 4], [6]],
             [[1, 3, 4], [2, 5], [6]],
             [[1, 2, 4], [3, 5], [6]],
             [[1, 2, 3], [4, 5], [6]]]
        """
        return [y for y in self]


    def random_element(self):
        """
        Return a random standard tableau of the given shape using the
        Greene-Nijenhuis-Wilf Algorithm.

        EXAMPLES::

            sage: t = StandardTableaux([2,2]).random_element()
            sage: t.shape()
            [2, 2]
            sage: StandardTableaux([]).random_element()
            []
        """
        p = self.shape
        t = [[None]*n for n in p]

        # Get the cells in the Young diagram
        cells = []
        for i in range(len(p)):
            for j in range(p[i]):
                cells.append((i,j))

        m = sum(p)
        while m > 0:
            # Choose a cell at random
            cell = random.choice(cells)

            # Find a corner
            inner_corners = p.corners()
            while cell not in inner_corners:
                hooks = []
                for k in range(cell[1] + 1, p[cell[0]]):
                    hooks.append((cell[0], k))
                for k in range(cell[0] + 1, len(p)):
                    if p[k] > cell[1]:
                        hooks.append((k, cell[1]))
                cell = random.choice(hooks)

            # Assign m to cell
            t[cell[0]][cell[1]] = m
            p = p.remove_cell(cell[0])
            cells.remove(cell)
            m -= 1

        return self.element_class(self, t)


##########################
# Symmetric group action #
##########################
def unmatched_places(w, open, close):
    """
    Given a word ``w`` and two letters ``open`` and
    ``close`` to be treated as opening and closing
    parentheses (respectively), return a pair ``(xs, ys)``
    that encodes the positions of the unmatched
    parentheses after the standard parenthesis matching
    procedure is applied to ``w``.

    More precisely, ``xs`` will be the list of all ``i``
    such that ``w[i]`` is an unmatched closing parenthesis,
    while ``ys`` will be the list of all ``i`` such that
    ``w[i]`` is an unmatched opening parenthesis. Both
    lists returned are in increasing order.

    EXAMPLES::

        sage: from sage.combinat.tableau import unmatched_places
        sage: unmatched_places([2,2,2,1,1,1],2,1)
        ([], [])
        sage: unmatched_places([1,1,1,2,2,2],2,1)
        ([0, 1, 2], [3, 4, 5])
        sage: unmatched_places([], 2, 1)
        ([], [])
        sage: unmatched_places([1,2,4,6,2,1,5,3],2,1)
        ([0], [1])
        sage: unmatched_places([2,2,1,2,4,6,2,1,5,3], 2, 1)
        ([], [0, 3])
        sage: unmatched_places([3,1,1,1,2,1,2], 2, 1)
        ([1, 2, 3], [6])
    """
    lw = len(w)
    places_open = []
    places_close = []
    for i in range(lw):
        letter = w[i]
        if letter == open:
            places_open.append(i)
        elif letter == close:
            if places_open == []:
                places_close.append(i)
            else:
                places_open.pop()
    return places_close, places_open


def symmetric_group_action_on_values(word, perm):
    """
    Return the image of the word ``word`` under the
    Lascoux-Schuetzenberger action of the permutation
    ``perm``.

    See :meth:`Tableau.symmetric_group_action_on_values`
    for the definition of the Lascoux-Schuetzenberger
    action on semistandard tableaux. The transformation that
    the reading word of the tableau undergoes in said
    definition is precisely the Lascoux-Schuetzenberger
    action on words.

    EXAMPLES::

        sage: from sage.combinat.tableau import symmetric_group_action_on_values
        sage: symmetric_group_action_on_values([1,1,1],[1,3,2])
        [1, 1, 1]
        sage: symmetric_group_action_on_values([1,1,1],[2,1,3])
        [2, 2, 2]
        sage: symmetric_group_action_on_values([1,2,1],[2,1,3])
        [2, 2, 1]
        sage: symmetric_group_action_on_values([2,2,2],[2,1,3])
        [1, 1, 1]
        sage: symmetric_group_action_on_values([2,1,2],[2,1,3])
        [2, 1, 1]
        sage: symmetric_group_action_on_values([2,2,3,1,1,2,2,3],[1,3,2])
        [2, 3, 3, 1, 1, 2, 3, 3]
        sage: symmetric_group_action_on_values([2,1,1],[2,1])
        [2, 1, 2]
        sage: symmetric_group_action_on_values([2,2,1],[2,1])
        [1, 2, 1]
        sage: symmetric_group_action_on_values([1,2,1],[2,1])
        [2, 2, 1]
    """
    w = list(word)
    ts = permutation.Permutations()(perm).reduced_word()
    for r in reversed(ts):
        l = r + 1
        places_r, places_l = unmatched_places(w, l, r)

        #Now change the number of l's and r's in the new word
        nbl = len(places_l)
        nbr = len(places_r)
        ma = max(nbl, nbr)
        dif = ma - min(nbl, nbr)
        if ma == nbl:
            for i in places_l[:dif]:
                w[i] = r
        else:
            for i in places_r[nbr-dif:]:
                w[i] = l
    return w


class Tableau_class(Tableau):
    """
    This exists solely for unpickling ``Tableau_class`` objects.
    """
    def __setstate__(self, state):
        r"""
        Unpickle old ``Tableau_class`` objects.

        TESTS::

            sage: loads(b'x\x9ck`J.NLO\xd5K\xce\xcfM\xca\xccK,\xd1+IL\xcaIM,\xe5\n\x81\xd0\xf1\xc99\x89\xc5\xc5\\\x85\x8c\x9a\x8d\x85L\xb5\x85\xcc\x1a\xa1\xac\xf1\x19\x89\xc5\x19\x85,~@VNfqI!kl![l!;\xc4\x9c\xa2\xcc\xbc\xf4b\xbd\xcc\xbc\x92\xd4\xf4\xd4"\xae\xdc\xc4\xec\xd4x\x18\xa7\x90#\x94\xd1\xb05\xa8\x9031\xb14I\x0f\x00\xf6\xae)7')
            [[1]]
            sage: loads(dumps( Tableau([[1]]) ))
            [[1]]
        """
        self.__class__ = Tableau
        self.__init__(Tableaux(), state['_list'])

##########################
# Increasing tableaux #
##########################

class IncreasingTableaux(Tableaux):
    """
    A factory class for the various classes of increasing tableaux.

    An *increasing tableau* is a tableau whose entries are positive
    integers that are strictly increasing across rows and strictly
    increasing down columns. Note that Sage uses the English convention
    for partitions and tableaux; the longer rows are displayed on top.

    INPUT:

    Keyword arguments:

    - ``size`` -- the size of the tableaux
    - ``shape`` -- the shape of the tableaux
    - ``eval`` -- the weight (also called binary content) of
      the tableaux, where values can be either `0` or `1` with position
      `i` being `1` if and only if `i` can appear in the tableaux
    - ``max_entry`` -- positive integer or infinity (``oo``); the maximum
      entry for the tableaux; if ``size`` or ``shape`` are specified,
      ``max_entry`` defaults to be ``size`` or the size of ``shape``

    Positional arguments:

    - the first argument is interpreted as either ``size`` or ``shape``
      according to whether it is an integer or a partition
    - the second keyword argument will always be interpreted as ``eval``

    .. WARNING::

        The ``eval`` is not the usual notion of ``eval`` or ``weight``,
        where the `i`-th entry counts how many `i`'s appear in the tableau.

    EXAMPLES::

        sage: IT = IncreasingTableaux([2,1]); IT
        Increasing tableaux of shape [2, 1] and maximum entry 3
        sage: IT.list()
        [[[1, 3], [2]], [[1, 2], [3]], [[1, 2], [2]], [[1, 3], [3]], [[2, 3], [3]]]

        sage: IT = IncreasingTableaux(3); IT
        Increasing tableaux of size 3 and maximum entry 3
        sage: IT.list()
        [[[1, 2, 3]],
         [[1, 3], [2]],
         [[1, 2], [3]],
         [[1, 2], [2]],
         [[1, 3], [3]],
         [[2, 3], [3]],
         [[1], [2], [3]]]

        sage: IT = IncreasingTableaux(3, max_entry=2); IT
        Increasing tableaux of size 3 and maximum entry 2
        sage: IT.list()
        [[[1, 2], [2]]]

        sage: IT = IncreasingTableaux(3, max_entry=4); IT
        Increasing tableaux of size 3 and maximum entry 4
        sage: IT.list()
        [[[1, 2, 3]],
         [[1, 2, 4]],
         [[1, 3, 4]],
         [[2, 3, 4]],
         [[1, 3], [2]],
         [[1, 2], [3]],
         [[1, 4], [2]],
         [[1, 2], [4]],
         [[1, 2], [2]],
         [[1, 4], [3]],
         [[1, 3], [4]],
         [[1, 3], [3]],
         [[1, 4], [4]],
         [[2, 4], [3]],
         [[2, 3], [4]],
         [[2, 3], [3]],
         [[2, 4], [4]],
         [[3, 4], [4]],
         [[1], [2], [3]],
         [[1], [2], [4]],
         [[1], [3], [4]],
         [[2], [3], [4]]]

        sage: IT = IncreasingTableaux(3, max_entry=oo); IT
        Increasing tableaux of size 3
        sage: IT[123]
        [[5, 7], [6]]

        sage: IT = IncreasingTableaux(max_entry=2)
        sage: list(IT)
        [[], [[1]], [[2]], [[1, 2]], [[1], [2]]]
        sage: IT[4]
        [[1], [2]]

        sage: IncreasingTableaux()[0]
        []

    .. SEEALSO::

        - :class:`Tableaux`
        - :class:`Tableau`
        - :class:`SemistandardTableaux`
        - :class:`SemistandardTableau`
        - :class:`StandardTableaux`
        - :class:`StandardTableau`
        - :class:`IncreasingTableau`
    """
    @staticmethod
    def __classcall_private__(cls, *args, **kwargs):
        r"""
        This is a factory class which returns the appropriate parent based on
        arguments.  See the documentation for :class:`IncreasingTableaux`
        for more information.

        TESTS::

            sage: IncreasingTableaux()
            Increasing tableaux
            sage: IncreasingTableaux(3)
            Increasing tableaux of size 3 and maximum entry 3
            sage: IncreasingTableaux(size=3)
            Increasing tableaux of size 3 and maximum entry 3
            sage: IncreasingTableaux(0)
            Increasing tableaux of size 0 and maximum entry 0
            sage: IncreasingTableaux([2,1])
            Increasing tableaux of shape [2, 1] and maximum entry 3
            sage: IncreasingTableaux(shape=[2,1])
            Increasing tableaux of shape [2, 1] and maximum entry 3
            sage: IncreasingTableaux([])
            Increasing tableaux of shape [] and maximum entry 0
            sage: IncreasingTableaux(eval=(1,0,1))
            Increasing tableaux of size 2 and weight (1, 0, 1)
            sage: IncreasingTableaux(max_entry=3)
            Increasing tableaux with maximum entry 3
            sage: IncreasingTableaux(3, (1,0,1))
            Increasing tableaux of size 3 and weight (1, 0, 1)
            sage: IncreasingTableaux(3, shape=[2,1])
            Increasing tableaux of shape [2, 1] and maximum entry 3
            sage: IncreasingTableaux(3, (1,0,1), shape=[2,1])
            Increasing tableaux of shape [2, 1] and weight (1, 0, 1)
            sage: IncreasingTableaux(3, max_entry=4)
            Increasing tableaux of size 3 and maximum entry 4
            sage: IncreasingTableaux(3, max_entry=oo)
            Increasing tableaux of size 3
            sage: IncreasingTableaux([2, 1], max_entry=oo)
            Increasing tableaux of shape [2, 1]
            sage: IncreasingTableaux([2, 1], (1,0,1))
            Increasing tableaux of shape [2, 1] and weight (1, 0, 1)
            sage: mu = Partition([2,1]); IncreasingTableaux(mu, (1,0,1))
            Increasing tableaux of shape [2, 1] and weight (1, 0, 1)
            sage: IncreasingTableaux(3, (1,0,1), max_entry=3)
            Increasing tableaux of size 3 and weight (1, 0, 1)

            sage: IncreasingTableaux(3, shape=[2])
            Traceback (most recent call last):
            ...
            ValueError: size and shape are different sizes

            sage: IncreasingTableaux(3, (1,0,1,1,1))
            Traceback (most recent call last):
            ...
            ValueError: size is smaller than the number of labels

            sage: IncreasingTableaux([2],(1,0,1,1))
            Traceback (most recent call last):
            ...
            ValueError: number of boxes is smaller than the number of labels

            sage: IncreasingTableaux(2,(1,0,1), max_entry=4)
            Traceback (most recent call last):
            ...
            ValueError: the maximum entry must match the weight

            sage: IncreasingTableaux(eval=(1,0,1), max_entry=oo)
            Traceback (most recent call last):
            ...
            ValueError: the maximum entry must match the weight

            sage: IncreasingTableaux([[1]])
            Traceback (most recent call last):
            ...
            ValueError: shape must be a (skew) partition
        """
        from sage.combinat.partition import Partition, _Partitions
        # Process the keyword arguments -- allow for original syntax where
        #   n == size,  p== shape and mu == eval
        n = kwargs.get('n', None)
        size = kwargs.get('size', n)

        p = kwargs.get('p', None)
        shape = kwargs.get('shape', p)

        wt = kwargs.get("eval", None)
        wt = kwargs.get("wt", wt)
        wt = kwargs.get("weight", wt)

        max_entry = kwargs.get('max_entry', None)

        # Process the positional arguments
        if args:
            # The first arg could be either a size or a shape
            if isinstance(args[0], (int, Integer)):
                if size is not None:
                    raise ValueError("size was specified more than once")
                else:
                    size = args[0]
            else:
                if shape is not None:
                    raise ValueError("the shape was specified more than once")
                shape = args[0] # we check it's a partition later

        if len(args) == 2:
            # The second non-keyword argument is the weight
            if wt is not None:
                raise ValueError("the weight was specified more than once")
            else:
                wt = args[1]

        # Consistency checks
        if size is not None:
            if size not in NonNegativeIntegers():
                raise ValueError("size must be a non-negative integer")
            size = Integer(size)

        if shape is not None:
            from sage.combinat.skew_partition import SkewPartitions
            # use in (and not isinstance) below so that lists can be used as
            # shorthand
            if shape in _Partitions:
                shape = Partition(shape)
            elif shape in SkewPartitions():
                raise NotImplementedError("skew increasing tableaux are not"
                                          " currently implemented")
                #from sage.combinat.skew_tableau import IncreasingSkewTableaux
                #return IncreasingSkewTableaux(shape, wt)
            else:
                raise ValueError("shape must be a (skew) partition")

        if wt is not None:
            wt = list(wt)
            k = len(wt) - 1
            while k >= 0 and wt[k] == 0:
                k -= 1
            wt = tuple(wt[:k+1])
            if not all(k in [0,1] for k in wt):
                raise ValueError("wt must be a binary vector")
            if max_entry is not None and max_entry != len(wt):
                    raise ValueError("the maximum entry must match the weight")

        is_inf = bool(max_entry == PlusInfinity())

        if max_entry is not None:
            if not is_inf and not isinstance(max_entry, (int, Integer)):
                raise ValueError("max_entry must be an integer or PlusInfinity")
            elif max_entry < 0:
                raise ValueError("max_entry must be non-negative")

        if size is not None and shape is not None:
            if sum(shape) != size:
                # This could return an empty class instead of an error
                raise ValueError("size and shape are different sizes")

        if size is not None and wt is not None:
            if sum(wt) > size:
                # This could return an empty class instead of an error
                raise ValueError("size is smaller than the number of labels")

        # Dispatch appropriately
        if shape is not None and wt is not None:
            if sum(shape) < sum(wt):
                # This could return an empty class instead of an error
                raise ValueError("number of boxes is smaller than the number of labels")
            else:
                return IncreasingTableaux_shape_weight(shape, wt)

        if shape is not None:
            if is_inf:
                return IncreasingTableaux_shape_inf(shape)
            return IncreasingTableaux_shape(shape, max_entry)

        if wt is not None and size is not None:
            return IncreasingTableaux_size_weight(size, wt)

        if wt is not None:
            return IncreasingTableaux_size_weight(sum(wt), wt)

        if size is not None:
            if is_inf:
                return IncreasingTableaux_size_inf(size)
            return IncreasingTableaux_size(size, max_entry)

        return IncreasingTableaux_all(max_entry)

    Element = IncreasingTableau

    def __init__(self, **kwds):
        """
        Initialize ``self``.

        EXAMPLES::

            sage: S = IncreasingTableaux()
            sage: TestSuite(S).run()  # long time
        """
        if 'max_entry' in kwds:
            self.max_entry = kwds['max_entry']
            kwds.pop('max_entry')
        else:
            self.max_entry = None
        Tableaux.__init__(self, **kwds)

    def __getitem__(self, r):
        r"""
        The default implementation of ``__getitem__`` for enumerated sets
        does not allow slices so we override it.

        EXAMPLES::

            sage: IncreasingTableaux([4,3,3,2])[10:20]     # long time
            [[[1, 5, 8, 10], [2, 6, 9], [3, 7, 12], [4, 11]],
             [[1, 5, 8, 10], [2, 6, 9], [3, 7, 11], [4, 12]],
             [[1, 5, 8, 9], [2, 6, 11], [3, 7, 12], [4, 10]],
             [[1, 5, 8, 9], [2, 6, 10], [3, 7, 12], [4, 11]],
             [[1, 5, 8, 9], [2, 6, 10], [3, 7, 11], [4, 12]],
             [[1, 5, 7, 12], [2, 6, 10], [3, 8, 11], [4, 9]],
             [[1, 5, 7, 11], [2, 6, 10], [3, 8, 12], [4, 9]],
             [[1, 5, 7, 10], [2, 6, 11], [3, 8, 12], [4, 9]],
             [[1, 5, 7, 12], [2, 6, 9], [3, 8, 11], [4, 10]],
             [[1, 5, 7, 11], [2, 6, 9], [3, 8, 12], [4, 10]]]

            sage: IncreasingTableaux(size=2, max_entry=oo)[5]
            [[2], [3]]

            sage: IncreasingTableaux([2,1], max_entry=oo)[3]
            [[1, 2], [4]]

            sage: IncreasingTableaux(3, max_entry=4)[0:5]    # indirect doctest
            [[[1, 2, 3]], [[1, 2, 4]], [[1, 3, 4]], [[2, 3, 4]], [[1, 3], [2]]]

            sage: IncreasingTableaux([2,2], (1,0,1,1,1))[0]    # indirect doctest
            [[1, 4], [3, 5]]

            sage: IncreasingTableaux([1,1,1], max_entry=4)[0:4]
            [[[1], [2], [3]], [[1], [2], [4]], [[1], [3], [4]], [[2], [3], [4]]]

            sage: IncreasingTableaux(3, (1,0,1,1))[1]    # indirect doctest
            [[1, 4], [3]]

            sage: IncreasingTableaux(3)[:]  # indirect doctest
            [[[1, 2, 3]],
             [[1, 3], [2]],
             [[1, 2], [3]],
             [[1, 2], [2]],
             [[1, 3], [3]],
             [[2, 3], [3]],
             [[1], [2], [3]]]

            sage: IncreasingTableaux([2,2])[1]   # indirect doctest
            [[1, 2], [3, 4]]

        TESTS::

            sage: IncreasingTableaux()[5]
            [[1, 3], [2]]

            sage: IncreasingTableaux(max_entry=4)[5]
            [[1, 2]]

            sage: IncreasingTableaux()[:]
            Traceback (most recent call last):
            ...
            ValueError: infinite set

            sage: IncreasingTableaux(size=2, max_entry=oo)[:]
            Traceback (most recent call last):
            ...
            ValueError: infinite set
        """
        if isinstance(r, (int,Integer)):
            return self.unrank(r)
        elif isinstance(r,slice):
            start = 0 if r.start is None else r.start
            stop = r.stop
            if stop is None and not self.is_finite():
                raise ValueError('infinite set')
        else:
            raise ValueError('r must be an integer or a slice')
        count = 0
        tabs = []
        for t in self:
            if count == stop:
                break
            if count >= start:
                tabs.append(t)
            count += 1

        # this is to cope with empty slices endpoints like [:6] or [:}
        if count == stop or stop is None:
            return tabs
        raise IndexError('value out of range')

    def __contains__(self, t):
        """
        Return ``True`` if ``t`` can be interpreted as an
        :class:`IncreasingTableau`.

        TESTS::

            sage: T = sage.combinat.tableau.IncreasingTableaux_all()
            sage: [[1,2],[2]] in T
            True
            sage: [] in T
            True
            sage: Tableau([[1]]) in T
            True
            sage: StandardTableau([[1]]) in T
            True

            sage: [[1,2],[1]] in T
            False
            sage: [[1,1],[5]] in T
            False
            sage: [[1,7],[5]] in T
            True
            sage: [[1,3,2]] in T
            False

            sage: None in T
            False
        """
        if not t:
            return isinstance(t, (IncreasingTableau, list))

        if isinstance(t, IncreasingTableau):
            return (self.max_entry is None
                    or max(max(row) for row in t) <= self.max_entry)

        if not Tableaux.__contains__(self, t):
            return False

        for row in t:
            if not all(c > 0 for c in row):
                return False
            if not all(row[i] < row[i+1] for i in range(len(row)-1)):
                return False
        for row, next in zip(t, t[1:]):
            if not all(row[c] < next[c] for c in range(len(next))):
                return False
        return self.max_entry is None or max(max(row) for row in t) <= self.max_entry

class IncreasingTableaux_all(IncreasingTableaux, DisjointUnionEnumeratedSets):
    """
    All increasing tableaux.

    EXAMPLES::

        sage: T = IncreasingTableaux()
        sage: T.cardinality()
        +Infinity

        sage: T = IncreasingTableaux(max_entry=3)
        sage: list(T)
        [[],
         [[1]],
         [[2]],
         [[3]],
         [[1, 2]],
         [[1, 3]],
         [[2, 3]],
         [[1], [2]],
         [[1], [3]],
         [[2], [3]],
         [[1, 2, 3]],
         [[1, 3], [2]],
         [[1, 2], [3]],
         [[1, 2], [2]],
         [[1, 3], [3]],
         [[2, 3], [3]],
         [[1], [2], [3]]]

    TESTS::

        sage: T = IncreasingTableaux(max_entry=0)
        sage: list(T)
        [[]]
    """
    def __init__(self, max_entry=None):
        r"""
        Initializes the class of all increasing tableaux.

        .. WARNING::

            Input is not checked; please use :class:`IncreasingTableaux` to
            ensure the options are properly parsed.

        TESTS::

            sage: from sage.combinat.tableau import IncreasingTableaux_all
            sage: T = IncreasingTableaux_all()
            sage: TestSuite(T).run()  # long time

            sage: T = IncreasingTableaux_all(max_entry=3)
            sage: TestSuite(T).run()

            sage: T = IncreasingTableaux_all(max_entry=0)
            sage: TestSuite(T).run()
        """
        SST_n = lambda n: IncreasingTableaux_size(n, max_entry)
        if max_entry is None or max_entry == PlusInfinity():
            self.max_entry = None
            DisjointUnionEnumeratedSets.__init__(self,
                    Family(NonNegativeIntegers(), SST_n),
                    facade=True, keepkey=False)
        else:
            self.max_entry = max_entry
            DisjointUnionEnumeratedSets.__init__(self,
                    Family(list(range(max_entry+1)), SST_n),
                    facade=True, keepkey=False)

    def _repr_(self):
        """
        TESTS::

            sage: IncreasingTableaux()
            Increasing tableaux

            sage: IncreasingTableaux(max_entry=3)
            Increasing tableaux with maximum entry 3
        """
        if self.max_entry is not None:
            return "Increasing tableaux with maximum entry %s"%str(self.max_entry)
        return "Increasing tableaux"


class IncreasingTableaux_size_inf(IncreasingTableaux):
    """
    Increasing tableaux of fixed size `n` with no maximum entry.
    """
    def __init__(self, n):
        r"""
        Initializes the class of increasing tableaux of size ``n`` with no
        maximum entry.

        .. WARNING::

            Input is not checked; please use :class:`IncreasingTableaux` to
            ensure the options are properly parsed.

        TESTS::

            sage: from sage.combinat.tableau import IncreasingTableaux_size_inf
            sage: T = IncreasingTableaux_size_inf(3)
            sage: TestSuite(T).run()
        """
        super(IncreasingTableaux_size_inf, self).__init__(category=InfiniteEnumeratedSets())
        self.size = n

    def _repr_(self):
        """
        TESTS::

            sage: IncreasingTableaux(3, max_entry=oo)
            Increasing tableaux of size 3
        """
        return "Increasing tableaux of size %s" % str(self.size)

    def __contains__(self, t):
        """
        Return ``True`` if ``t`` can be interpreted as an element of ``self``.

        TESTS::

            sage: T = IncreasingTableaux(3, max_entry=oo)
            sage: [[1,2],[5]] in T
            True
            sage: StandardTableau([[1, 2], [3]]) in T
            True

            sage: [] in T
            False
            sage: Tableau([[1]]) in T
            False
        """
        return IncreasingTableaux.__contains__(self, t) and sum(map(len, t)) == self.size

    def __iter__(self):
        """
        EXAMPLES::

            sage: IT = IncreasingTableaux(3, max_entry=oo)
            sage: [IT[t] for t in range(0,5)]
            [[[1, 2, 3]], [[1, 3], [2]], [[1, 2], [3]], [[1], [2], [3]], [[1, 2, 4]]]
            sage: IT[1000]
            [[3, 13], [10]]
            sage: IT[0].parent() is IT
            True
        """
        from sage.combinat.partition import Partitions
        # Iterates through with maximum entry as order
        i = 1
        while True:
            for part in Partitions(self.size):
                if i != 1:
                    for k in range(1, self.size+1):
                        for c in integer_vectors_nk_fast_iter(self.size - k, i-1):
                            c.append(k)
                            for sst in IncreasingTableaux_shape_weight(part, tuple(c)):
                                yield self.element_class(self, sst)
                else:
                    for sst in IncreasingTableaux_shape_weight(part, (self.size,)):
                        yield self.element_class(self, sst)
            i += 1


class IncreasingTableaux_shape_inf(IncreasingTableaux):
    """
    Increasing tableaux of fixed shape `p` and no maximum entry.
    """
    def __init__(self, p):
        r"""
        Initializes the class of increasing tableaux of shape ``p`` and no
        maximum entry.

        .. WARNING::

            Input is not checked; please use :class:`IncreasingTableaux` to
            ensure the options are properly parsed.

        TESTS::

            sage: IT = IncreasingTableaux([2,1], max_entry=oo)
            sage: type(IT)
            <class 'sage.combinat.tableau.IncreasingTableaux_shape_inf_with_category'>
            sage: TestSuite(IT).run()
        """
        super(IncreasingTableaux_shape_inf, self).__init__(category=InfiniteEnumeratedSets())
        self.shape = p

    def __contains__(self, x):
        """
        EXAMPLES::

            sage: IT = IncreasingTableaux([2,1], max_entry=oo)
            sage: [[13, 67], [1467]] in IT
            True
            sage: IT = IncreasingTableaux([3,1], max_entry=oo)
            sage: [[13, 67], [1467]] in IT
            False
        """
        return IncreasingTableaux.__contains__(self, x) and [len(row) for row in x] == self.shape

    def _repr_(self):
        """
        TESTS::

            sage: IncreasingTableaux([2,1], max_entry=oo)
            Increasing tableaux of shape [2, 1]
        """
        return "Increasing tableaux of shape %s" % str(self.shape)

    def __iter__(self):
        """
        An iterator for the increasing partitions of shape ``p`` and no
        maximum entry. Iterates through with maximum entry as order.

        EXAMPLES::

            sage: IT = IncreasingTableaux([3, 1], max_entry=oo)
            sage: IT[1000]
            [[1, 2, 12], [6]]
            sage: [ IT[t] for t in range(0, 5) ]
            [[[1, 3, 4], [2]],
             [[1, 2, 4], [3]],
             [[1, 2, 3], [4]],
             [[1, 3, 5], [2]],
             [[1, 2, 5], [3]]]
            sage: IT[0].parent() is IT
            True
        """
        # Iterates through with maximum entry as order
        i = 1
        n = sum(self.shape)
        while True:
            if i != 1:
                for k in range(1, n+1):
                    for c in integer_vectors_nk_fast_iter(n - k, i-1):
                        c.append(k)
                        for sst in IncreasingTableaux_shape_weight(self.shape, tuple(c)):
                            yield self.element_class(self, sst)
            else:
                for sst in IncreasingTableaux_shape_weight(self.shape, (n,)):
                    yield self.element_class(self, sst)
            i += 1


class IncreasingTableaux_size(IncreasingTableaux):
    """
    Increasing tableaux of fixed size `n`.
    """
    def __init__(self, n, max_entry=None):
        r"""
        Initializes the class of increasing tableaux of size ``n``.

        .. WARNING::

            Input is not checked; please use :class:`IncreasingTableaux`
            to ensure the options are properly parsed.

        TESTS::

            sage: IT = IncreasingTableaux(3); IT
            Increasing tableaux of size 3 and maximum entry 3
            sage: type(IT)
            <class 'sage.combinat.tableau.IncreasingTableaux_size_with_category'>
            sage: TestSuite(IT).run()

            sage: IT = IncreasingTableaux(3, max_entry=6)
            sage: type(IT)
            <class 'sage.combinat.tableau.IncreasingTableaux_size_with_category'>
            sage: TestSuite(IT).run()
        """
        if max_entry is None:
            max_entry = n
        super(IncreasingTableaux_size, self).__init__(max_entry=max_entry,
                                                      category=FiniteEnumeratedSets())
        self.size = n

    def _repr_(self):
        """
        TESTS::

            sage: IncreasingTableaux(3)
            Increasing tableaux of size 3 and maximum entry 3

            sage: IncreasingTableaux(3, max_entry=6)
            Increasing tableaux of size 3 and maximum entry 6
        """
        return "Increasing tableaux of size %s and maximum entry %s" % (str(self.size), str(self.max_entry))

    def __contains__(self, x):
        """
        EXAMPLES::

            sage: [[1,2],[2,3]] in IncreasingTableaux(3)
            False
            sage: [[1,2],[2,3]] in IncreasingTableaux(4)
            True
            sage: [[1,2],[2,3]] in IncreasingTableaux(4, max_entry=2)
            False
            sage: IT = IncreasingTableaux(4)
            sage: all(it in IT for it in IT)
            True
        """
        if self.size == 0:
            return x == []

        return (IncreasingTableaux.__contains__(self, x)
                and sum(map(len, x)) == self.size
                and max(max(row) for row in x) <= self.max_entry)

    def __iter__(self):
        """
        EXAMPLES::

            sage: [ t for t in IncreasingTableaux(2) ]
            [[[1, 2]], [[1], [2]]]
            sage: [ t for t in IncreasingTableaux(3) ]
            [[[1, 2, 3]],
             [[1, 3], [2]],
             [[1, 2], [3]],
             [[1, 2], [2]],
             [[1, 3], [3]],
             [[2, 3], [3]],
             [[1], [2], [3]]]

            sage: [ t for t in IncreasingTableaux(4, max_entry=3) ]
            [[[1, 2, 3], [2]],
             [[1, 2, 3], [3]],
             [[1, 2], [2, 3]],
             [[1, 2], [2], [3]],
             [[1, 3], [2], [3]]]

            sage: IT = IncreasingTableaux(3)
            sage: IT[0].parent() is IT
            True

            sage: list(IncreasingTableaux(size=4, max_entry=2))
            []
            sage: list(IncreasingTableaux(size=3, max_entry=2))
            [[[1, 2], [2]]]
            sage: list(IncreasingTableaux(0, max_entry=4))
            [[]]
            sage: list(IncreasingTableaux(3, max_entry=0))
            []
        """
        if self.size == 0:
            yield self.element_class(self, [])
            return

        from sage.combinat.partition import Partitions
        for part in Partitions(self.size):
            for sst in IncreasingTableaux_shape(part, self.max_entry):
                yield self.element_class(self, sst)

class IncreasingTableaux_shape(IncreasingTableaux):
    """
    Increasing tableaux of fixed shape `p` with a given max entry.

    An increasing tableau with max entry `i` is required to have all
    its entries less or equal to `i`. It is not required to actually
    contain an entry `i`.

    INPUT:

    - ``p`` -- a partition
    - ``max_entry`` -- the max entry; defaults to the size of ``p``
    """
    def __init__(self, p, max_entry=None):
        r"""
        Initializes the class of increasing tableaux of shape ``p``, with a
        given ``max_entry``.

        .. WARNING::

            Input is not checked; please use :class:`IncreasingTableaux` to
            ensure the options are properly parsed.

        TESTS::

            sage: IT = IncreasingTableaux([2,1])
            sage: TestSuite(IT).run()

            sage: IT = IncreasingTableaux([2,1], max_entry=5)
            sage: TestSuite(IT).run()
        """
        if max_entry is None:
            max_entry = sum(p)
        super(IncreasingTableaux_shape, self).__init__(max_entry=max_entry,
                                                       category=FiniteEnumeratedSets())
        self.shape = p

    def __iter__(self):
        """
        An iterator for the increasing tableaux of the specified shape
        with the specified max entry.

        EXAMPLES::

            sage: [ t for t in IncreasingTableaux([3]) ]
            [[[1, 2, 3]]]
            sage: [ t for t in IncreasingTableaux([2,1]) ]
            [[[1, 3], [2]], [[1, 2], [3]], [[1, 2], [2]], [[1, 3], [3]], [[2, 3], [3]]]
            sage: [ t for t in IncreasingTableaux([3,1]) ]
            [[[1, 3, 4], [2]],
             [[1, 2, 4], [3]],
             [[1, 2, 3], [4]],
             [[1, 2, 3], [2]],
             [[1, 2, 3], [3]],
             [[1, 2, 4], [2]],
             [[1, 2, 4], [4]],
             [[1, 3, 4], [3]],
             [[1, 3, 4], [4]],
             [[2, 3, 4], [3]],
             [[2, 3, 4], [4]]]

            sage: [ t for t in IncreasingTableaux([3,1], max_entry=3) ]
            [[[1, 2, 3], [2]], [[1, 2, 3], [3]]]

            sage: IT = IncreasingTableaux([3])
            sage: IT[0].parent() is IT
            True

            sage: list(IncreasingTableaux(shape=[4,2], max_entry=2))
            []
            sage: list(IncreasingTableaux(shape=[2,1], max_entry=0))
            []
            sage: list(IncreasingTableaux(shape=[], max_entry=4))
            [[]]
        """
        n = sum(self.shape)
        if n == 0:
            yield self.element_class(self, [])
            return

        list_of_partial_binary_vecs = [[]]
        list_of_binary_vecs = []
        while list_of_partial_binary_vecs:
            active_vec = list_of_partial_binary_vecs.pop()
            if len(active_vec) < self.max_entry:
                list_of_partial_binary_vecs.append(active_vec + [0])
                list_of_partial_binary_vecs.append(active_vec + [1])
            else:
                list_of_binary_vecs.append(tuple(active_vec))
        for wt in list_of_binary_vecs:
            for sst in IncreasingTableaux_shape_weight(self.shape, wt):
                yield self.element_class(self, sst)

    def __contains__(self, x):
        """
        EXAMPLES::

            sage: IT = IncreasingTableaux([2,1])
            sage: all(it in IT for it in IT)
            True
            sage: len([x for x in IncreasingTableaux(3) if x in IT])
            5
            sage: IT.cardinality()
            5

            sage: IT = IncreasingTableaux([2,1], max_entry=4)
            sage: all(it in IT for it in IT)
            True
            sage: IT.cardinality()
            14
        """
        return (IncreasingTableaux.__contains__(self, x)
                and [len(row) for row in x] == self.shape)

    def _repr_(self):
        """
        TESTS::

            sage: IncreasingTableaux([2,1])
            Increasing tableaux of shape [2, 1] and maximum entry 3

            sage: IncreasingTableaux([2,1], max_entry=5)
            Increasing tableaux of shape [2, 1] and maximum entry 5
        """
        return "Increasing tableaux of shape %s and maximum entry %s" % (str(self.shape), str(self.max_entry))

class IncreasingTableaux_shape_weight(IncreasingTableaux_shape):
    r"""
    Increasing tableaux of fixed shape `p` and binary weight `wt`.
    """
    def __init__(self, p, wt):
        r"""
        Initializes the class of all increasing tableaux of shape ``p`` and
        weight ``mu``.

        .. WARNING::

            Input is not checked; please use :class:`IncreasingTableaux` to
            ensure the options are properly parsed.

        TESTS::

            sage: IT = IncreasingTableaux([2,1], (1,0,1))
            sage: TestSuite(IT).run()
        """
        super(IncreasingTableaux_shape_weight, self).__init__(p, len(wt))
        self.weight = wt

    def _repr_(self):
        """
        TESTS::

            sage: IncreasingTableaux([2,1], (1,0,1))
            Increasing tableaux of shape [2, 1] and weight (1, 0, 1)
        """
        return "Increasing tableaux of shape %s and weight %s" % (self.shape, self.weight)

    def __contains__(self, x):
        """
        EXAMPLES::

            sage: IT = IncreasingTableaux([2,1], (1,0,1))
            sage: all(it in IT for it in IT)
            True
            sage: len([x for x in IncreasingTableaux(3) if x in IT])
            1
            sage: IT.cardinality()
            1
            sage: None in IT
            False

        Corner case check::

            sage: IT = IncreasingTableaux([], ())
            sage: [] in IT
            True
            sage: None in IT
            False
        """
        if not IncreasingTableaux_shape.__contains__(self, x):
            return False
        n = sum(self.shape)

        if n == 0 and not x:
            return True

        content_list = [0] * int(self.max_entry)
        for row in x:
            for i in row:
                content_list[i-1] = 1

        if tuple(content_list) != self.weight:
            return False

        return True

    def __iter__(self):
        """
        Iterate over ``self``.

        EXAMPLES::

            sage: IncreasingTableaux([2,2], (1,0,1,1)).list()
            [[[1, 3], [3, 4]]]
            sage: IncreasingTableaux([2,2,2], (1,0,1,1,0,1,1)).list()
            [[[1, 3], [3, 6], [4, 7]],
             [[1, 3], [3, 4], [6, 7]],
             [[1, 4], [3, 6], [4, 7]],
             [[1, 4], [3, 6], [6, 7]],
             [[1, 3], [4, 6], [6, 7]]]

        TESTS::

            sage: IT = IncreasingTableaux([3,1], (1,0,1,1))
            sage: [IT[i] for i in range(2)]
            [[[1, 3, 4], [3]], [[1, 3, 4], [4]]]
            sage: IT[0].parent() is IT
            True

            sage: list(IncreasingTableaux(shape=[], eval=(0,0,0)))
            [[]]

        We explicitly check a corner case::

            sage: from sage.combinat.tableau import IncreasingTableaux_shape_weight
            sage: list(IncreasingTableaux_shape_weight(Partition([]), (0,1,1)))
            []
        """
        if not self.shape:
            if sum(self.weight) == 0:
                yield IncreasingTableau([])
            return

        tab = Tableau([[0] * k for k in self.shape])
        wt = self.weight
        list_of_partial_inc_tabs = [tab]
        list_of_inc_tabs = []
        while list_of_partial_inc_tabs != []:
            active_tab = list_of_partial_inc_tabs.pop()
            unfilled_spots = []
            for (r,c) in active_tab.cells():
                if active_tab[r][c] == 0:
                    unfilled_spots.append((r,c))
            if not unfilled_spots:
                top_value = max(active_tab.entries())
                if top_value == len(wt) - wt[::-1].index(1):
                    list_of_inc_tabs.append(self.element_class(self, active_tab))
                continue
            growth_spots = []
            for (r,c) in unfilled_spots:
                if (r-1,c) not in active_tab.cells() or active_tab[r-1][c] != 0:
                    if (r,c-1) not in active_tab.cells() or active_tab[r][c-1] != 0:
                        growth_spots.append((r,c))
            growth_choices = list(powerset(growth_spots))
            top_value = max(active_tab.entries())
            try:
                growth_num = wt[top_value:].index(1) + top_value + 1
            except ValueError:
                continue
            for growth_choice in growth_choices[1:]:
                new_tab = [[0] * k for k in self.shape]
                for (r,c) in active_tab.cells():
                    new_tab[r][c] = active_tab[r][c]
                for (r,c) in growth_choice:
                    new_tab[r][c] = growth_num
                list_of_partial_inc_tabs.append(Tableau(new_tab))
        for inctab in list_of_inc_tabs:
            yield inctab


class IncreasingTableaux_size_weight(IncreasingTableaux):
    r"""
    Increasing tableaux of fixed size `n` and weight `wt`.
    """
    def __init__(self, n, wt):
        r"""
        Initializes the class of increasing tableaux of size ``n`` and
        weight ``wt``.

        .. WARNING::

            Input is not checked; please use :class:`IncreasingTableaux` to
            ensure the options are properly parsed.

        TESTS::

            sage: IT = IncreasingTableaux(3, (1,0,1))
            sage: TestSuite(IT).run()
        """
        super(IncreasingTableaux_size_weight, self).__init__(max_entry=len(wt),
                                                             category=FiniteEnumeratedSets())
        self.size = n
        self.weight = wt

    def _repr_(self):
        """
        TESTS::

            sage: IncreasingTableaux(3, (1,0,1))
            Increasing tableaux of size 3 and weight (1, 0, 1)
        """
        return "Increasing tableaux of size %s and weight %s" % (self.size, self.weight)

    def __iter__(self):
        """
        EXAMPLES::

            sage: [ T for T in IncreasingTableaux(3, (1,0,1)) ]
            [[[1, 3], [3]]]
            sage: [ T for T in IncreasingTableaux(4, (1,0,1,1)) ]
            [[[1, 3, 4], [3]],
             [[1, 3, 4], [4]],
             [[1, 3], [3, 4]],
             [[1, 3], [3], [4]],
             [[1, 4], [3], [4]]]
            sage: IT = IncreasingTableaux(4, (1,0,1,1))
            sage: IT[0].parent() is IT
            True
        """
        from sage.combinat.partition import Partitions
        for p in Partitions(self.size):
            for sst in IncreasingTableaux_shape_weight(p, self.weight):
                yield self.element_class(self, sst)

    def __contains__(self, x):
        """
        TESTS::

            sage: IT = IncreasingTableaux(4, (1,0,1,1))
            sage: all(it in IT for it in IT)
            True
            sage: all(it in IT for it in IncreasingTableaux([2,2], (1,0,1,1)))
            True
        """
        from sage.combinat.partition import _Partitions
        shape = [len(row) for row in x]
        if shape not in _Partitions:
            return False
        return x in IncreasingTableaux_shape_weight(_Partitions(shape), self.weight)


# October 2012: fixing outdated pickles which use classed being deprecated
from sage.misc.persist import register_unpickle_override
register_unpickle_override('sage.combinat.tableau', 'Tableau_class',  Tableau_class)
register_unpickle_override('sage.combinat.tableau', 'Tableaux_n',  Tableaux_size)
register_unpickle_override('sage.combinat.tableau', 'StandardTableaux_n',  StandardTableaux_size)
register_unpickle_override('sage.combinat.tableau', 'StandardTableaux_partition',  StandardTableaux_shape)
register_unpickle_override('sage.combinat.tableau', 'SemistandardTableaux_n',  SemistandardTableaux_size)
register_unpickle_override('sage.combinat.tableau', 'SemistandardTableaux_p',  SemistandardTableaux_shape)
register_unpickle_override('sage.combinat.tableau', 'SemistandardTableaux_nmu',  SemistandardTableaux_size_weight)
register_unpickle_override('sage.combinat.tableau', 'SemistandardTableaux_pmu',  SemistandardTableaux_shape_weight)<|MERGE_RESOLUTION|>--- conflicted
+++ resolved
@@ -84,7 +84,6 @@
 # (at your option) any later version.
 #                  https://www.gnu.org/licenses/
 # ****************************************************************************
-from __future__ import print_function, absolute_import
 
 from sage.sets.disjoint_union_enumerated_sets import DisjointUnionEnumeratedSets
 from sage.sets.family import Family
@@ -573,92 +572,9 @@
             └────┴────┴────┴───┘
             sage: Tableaux.options._reset()
         """
-<<<<<<< HEAD
         from sage.combinat.output import ascii_art_table
         return ascii_art_table(self, use_unicode=use_unicode,
                                convention=self.parent().options('convention'))
-=======
-        if use_unicode:
-            import unicodedata
-            v  = unicodedata.lookup('BOX DRAWINGS LIGHT VERTICAL')
-            h  = unicodedata.lookup('BOX DRAWINGS LIGHT HORIZONTAL')
-            dl = unicodedata.lookup('BOX DRAWINGS LIGHT DOWN AND LEFT')
-            dr = unicodedata.lookup('BOX DRAWINGS LIGHT DOWN AND RIGHT')
-            ul = unicodedata.lookup('BOX DRAWINGS LIGHT UP AND LEFT')
-            ur = unicodedata.lookup('BOX DRAWINGS LIGHT UP AND RIGHT')
-            vr = unicodedata.lookup('BOX DRAWINGS LIGHT VERTICAL AND RIGHT')
-            vl = unicodedata.lookup('BOX DRAWINGS LIGHT VERTICAL AND LEFT')
-            uh = unicodedata.lookup('BOX DRAWINGS LIGHT UP AND HORIZONTAL')
-            dh = unicodedata.lookup('BOX DRAWINGS LIGHT DOWN AND HORIZONTAL')
-            vh = unicodedata.lookup('BOX DRAWINGS LIGHT VERTICAL AND HORIZONTAL')
-            from sage.typeset.unicode_art import unicode_art as art
-        else:
-            v = '|'
-            h = '-'
-            dl = dr = ul = ur = vr = vl = uh = dh = vh = '+'
-            from sage.typeset.ascii_art import ascii_art as art
-
-        if not self:
-            return dr + dl + '\n' + ur + ul
-
-        # Get the widths of the columns
-        str_tab = [[art(_) for _ in row] for row in self]
-        col_widths = [1]*len(str_tab[0])
-        if use_unicode:
-            # Special handling of overline not adding to printed length
-            def get_len(e):
-                return len(e) - list(str(e)).count(u"\u0304")
-        else:
-            get_len = len
-        for row in str_tab:
-            for i, e in enumerate(row):
-                col_widths[i] = max(col_widths[i], get_len(e))
-
-        matr = []  # just the list of lines
-        l1 = ""
-        l1 += dr + h*(2+col_widths[0])
-        for w in col_widths[1:]:
-            l1 += dh + h + h + h*w
-        matr.append(l1 + dl)
-        for nrow,row in enumerate(str_tab):
-            l1 = ""
-            l2 = ""
-            n = len(str_tab[nrow+1]) if nrow+1 < len(str_tab) else 0
-            for i,(e,w) in enumerate(zip(row,col_widths)):
-                if i == 0:
-                    if n:
-                        l1 += vr + h*(2+w)
-                    else:
-                        l1 += ur + h*(2+w)
-                elif i <= n:
-                    l1 += vh + h*(2+w)
-                else:
-                    l1 += uh + h*(2+w)
-                if use_unicode:
-                    l2 += u"{} {:^{width}} ".format(v, e, width=w)
-                else:
-                    l2 += "{} {:^{width}} ".format(v, e, width=w)
-            if i+1 <= n:
-                l1 += vl
-            else:
-                l1 += ul
-            l2 += v
-            matr.append(l2)
-            matr.append(l1)
-
-        if self.parent().options('convention') == "English":
-            return "\n".join(matr)
-        else:
-            output = "\n".join(reversed(matr))
-            if use_unicode:
-                tr = {
-                    ord(dl): ul, ord(dr): ur,
-                    ord(ul): dl, ord(ur): dr,
-                    ord(dh): uh, ord(uh): dh}
-                return output.translate(tr)
-            else:
-                return output
->>>>>>> 86ed1081
 
     def _ascii_art_compact(self):
         """
