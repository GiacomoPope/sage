<<<<<<< HEAD
# sage_setup: distribution = sagemath-flint
# distutils: libraries = gmp flint
# distutils: depends = arb_hypgeom.h
=======
# Deprecated header file; use sage/libs/flint/arb_hypgeom.pxd instead
# See https://github.com/sagemath/sage/pull/36449
>>>>>>> 09ffed7a

from sage.libs.flint.arb_hypgeom cimport (
    arb_hypgeom_pfq,
    arb_hypgeom_0f1,
    arb_hypgeom_m,
    arb_hypgeom_1f1,
    arb_hypgeom_u,
    arb_hypgeom_2f1,
    arb_hypgeom_erf,
    _arb_hypgeom_erf_series,
    arb_hypgeom_erf_series,
    arb_hypgeom_erfc,
    _arb_hypgeom_erfc_series,
    arb_hypgeom_erfc_series,
    arb_hypgeom_erfi,
    _arb_hypgeom_erfi_series,
    arb_hypgeom_erfi_series,
    arb_hypgeom_fresnel,
    _arb_hypgeom_fresnel_series,
    arb_hypgeom_fresnel_series,
    arb_hypgeom_gamma_upper,
    _arb_hypgeom_gamma_upper_series,
    arb_hypgeom_gamma_upper_series,
    arb_hypgeom_gamma_lower,
    _arb_hypgeom_gamma_lower_series,
    arb_hypgeom_gamma_lower_series,
    arb_hypgeom_beta_lower,
    _arb_hypgeom_beta_lower_series,
    arb_hypgeom_beta_lower_series,
    arb_hypgeom_expint,
    arb_hypgeom_ei,
    _arb_hypgeom_ei_series,
    arb_hypgeom_ei_series,
    arb_hypgeom_si,
    _arb_hypgeom_si_series,
    arb_hypgeom_si_series,
    arb_hypgeom_ci,
    _arb_hypgeom_ci_series,
    arb_hypgeom_ci_series,
    arb_hypgeom_shi,
    _arb_hypgeom_shi_series,
    arb_hypgeom_shi_series,
    arb_hypgeom_chi,
    _arb_hypgeom_chi_series,
    arb_hypgeom_chi_series,
    arb_hypgeom_li,
    _arb_hypgeom_li_series,
    arb_hypgeom_li_series,
    arb_hypgeom_bessel_j,
    arb_hypgeom_bessel_y,
    arb_hypgeom_bessel_jy,
    arb_hypgeom_bessel_i,
    arb_hypgeom_bessel_i_scaled,
    arb_hypgeom_bessel_k,
    arb_hypgeom_bessel_k_scaled,
    arb_hypgeom_airy,
    arb_hypgeom_airy_jet,
    _arb_hypgeom_airy_series,
    arb_hypgeom_airy_series,
    arb_hypgeom_airy_zero,
    arb_hypgeom_coulomb,
    arb_hypgeom_coulomb_jet,
    _arb_hypgeom_coulomb_series,
    arb_hypgeom_coulomb_series,
    arb_hypgeom_chebyshev_t,
    arb_hypgeom_chebyshev_u,
    arb_hypgeom_jacobi_p,
    arb_hypgeom_gegenbauer_c,
    arb_hypgeom_laguerre_l,
    arb_hypgeom_hermite_h,
    arb_hypgeom_legendre_p,
    arb_hypgeom_legendre_q,
    arb_hypgeom_legendre_p_ui_deriv_bound,
    arb_hypgeom_legendre_p_ui_zero,
    arb_hypgeom_legendre_p_ui_one,
    arb_hypgeom_legendre_p_ui_asymp,
    arb_hypgeom_legendre_p_ui,
    arb_hypgeom_legendre_p_ui_root,
    arb_hypgeom_dilog,
    arb_hypgeom_central_bin_ui)<|MERGE_RESOLUTION|>--- conflicted
+++ resolved
@@ -1,11 +1,7 @@
-<<<<<<< HEAD
 # sage_setup: distribution = sagemath-flint
-# distutils: libraries = gmp flint
-# distutils: depends = arb_hypgeom.h
-=======
+
 # Deprecated header file; use sage/libs/flint/arb_hypgeom.pxd instead
 # See https://github.com/sagemath/sage/pull/36449
->>>>>>> 09ffed7a
 
 from sage.libs.flint.arb_hypgeom cimport (
     arb_hypgeom_pfq,
