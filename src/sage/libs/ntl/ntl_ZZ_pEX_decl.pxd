--- conflicted
+++ resolved
@@ -5,11 +5,7 @@
 from sage.libs.ntl.ntl_vec_ZZ_p_decl cimport vec_ZZ_p_c
 from sage.libs.ntl.ntl_vec_ZZ_pE_decl cimport vec_ZZ_pE_c
 
-<<<<<<< HEAD
-cdef extern from "sage/libs/ntl/ntl_wrap.cpp":
-=======
 cdef extern from "sage/libs/ntl/ntlwrap.cpp":
->>>>>>> 0bd4c02e
     #### ZZ_pEX_c
     ctypedef struct ZZ_pEX_c "struct ZZ_pEX":
         void *rep
