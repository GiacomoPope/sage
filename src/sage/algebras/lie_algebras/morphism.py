--- conflicted
+++ resolved
@@ -80,28 +80,16 @@
         sage: all(phi(x.bracket(y)) == phi(x).bracket(phi(y)) for x,y in cartesian_product_iterator([[X,Y,Z,W],[X,Y,Z,W]]))
         True
 
-<<<<<<< HEAD
-    However, if the structure constants are not fixed by the base map,
-    the Lie bracket may not be preserved::
-
-        sage: L.<X,Y,Z,W> = LieAlgebra(K, {('X','Y'): {'Z':i}, ('X','Z'): {'W':1}})
-        sage: M.<A,B,C,D> = LieAlgebra(K, {('A','B'): {'C':i}, ('A','C'): {'D':1}})
-=======
     Note that the Lie bracket should still be preserved, even though the map is no longer linear
     over the base ring::
 
         sage: L.<X,Y,Z,W> = LieAlgebra(K, {('X','Y'): {'Z':i}, ('X','Z'): {'W':1}})
         sage: M.<A,B,C,D> = LieAlgebra(K, {('A','B'): {'C':-i}, ('A','C'): {'D':1}})
->>>>>>> 37051638
         sage: phi = L.morphism({X:A, Y:B, Z:C, W:D}, base_map=cc)
         sage: phi(X.bracket(Y))
         -i*C
         sage: phi(X).bracket(phi(Y))
-<<<<<<< HEAD
-        i*C
-=======
         -i*C
->>>>>>> 37051638
     """
     def __init__(self, parent, im_gens, base_map=None, check=True):
         """
