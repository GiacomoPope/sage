r"""
Conversions

This module provides conversions to :class:`~sage.geometry.polyhedron.combinatorial_polyhedron.list_of_faces.ListOfFaces` from
- an incidence matrix of a polyhedron or
- a tuple of facets (as tuple of vertices each).

Also this module provides a conversion from the data of :class:`~sage.geometry.polyhedron.combinatorial_polyhedron.list_of_faces.ListOfFaces`,
which is a Bit-vector representing incidences of a face,
to a list of entries which are incident.

.. SEEALSO::

    :mod:`~sage.geometry.polyhedron.combinatorial_polyhedron.list_of_faces`,
    :mod:`~sage.geometry.polyhedron.combinatorial_polyhedron.face_iterator`,
    :mod:`~sage.geometry.polyhedron.combinatorial_polyhedron.base`.

EXAMPLES:

Obtain the facets of a polyhedron as :class:`~sage.geometry.polyhedron.combinatorial_polyhedron.list_of_faces.ListOfFaces`::

    sage: from sage.geometry.polyhedron.combinatorial_polyhedron.conversions \
    ....:         import incidence_matrix_to_bit_rep_of_facets
    sage: P = polytopes.simplex(4)
    sage: inc = P.incidence_matrix()
    sage: mod_inc = inc.delete_columns([i for i,V in enumerate(P.Hrepresentation()) if V.is_equation()])
    sage: face_list = incidence_matrix_to_bit_rep_of_facets(mod_inc)
    sage: face_list.compute_dimension()
    4

Obtain the Vrepresentation of a polyhedron as facet-incidences stored in
:class:`~sage.geometry.polyhedron.combinatorial_polyhedron.list_of_faces.ListOfFaces`::

    sage: from sage.geometry.polyhedron.combinatorial_polyhedron.conversions \
    ....:         import incidence_matrix_to_bit_rep_of_Vrep
    sage: P = polytopes.associahedron(['A',4])
    sage: face_list = incidence_matrix_to_bit_rep_of_Vrep(P.incidence_matrix())
    sage: face_list.compute_dimension()
    4

Obtain the facets of a polyhedron as :class:`~sage.geometry.polyhedron.combinatorial_polyhedron.list_of_faces.ListOfFaces` from a facet list::

    sage: from sage.geometry.polyhedron.combinatorial_polyhedron.conversions \
    ....:         import facets_tuple_to_bit_rep_of_facets
    sage: facets = ((0,1,2), (0,1,3), (0,2,3), (1,2,3))
    sage: face_list = facets_tuple_to_bit_rep_of_facets(facets, 4)

Likewise for the Vrep as facet-incidences::

    sage: from sage.geometry.polyhedron.combinatorial_polyhedron.conversions \
    ....:         import facets_tuple_to_bit_rep_of_Vrep
    sage: facets = ((0,1,2), (0,1,3), (0,2,3), (1,2,3))
    sage: face_list = facets_tuple_to_bit_rep_of_Vrep(facets, 4)

AUTHOR:

- Jonathan Kliem (2019-04)
"""

#*****************************************************************************
#       Copyright (C) 2019 Jonathan Kliem <jonathan.kliem@fu-berlin.de>
#
# This program is free software: you can redistribute it and/or modify
# it under the terms of the GNU General Public License as published by
# the Free Software Foundation, either version 2 of the License, or
# (at your option) any later version.
#                  http://www.gnu.org/licenses/
#*****************************************************************************

from sage.structure.element import is_Matrix

from .list_of_faces                   cimport ListOfFaces
from sage.matrix.matrix_integer_dense cimport Matrix_integer_dense
from sage.ext.memory_allocator        cimport MemoryAllocator
<<<<<<< HEAD
=======
from .face_data_structure             cimport face_next_atom, face_add_atom_safe, facet_set_coatom, face_clear
from .face_list_data_structure        cimport face_list_t
>>>>>>> 298c2f7e

cdef extern from "Python.h":
    int unlikely(int) nogil  # Defined by Cython

def _Vrep_list_to_bit_rep_wrapper(tup):
    r"""
    A function to allow doctesting of :func:`Vrep_list_to_bit_rep`.

    TESTS::

        sage: from sage.geometry.polyhedron.combinatorial_polyhedron.conversions \
        ....:         import _Vrep_list_to_bit_rep_wrapper
        sage: _Vrep_list_to_bit_rep_wrapper((0, 3)).matrix()
        [1 0 0 1]
    """
    cdef ListOfFaces output = ListOfFaces(1, max(tup) + 1, 1)
    Vrep_list_to_bit_rep(tup, output.data.faces[0])
    return output

<<<<<<< HEAD
def _Vrep_list_to_bit_rep_wrapper(tup, size_t face_length=-1):
    r"""
    A function to allow doctesting of :func:`Vrep_list_to_bit_rep`.

    TESTS::

        sage: from sage.geometry.polyhedron.combinatorial_polyhedron.conversions \
        ....:         import _Vrep_list_to_bit_rep_wrapper
        sage: _Vrep_list_to_bit_rep_wrapper((60, 63))
        (9,)
    """
    if face_length == -1:
        face_length = max(tup)//64 + 1
    cdef MemoryAllocator mem = MemoryAllocator()
    cdef uint64_t *output = <uint64_t *> mem.allocarray(face_length, 8)
    Vrep_list_to_bit_rep(tup, output, face_length)
    return tuple(output[i] for i in range(face_length))

cdef int Vrep_list_to_bit_rep(tuple Vrep_list, uint64_t *output,
                                 size_t face_length) except -1:
=======
cdef int Vrep_list_to_bit_rep(tuple Vrep_list, face_t output) except -1:
>>>>>>> 298c2f7e
    r"""
    Convert a vertex list into Bit-representation. Store it in ``output``.

    The first bit represents the entry ``0`` and is set to one, iff ``0`` is in
    ``vertex_list``. The second bit represents ``1`` and so on.

    INPUT:

    - ``vertex_list`` -- tuple of pairwise distinct positive integers that fit into ``output``
    - ``output`` -- an already initialized face

    OUTPUT:

    - ``output`` is filled

    EXAMPLES::

        sage: from sage.geometry.polyhedron.combinatorial_polyhedron.conversions \
        ....:         import _Vrep_list_to_bit_rep_wrapper
<<<<<<< HEAD
        sage: _Vrep_list_to_bit_rep_wrapper((62, 63))
        (3,)
        sage: _Vrep_list_to_bit_rep_wrapper((61, 63, 125))
        (5, 4)
        sage: _Vrep_list_to_bit_rep_wrapper((62, 70), face_length=1)
        Traceback (most recent call last):
        ...
        IndexError: output too small to represent 70
=======
        sage: _Vrep_list_to_bit_rep_wrapper((0, 1)).matrix()
        [1 1]
        sage: _Vrep_list_to_bit_rep_wrapper((0, 2, 66)).matrix().nonzero_positions_in_row(0)
        [0, 2, 66]
>>>>>>> 298c2f7e
        sage: _Vrep_list_to_bit_rep_wrapper((-1, 12))
        Traceback (most recent call last):
        ...
        OverflowError: can...t convert negative value to size_t
        sage: _Vrep_list_to_bit_rep_wrapper((0, 0))
        Traceback (most recent call last):
        ...
        ValueError: entries of ``tup`` are not distinct
    """
    cdef size_t entry     # will iterate over tup

    face_clear(output)
    if unlikely(len(Vrep_list) != len(set(Vrep_list))):
        raise ValueError("entries of ``tup`` are not distinct")
    for entry in Vrep_list:
        face_add_atom_safe(output, entry)

def _incidences_to_bit_rep_wrapper(tup):
    r"""
    A function to allow doctesting of :func:`incidences_to_bit_rep`.

<<<<<<< HEAD
def _incidences_to_bit_rep_wrapper(tup, size_t face_length=-1):
    r"""
    A function to allow doctesting of :func:`incidences_to_bit_rep`.

    TESTS::

        sage: from sage.geometry.polyhedron.combinatorial_polyhedron.conversions \
        ....:         import _incidences_to_bit_rep_wrapper
        sage: _incidences_to_bit_rep_wrapper((0,) * 60 + (1,0,0,1))
        (9,)
    """
    if face_length == -1:
        face_length = (len(tup)-1)//64 + 1
    cdef MemoryAllocator mem = MemoryAllocator()
    cdef uint64_t *output = \
         <uint64_t *> mem.allocarray(face_length, 8)
    incidences_to_bit_rep(tup, output, face_length)
    return tuple(output[i] for i in range(face_length))

cdef int incidences_to_bit_rep(tuple incidences, uint64_t *output,
                                size_t face_length) except -1:
=======
    TESTS::
>>>>>>> 298c2f7e

        sage: from sage.geometry.polyhedron.combinatorial_polyhedron.conversions \
        ....:         import _incidences_to_bit_rep_wrapper
        sage: _incidences_to_bit_rep_wrapper((1,0,0,1)).matrix()
        [1 0 0 1]
    """
    cdef ListOfFaces output = ListOfFaces(1, len(tup), 1)
    incidences_to_bit_rep(tup, output.data.faces[0])
    return output

cdef int incidences_to_bit_rep(tuple incidences, face_t output) except -1:
    r"""
    Convert a tuple of incidences into Bit-representation.

    Store it in ``output``. Each entry in ``incidences`` represents a bit in
    ``output``. It is set to ``1``, iff the entry in ``incidences`` is non-zero.

    INPUT:

    - ``incidences`` -- tuple of integers representing incidences that fit into ``output``
    - ``output`` -- an already initialized face

    OUTPUT:

    - ``output`` is filled

    EXAMPLES::

        sage: from sage.geometry.polyhedron.combinatorial_polyhedron.conversions \
        ....:         import _incidences_to_bit_rep_wrapper
<<<<<<< HEAD
        sage: _incidences_to_bit_rep_wrapper((0,) * 62 + (1,1))
        (3,)
        sage: _incidences_to_bit_rep_wrapper((0,) * 61 + (1,0,1) +
        ....:                                 (0,) * 61 + (1,))
        (5, 4)
        sage: _incidences_to_bit_rep_wrapper((1,) * 64) == (2**64-1,)
        True
        sage: _incidences_to_bit_rep_wrapper((1,) * 70, face_length=1)
        Traceback (most recent call last):
        ...
        IndexError: output too small to represent all incidences
=======
        sage: _incidences_to_bit_rep_wrapper((1,1)).matrix()
        [1 1]
        sage: _incidences_to_bit_rep_wrapper((1,0,1) + 61*(0,) +
        ....:                                (0,0,1,)).matrix().nonzero_positions_in_row(0)
        [0, 2, 66]
>>>>>>> 298c2f7e
    """
    cdef size_t entry       # index for the entries in tup
    cdef size_t length = len(incidences)

    face_clear(output)
    for entry in range(length):
        if incidences[entry]:
            # Vrep ``entry`` is contained in the face, so set the corresponding bit
            face_add_atom_safe(output, entry)

def incidence_matrix_to_bit_rep_of_facets(Matrix_integer_dense matrix):
    r"""
    Initialize facets in Bit-representation as :class:`~sage.geometry.polyhedron.combinatorial_polyhedron.list_of_faces.ListOfFaces`.

    INPUT:

    - ``matrix`` -- an incidence matrix as in
      :meth:`sage.geometry.polyhedron.base.Polyhedron_base.incidence_matrix`
      with columns corresponding to equations deleted
      of type :class:`sage.matrix.matrix_integer_dense.Matrix_integer_dense`

    OUTPUT:

    - :class:`~sage.geometry.polyhedron.combinatorial_polyhedron.list_of_faces.ListOfFaces`

    EXAMPLES::

        sage: from sage.geometry.polyhedron.combinatorial_polyhedron.conversions \
        ....:     import incidence_matrix_to_bit_rep_of_facets, \
        ....:            _bit_rep_to_Vrep_list_wrapper
        sage: P = polytopes.permutahedron(4)
        sage: inc = P.incidence_matrix()
        sage: mod_inc = inc.delete_columns([i for i,V in enumerate(P.Hrepresentation()) if V.is_equation()])
        sage: facets = incidence_matrix_to_bit_rep_of_facets(mod_inc)
<<<<<<< HEAD
        sage: facets.n_faces
        14
        sage: facets.n_atoms
        24
        sage: for i in range(facets.n_faces):
        ....:     print(_bit_rep_to_Vrep_list_wrapper(facets, i))
        (18, 19, 20, 21, 22, 23)
        (3, 5, 8, 10, 12, 17)
        (2, 7, 11, 13, 20, 21)
        (2, 5, 12, 13)
        (4, 6, 14, 15, 19, 23)
        (3, 4, 8, 14)
        (6, 7, 21, 23)
        (2, 3, 4, 5, 6, 7)
        (0, 1, 9, 16, 18, 22)
        (0, 9, 10, 17)
        (1, 11, 20, 22)
        (0, 1, 10, 11, 12, 13)
        (15, 16, 18, 19)
        (8, 9, 14, 15, 16, 17)
=======
        sage: facets.matrix().dimensions()
        (14, 24)
        sage: for row in facets.matrix():
        ....:     row.nonzero_positions()
        [18, 19, 20, 21, 22, 23]
        [3, 5, 8, 10, 12, 17]
        [2, 7, 11, 13, 20, 21]
        [2, 5, 12, 13]
        [4, 6, 14, 15, 19, 23]
        [3, 4, 8, 14]
        [6, 7, 21, 23]
        [2, 3, 4, 5, 6, 7]
        [0, 1, 9, 16, 18, 22]
        [0, 9, 10, 17]
        [1, 11, 20, 22]
        [0, 1, 10, 11, 12, 13]
        [15, 16, 18, 19]
        [8, 9, 14, 15, 16, 17]
>>>>>>> 298c2f7e
    """
    # Output will be a ``ListOfFaces`` with ``matrix.ncols()`` faces and
    # ``matrix.nrows()`` Vrep.
    cdef size_t nrows = matrix._nrows
    cdef size_t ncols = matrix._ncols
    cdef ListOfFaces facets = ListOfFaces(ncols, nrows, ncols)
    cdef face_t output
    cdef size_t entry       # index for the entries in tup

    cdef size_t i
    for i in range(ncols):
        output = facets.data.faces[i]
        facet_set_coatom(output, i)

        # Filling each facet with its Vrep-incidences, which "is" the
        # "i-th column" of the original matrix (but we have transposed).
        for entry in range(nrows):
            if not matrix.get_is_zero_unsafe(entry, i):
                # Vrep ``entry`` is contained in the face, so set the corresponding bit
                face_add_atom_safe(output, entry)
    return facets

def incidence_matrix_to_bit_rep_of_Vrep(Matrix_integer_dense matrix):
    r"""
    Initialize Vrepresentatives in Bit-representation as :class:`~sage.geometry.polyhedron.combinatorial_polyhedron.list_of_faces.ListOfFaces`.

    Each Vrepresentative is represented as the facets it is contained in.
    Those are the facets of the polar polyhedron, if it exists.

    INPUT:

    - ``matrix`` -- an incidence matrix as in
      :meth:`sage.geometry.polyhedron.base.Polyhedron_base.incidence_matrix`
      with columns corresponding to equations deleted
      of type :class:`sage.matrix.matrix_integer_dense.Matrix_integer_dense`

    OUTPUT:

    - :class:`~sage.geometry.polyhedron.combinatorial_polyhedron.list_of_faces.ListOfFaces`

    EXAMPLES::

        sage: from sage.geometry.polyhedron.combinatorial_polyhedron.conversions \
        ....:     import incidence_matrix_to_bit_rep_of_Vrep, \
        ....:            _bit_rep_to_Vrep_list_wrapper
        sage: P = polytopes.permutahedron(4)
        sage: inc = P.incidence_matrix()
        sage: mod_inc = inc.delete_columns([i for i,V in enumerate(P.Hrepresentation()) if V.is_equation()])
        sage: vertices = incidence_matrix_to_bit_rep_of_Vrep(mod_inc)
<<<<<<< HEAD
        sage: vertices.n_faces
        24
        sage: vertices.n_atoms
        14
        sage: for i in range(vertices.n_faces):
        ....:     print(_bit_rep_to_Vrep_list_wrapper(vertices, i))
        (8, 9, 11)
        (8, 10, 11)
        (2, 3, 7)
        (1, 5, 7)
        (4, 5, 7)
        (1, 3, 7)
        (4, 6, 7)
        (2, 6, 7)
        (1, 5, 13)
        (8, 9, 13)
        (1, 9, 11)
        (2, 10, 11)
        (1, 3, 11)
        (2, 3, 11)
        (4, 5, 13)
        (4, 12, 13)
        (8, 12, 13)
        (1, 9, 13)
        (0, 8, 12)
        (0, 4, 12)
        (0, 2, 10)
        (0, 2, 6)
        (0, 8, 10)
        (0, 4, 6)
=======
        sage: vertices.matrix().dimensions()
        (24, 14)
        sage: for row in vertices.matrix():
        ....:     row.nonzero_positions()
        [8, 9, 11]
        [8, 10, 11]
        [2, 3, 7]
        [1, 5, 7]
        [4, 5, 7]
        [1, 3, 7]
        [4, 6, 7]
        [2, 6, 7]
        [1, 5, 13]
        [8, 9, 13]
        [1, 9, 11]
        [2, 10, 11]
        [1, 3, 11]
        [2, 3, 11]
        [4, 5, 13]
        [4, 12, 13]
        [8, 12, 13]
        [1, 9, 13]
        [0, 8, 12]
        [0, 4, 12]
        [0, 2, 10]
        [0, 2, 6]
        [0, 8, 10]
        [0, 4, 6]
>>>>>>> 298c2f7e
    """
    return incidence_matrix_to_bit_rep_of_facets(matrix.transpose())

def facets_tuple_to_bit_rep_of_facets(tuple facets_input, size_t n_Vrep):
    r"""
    Initializes facets in Bit-representation as :class:`~sage.geometry.polyhedron.combinatorial_polyhedron.list_of_faces.ListOfFaces`.

    INPUT:

    - ``facets_input`` -- tuple of facets, each facet a tuple of Vrep,
      Vrep must be exactly ``range(n_Vrep)``
    - ``n_Vrep``

    OUTPUT:

    - :class:`~sage.geometry.polyhedron.combinatorial_polyhedron.list_of_faces.ListOfFaces`

    EXAMPLES::

        sage: from sage.geometry.polyhedron.combinatorial_polyhedron.conversions \
        ....:     import facets_tuple_to_bit_rep_of_facets, \
        ....:            _bit_rep_to_Vrep_list_wrapper
        sage: bi_pyr = ((0,1,4), (1,2,4), (2,3,4), (3,0,4),
        ....:           (0,1,5), (1,2,5), (2,3,5), (3,0,5))
        sage: facets = facets_tuple_to_bit_rep_of_facets(bi_pyr, 6)
        sage: for i in range(8):
        ....:     print(_bit_rep_to_Vrep_list_wrapper(facets, i))
        (0, 1, 4)
        (1, 2, 4)
        (2, 3, 4)
        (0, 3, 4)
        (0, 1, 5)
        (1, 2, 5)
        (2, 3, 5)
        (0, 3, 5)
    """
    cdef Py_ssize_t i
    cdef ListOfFaces facets = ListOfFaces(len(facets_input), n_Vrep, len(facets_input))
    for i in range(len(facets_input)):
        # filling each facet with the data from the corresponding facet
        Vrep_list_to_bit_rep(facets_input[i], facets.data.faces[i])
        facet_set_coatom(facets.data.faces[i], i)
    return facets

def facets_tuple_to_bit_rep_of_Vrep(tuple facets_input, size_t n_Vrep):
    r"""
    Initialize Vrepresentatives in Bit-representation as :class:`~sage.geometry.polyhedron.combinatorial_polyhedron.list_of_faces.ListOfFaces`.

    Each Vrepresentative is represented as the facets it is contained in.
    Those are the facets of the polar polyhedron, if it exists.

    INPUT:

    - ``facets_input`` -- tuple of facets, each facet a tuple of Vrep,
      Vrep must be exactly ``range(n_Vrep)``
    - ``n_Vrep``

    OUTPUT:

    - :class:`~sage.geometry.polyhedron.combinatorial_polyhedron.list_of_faces.ListOfFaces`


    EXAMPLES::

        sage: from sage.geometry.polyhedron.combinatorial_polyhedron.conversions \
        ....:     import facets_tuple_to_bit_rep_of_Vrep, \
        ....:            _bit_rep_to_Vrep_list_wrapper
        sage: bi_pyr = ((0,1,4), (1,2,4), (2,3,4), (3,0,4),
        ....:           (0,1,5), (1,2,5), (2,3,5), (3,0,5))
        sage: vertices = facets_tuple_to_bit_rep_of_Vrep(bi_pyr, 6)
        sage: for i in range(6):
        ....:     print(_bit_rep_to_Vrep_list_wrapper(vertices, i))
        (0, 3, 4, 7)
        (0, 1, 4, 5)
        (1, 2, 5, 6)
        (2, 3, 6, 7)
        (0, 1, 2, 3)
        (4, 5, 6, 7)
    """
    cdef size_t n_facets = len(facets_input)

    # Vertices in facet-representation will be a ``ListOfFaces``
    # with number of Vrep faces and
    # number of facets "Vrep"/atoms.
    cdef ListOfFaces Vrep = ListOfFaces(n_Vrep, n_facets, n_Vrep)
    cdef face_t* Vrep_data = Vrep.data.faces

    # Initializing the data of ListOfFaces.

    cdef size_t input_facet   # will iterate over indices of facets_input
    cdef size_t input_Vrep    # will iterate over vertices in facet ``input_facet``
    cdef size_t i

    for i in range(n_Vrep):
        facet_set_coatom(Vrep_data[i], i)

    for input_facet in range(n_facets):
        for input_Vrep in facets_input[input_facet]:
            # Iff the input-Vrep is in the input-facet,
            # then in facet-representation of the Vrep
            # input-facet is a Vrep of intput-Vrep.
            face_add_atom_safe(Vrep_data[input_Vrep], input_facet)
    return Vrep

<<<<<<< HEAD
def _bit_rep_to_Vrep_list_wrapper(data, index=0):
=======
def _bit_rep_to_Vrep_list_wrapper(ListOfFaces faces, index=0):
>>>>>>> 298c2f7e
    r"""
    A function to test :func:`bit_rep_to_Vrep_list`.

    INPUT:

<<<<<<< HEAD
    - ``data`` -- either a :class:`~sage.geometry.polyhedron.combinatorial_polyhedron.list_of_faces.ListOfFaces`
    or a tuple of integers in ``range(0,2**64)``
    - ``index`` -- ``0`` if ``data`` is a tuple, otherwise the index of the ``face``
      to convert

    OUTPUT: A tuple of integers.

    If the input is a tuple, it will be interpreted as a list of faces over with `64` atoms per element in the
    tuple. Each number in the tuple corresponds to an ``uint64_t``.

    The list of faces is then translated into a tuple of the integers with set bits.
=======
    - ``faces`` -- a :class:`~sage.geometry.polyhedron.combinatorial_polyhedron.list_of_faces.ListOfFaces`
    - ``index`` -- (default: ``0``); the face to obtain

    OUTPUT: The face as tuple of integers.
>>>>>>> 298c2f7e

    EXAMPLES::

        sage: from sage.geometry.polyhedron.combinatorial_polyhedron.conversions \
        ....:     import facets_tuple_to_bit_rep_of_facets, \
        ....:            _bit_rep_to_Vrep_list_wrapper
<<<<<<< HEAD
        sage: _bit_rep_to_Vrep_list_wrapper((1, 1))
        (63, 127)
=======
>>>>>>> 298c2f7e
        sage: faces = facets_tuple_to_bit_rep_of_facets(((1,5,123,1054),), 1055)
        sage: _bit_rep_to_Vrep_list_wrapper(faces, 0)
        (1, 5, 123, 1054)
    """
<<<<<<< HEAD
    cdef ListOfFaces faces
    if isinstance(data, ListOfFaces):
        faces = data
    else:
        assert isinstance(data, tuple)
        faces = ListOfFaces(1, 64*len(data))
        for i in range(len(data)):
            faces.data[0][i] = data[i]

    cdef MemoryAllocator mem = MemoryAllocator()
    cdef size_t *output
    output = <size_t *> mem.allocarray(faces.n_atoms,
                                       sizeof(size_t))
    length = bit_rep_to_Vrep_list(
        faces.data[index], output, faces.face_length)
    return tuple(output[i] for i in range(length))

cdef inline size_t bit_rep_to_Vrep_list(uint64_t *face, size_t *output,
                                           size_t face_length) except -1:
=======
    cdef MemoryAllocator mem = MemoryAllocator()
    cdef size_t *output
    output = <size_t *> mem.allocarray(faces.n_atoms(),
                                       sizeof(size_t))

    length = bit_rep_to_Vrep_list(
            faces.data.faces[index], output)
    return tuple(output[i] for i in range(length))

cdef inline size_t bit_rep_to_Vrep_list(face_t face, size_t *output) except -1:
>>>>>>> 298c2f7e
    r"""
    Convert a bitrep-representation to a list of Vrep. Return length of representation.

    Basically this is an inverse to :meth:`Vrep_list_to_bit_rep`.
    Instead of returning a tuple, it stores the Vrep in ``output``.

    INPUT:

    - ``face`` -- a Bit-representation of a face
    - ``output`` -- an array of ``size_t`` long enough to contain all Vrep
      of that face

    OUTPUT:

    - store Vrep in ``output``
    - return "length" of ``output``

    EXAMPLES::

        sage: from sage.geometry.polyhedron.combinatorial_polyhedron.conversions \
<<<<<<< HEAD
        ....:     import _bit_rep_to_Vrep_list_wrapper
        sage: _bit_rep_to_Vrep_list_wrapper((17, 31))
        (59, 63, 123, 124, 125, 126, 127)
        sage: _bit_rep_to_Vrep_list_wrapper((13,))
        (60, 61, 63)
        sage: _bit_rep_to_Vrep_list_wrapper((0, 61))
        (122, 123, 124, 125, 127)
=======
        ....:     import _bit_rep_to_Vrep_list_wrapper, \
        ....:            _Vrep_list_to_bit_rep_wrapper
        sage: faces = _Vrep_list_to_bit_rep_wrapper((0, 4, 64, 65, 66, 67, 68))
        sage: _bit_rep_to_Vrep_list_wrapper(faces, 0)
        (0, 4, 64, 65, 66, 67, 68)
        sage: faces = _Vrep_list_to_bit_rep_wrapper((0, 2, 3))
        sage: _bit_rep_to_Vrep_list_wrapper(faces, 0)
        (0, 2, 3)
        sage: faces = _Vrep_list_to_bit_rep_wrapper((64, 66, 67, 68, 69))
        sage: _bit_rep_to_Vrep_list_wrapper(faces, 0)
        (64, 66, 67, 68, 69)
>>>>>>> 298c2f7e

    TESTS:

    Testing that :meth`bit_rep_to_Vrep_list` is the
    inverse to :meth:`Vrep_list_to_bit_rep`::

        sage: from sage.geometry.polyhedron.combinatorial_polyhedron.conversions \
        ....:     import _bit_rep_to_Vrep_list_wrapper, \
        ....:            _Vrep_list_to_bit_rep_wrapper
        sage: for _ in range(10):
        ....:     st = set(randint(0,127) for i in range(40))
        ....:     tup = tuple(sorted(tuple(st)))
        ....:     faces = _Vrep_list_to_bit_rep_wrapper(tup)
        ....:     output = _bit_rep_to_Vrep_list_wrapper(faces, 0)
        ....:     if not tup == output:
        ....:         print('``bit_rep_to_Vrep_list`` does not behave',
        ....:               'as the inverse of ``Vrep_list_to_bit_rep``')
    """
    cdef size_t output_length = 0
    cdef long j = face_next_atom(face, 0)
    while (j != -1):
        output[output_length] = j
        output_length += 1
        j = face_next_atom(face, j+1)
    return output_length<|MERGE_RESOLUTION|>--- conflicted
+++ resolved
@@ -72,11 +72,8 @@
 from .list_of_faces                   cimport ListOfFaces
 from sage.matrix.matrix_integer_dense cimport Matrix_integer_dense
 from sage.ext.memory_allocator        cimport MemoryAllocator
-<<<<<<< HEAD
-=======
 from .face_data_structure             cimport face_next_atom, face_add_atom_safe, facet_set_coatom, face_clear
 from .face_list_data_structure        cimport face_list_t
->>>>>>> 298c2f7e
 
 cdef extern from "Python.h":
     int unlikely(int) nogil  # Defined by Cython
@@ -96,30 +93,7 @@
     Vrep_list_to_bit_rep(tup, output.data.faces[0])
     return output
 
-<<<<<<< HEAD
-def _Vrep_list_to_bit_rep_wrapper(tup, size_t face_length=-1):
-    r"""
-    A function to allow doctesting of :func:`Vrep_list_to_bit_rep`.
-
-    TESTS::
-
-        sage: from sage.geometry.polyhedron.combinatorial_polyhedron.conversions \
-        ....:         import _Vrep_list_to_bit_rep_wrapper
-        sage: _Vrep_list_to_bit_rep_wrapper((60, 63))
-        (9,)
-    """
-    if face_length == -1:
-        face_length = max(tup)//64 + 1
-    cdef MemoryAllocator mem = MemoryAllocator()
-    cdef uint64_t *output = <uint64_t *> mem.allocarray(face_length, 8)
-    Vrep_list_to_bit_rep(tup, output, face_length)
-    return tuple(output[i] for i in range(face_length))
-
-cdef int Vrep_list_to_bit_rep(tuple Vrep_list, uint64_t *output,
-                                 size_t face_length) except -1:
-=======
 cdef int Vrep_list_to_bit_rep(tuple Vrep_list, face_t output) except -1:
->>>>>>> 298c2f7e
     r"""
     Convert a vertex list into Bit-representation. Store it in ``output``.
 
@@ -139,21 +113,10 @@
 
         sage: from sage.geometry.polyhedron.combinatorial_polyhedron.conversions \
         ....:         import _Vrep_list_to_bit_rep_wrapper
-<<<<<<< HEAD
-        sage: _Vrep_list_to_bit_rep_wrapper((62, 63))
-        (3,)
-        sage: _Vrep_list_to_bit_rep_wrapper((61, 63, 125))
-        (5, 4)
-        sage: _Vrep_list_to_bit_rep_wrapper((62, 70), face_length=1)
-        Traceback (most recent call last):
-        ...
-        IndexError: output too small to represent 70
-=======
         sage: _Vrep_list_to_bit_rep_wrapper((0, 1)).matrix()
         [1 1]
         sage: _Vrep_list_to_bit_rep_wrapper((0, 2, 66)).matrix().nonzero_positions_in_row(0)
         [0, 2, 66]
->>>>>>> 298c2f7e
         sage: _Vrep_list_to_bit_rep_wrapper((-1, 12))
         Traceback (most recent call last):
         ...
@@ -175,31 +138,7 @@
     r"""
     A function to allow doctesting of :func:`incidences_to_bit_rep`.
 
-<<<<<<< HEAD
-def _incidences_to_bit_rep_wrapper(tup, size_t face_length=-1):
-    r"""
-    A function to allow doctesting of :func:`incidences_to_bit_rep`.
-
     TESTS::
-
-        sage: from sage.geometry.polyhedron.combinatorial_polyhedron.conversions \
-        ....:         import _incidences_to_bit_rep_wrapper
-        sage: _incidences_to_bit_rep_wrapper((0,) * 60 + (1,0,0,1))
-        (9,)
-    """
-    if face_length == -1:
-        face_length = (len(tup)-1)//64 + 1
-    cdef MemoryAllocator mem = MemoryAllocator()
-    cdef uint64_t *output = \
-         <uint64_t *> mem.allocarray(face_length, 8)
-    incidences_to_bit_rep(tup, output, face_length)
-    return tuple(output[i] for i in range(face_length))
-
-cdef int incidences_to_bit_rep(tuple incidences, uint64_t *output,
-                                size_t face_length) except -1:
-=======
-    TESTS::
->>>>>>> 298c2f7e
 
         sage: from sage.geometry.polyhedron.combinatorial_polyhedron.conversions \
         ....:         import _incidences_to_bit_rep_wrapper
@@ -230,25 +169,11 @@
 
         sage: from sage.geometry.polyhedron.combinatorial_polyhedron.conversions \
         ....:         import _incidences_to_bit_rep_wrapper
-<<<<<<< HEAD
-        sage: _incidences_to_bit_rep_wrapper((0,) * 62 + (1,1))
-        (3,)
-        sage: _incidences_to_bit_rep_wrapper((0,) * 61 + (1,0,1) +
-        ....:                                 (0,) * 61 + (1,))
-        (5, 4)
-        sage: _incidences_to_bit_rep_wrapper((1,) * 64) == (2**64-1,)
-        True
-        sage: _incidences_to_bit_rep_wrapper((1,) * 70, face_length=1)
-        Traceback (most recent call last):
-        ...
-        IndexError: output too small to represent all incidences
-=======
         sage: _incidences_to_bit_rep_wrapper((1,1)).matrix()
         [1 1]
         sage: _incidences_to_bit_rep_wrapper((1,0,1) + 61*(0,) +
         ....:                                (0,0,1,)).matrix().nonzero_positions_in_row(0)
         [0, 2, 66]
->>>>>>> 298c2f7e
     """
     cdef size_t entry       # index for the entries in tup
     cdef size_t length = len(incidences)
@@ -283,28 +208,6 @@
         sage: inc = P.incidence_matrix()
         sage: mod_inc = inc.delete_columns([i for i,V in enumerate(P.Hrepresentation()) if V.is_equation()])
         sage: facets = incidence_matrix_to_bit_rep_of_facets(mod_inc)
-<<<<<<< HEAD
-        sage: facets.n_faces
-        14
-        sage: facets.n_atoms
-        24
-        sage: for i in range(facets.n_faces):
-        ....:     print(_bit_rep_to_Vrep_list_wrapper(facets, i))
-        (18, 19, 20, 21, 22, 23)
-        (3, 5, 8, 10, 12, 17)
-        (2, 7, 11, 13, 20, 21)
-        (2, 5, 12, 13)
-        (4, 6, 14, 15, 19, 23)
-        (3, 4, 8, 14)
-        (6, 7, 21, 23)
-        (2, 3, 4, 5, 6, 7)
-        (0, 1, 9, 16, 18, 22)
-        (0, 9, 10, 17)
-        (1, 11, 20, 22)
-        (0, 1, 10, 11, 12, 13)
-        (15, 16, 18, 19)
-        (8, 9, 14, 15, 16, 17)
-=======
         sage: facets.matrix().dimensions()
         (14, 24)
         sage: for row in facets.matrix():
@@ -323,7 +226,6 @@
         [0, 1, 10, 11, 12, 13]
         [15, 16, 18, 19]
         [8, 9, 14, 15, 16, 17]
->>>>>>> 298c2f7e
     """
     # Output will be a ``ListOfFaces`` with ``matrix.ncols()`` faces and
     # ``matrix.nrows()`` Vrep.
@@ -373,38 +275,6 @@
         sage: inc = P.incidence_matrix()
         sage: mod_inc = inc.delete_columns([i for i,V in enumerate(P.Hrepresentation()) if V.is_equation()])
         sage: vertices = incidence_matrix_to_bit_rep_of_Vrep(mod_inc)
-<<<<<<< HEAD
-        sage: vertices.n_faces
-        24
-        sage: vertices.n_atoms
-        14
-        sage: for i in range(vertices.n_faces):
-        ....:     print(_bit_rep_to_Vrep_list_wrapper(vertices, i))
-        (8, 9, 11)
-        (8, 10, 11)
-        (2, 3, 7)
-        (1, 5, 7)
-        (4, 5, 7)
-        (1, 3, 7)
-        (4, 6, 7)
-        (2, 6, 7)
-        (1, 5, 13)
-        (8, 9, 13)
-        (1, 9, 11)
-        (2, 10, 11)
-        (1, 3, 11)
-        (2, 3, 11)
-        (4, 5, 13)
-        (4, 12, 13)
-        (8, 12, 13)
-        (1, 9, 13)
-        (0, 8, 12)
-        (0, 4, 12)
-        (0, 2, 10)
-        (0, 2, 6)
-        (0, 8, 10)
-        (0, 4, 6)
-=======
         sage: vertices.matrix().dimensions()
         (24, 14)
         sage: for row in vertices.matrix():
@@ -433,7 +303,6 @@
         [0, 2, 6]
         [0, 8, 10]
         [0, 4, 6]
->>>>>>> 298c2f7e
     """
     return incidence_matrix_to_bit_rep_of_facets(matrix.transpose())
 
@@ -538,70 +407,26 @@
             face_add_atom_safe(Vrep_data[input_Vrep], input_facet)
     return Vrep
 
-<<<<<<< HEAD
-def _bit_rep_to_Vrep_list_wrapper(data, index=0):
-=======
 def _bit_rep_to_Vrep_list_wrapper(ListOfFaces faces, index=0):
->>>>>>> 298c2f7e
     r"""
     A function to test :func:`bit_rep_to_Vrep_list`.
 
     INPUT:
 
-<<<<<<< HEAD
-    - ``data`` -- either a :class:`~sage.geometry.polyhedron.combinatorial_polyhedron.list_of_faces.ListOfFaces`
-    or a tuple of integers in ``range(0,2**64)``
-    - ``index`` -- ``0`` if ``data`` is a tuple, otherwise the index of the ``face``
-      to convert
-
-    OUTPUT: A tuple of integers.
-
-    If the input is a tuple, it will be interpreted as a list of faces over with `64` atoms per element in the
-    tuple. Each number in the tuple corresponds to an ``uint64_t``.
-
-    The list of faces is then translated into a tuple of the integers with set bits.
-=======
     - ``faces`` -- a :class:`~sage.geometry.polyhedron.combinatorial_polyhedron.list_of_faces.ListOfFaces`
     - ``index`` -- (default: ``0``); the face to obtain
 
     OUTPUT: The face as tuple of integers.
->>>>>>> 298c2f7e
 
     EXAMPLES::
 
         sage: from sage.geometry.polyhedron.combinatorial_polyhedron.conversions \
         ....:     import facets_tuple_to_bit_rep_of_facets, \
         ....:            _bit_rep_to_Vrep_list_wrapper
-<<<<<<< HEAD
-        sage: _bit_rep_to_Vrep_list_wrapper((1, 1))
-        (63, 127)
-=======
->>>>>>> 298c2f7e
         sage: faces = facets_tuple_to_bit_rep_of_facets(((1,5,123,1054),), 1055)
         sage: _bit_rep_to_Vrep_list_wrapper(faces, 0)
         (1, 5, 123, 1054)
     """
-<<<<<<< HEAD
-    cdef ListOfFaces faces
-    if isinstance(data, ListOfFaces):
-        faces = data
-    else:
-        assert isinstance(data, tuple)
-        faces = ListOfFaces(1, 64*len(data))
-        for i in range(len(data)):
-            faces.data[0][i] = data[i]
-
-    cdef MemoryAllocator mem = MemoryAllocator()
-    cdef size_t *output
-    output = <size_t *> mem.allocarray(faces.n_atoms,
-                                       sizeof(size_t))
-    length = bit_rep_to_Vrep_list(
-        faces.data[index], output, faces.face_length)
-    return tuple(output[i] for i in range(length))
-
-cdef inline size_t bit_rep_to_Vrep_list(uint64_t *face, size_t *output,
-                                           size_t face_length) except -1:
-=======
     cdef MemoryAllocator mem = MemoryAllocator()
     cdef size_t *output
     output = <size_t *> mem.allocarray(faces.n_atoms(),
@@ -612,7 +437,6 @@
     return tuple(output[i] for i in range(length))
 
 cdef inline size_t bit_rep_to_Vrep_list(face_t face, size_t *output) except -1:
->>>>>>> 298c2f7e
     r"""
     Convert a bitrep-representation to a list of Vrep. Return length of representation.
 
@@ -633,15 +457,6 @@
     EXAMPLES::
 
         sage: from sage.geometry.polyhedron.combinatorial_polyhedron.conversions \
-<<<<<<< HEAD
-        ....:     import _bit_rep_to_Vrep_list_wrapper
-        sage: _bit_rep_to_Vrep_list_wrapper((17, 31))
-        (59, 63, 123, 124, 125, 126, 127)
-        sage: _bit_rep_to_Vrep_list_wrapper((13,))
-        (60, 61, 63)
-        sage: _bit_rep_to_Vrep_list_wrapper((0, 61))
-        (122, 123, 124, 125, 127)
-=======
         ....:     import _bit_rep_to_Vrep_list_wrapper, \
         ....:            _Vrep_list_to_bit_rep_wrapper
         sage: faces = _Vrep_list_to_bit_rep_wrapper((0, 4, 64, 65, 66, 67, 68))
@@ -653,7 +468,6 @@
         sage: faces = _Vrep_list_to_bit_rep_wrapper((64, 66, 67, 68, 69))
         sage: _bit_rep_to_Vrep_list_wrapper(faces, 0)
         (64, 66, 67, 68, 69)
->>>>>>> 298c2f7e
 
     TESTS:
 
