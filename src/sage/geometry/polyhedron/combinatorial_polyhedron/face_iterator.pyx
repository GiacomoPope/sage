# distutils: extra_compile_args = OPENMP_CFLAGS
# distutils: extra_link_args = OPENMP_CFLAGS
r"""
Face iterator for polyhedra

This iterator in principle works on every graded lattice, where
every interval of length two has exactly 4 elements (diamond property).

It also works on unbounded polyhedra, as those satisfy the diamond property,
except for intervals including the empty face.
A (slightly generalized) description of the algorithm can be found in [KS2019]_.

Terminology in this module:

- Coatoms               -- the faces from which all others are constructed in
                           the face iterator. This will be facets or Vrep.
                           In non-dual mode, faces are constructed as
                           intersections of the facets. In dual mode, the are
                           constructed theoretically as joins of vertices.
                           The coatoms are repsented as incidences with the
                           atoms they contain.
- Atoms                 -- facets or Vrep depending on application of algorithm.
                           Atoms are repsented as incidences of coatoms they
                           are contained in.

.. SEEALSO::

    :mod:`sage.geometry.polyhedron.combinatorial_polyhedron.base`.

EXAMPLES:

Construct a face iterator::

    sage: from sage.geometry.polyhedron.combinatorial_polyhedron.face_iterator \
    ....:         import FaceIterator
    sage: P = polytopes.octahedron()
    sage: C = CombinatorialPolyhedron(P)

    sage: FaceIterator(C, False)
    Iterator over the proper faces of a 3-dimensional combinatorial polyhedron
    sage: FaceIterator(C, False, output_dimension=2)
    Iterator over the 2-faces of a 3-dimensional combinatorial polyhedron

Iterator in the non-dual mode starts with facets::

    sage: it = FaceIterator(C, False)
    sage: [next(it) for _ in range(9)]
    [A 2-dimensional face of a 3-dimensional combinatorial polyhedron,
     A 2-dimensional face of a 3-dimensional combinatorial polyhedron,
     A 2-dimensional face of a 3-dimensional combinatorial polyhedron,
     A 2-dimensional face of a 3-dimensional combinatorial polyhedron,
     A 2-dimensional face of a 3-dimensional combinatorial polyhedron,
     A 2-dimensional face of a 3-dimensional combinatorial polyhedron,
     A 2-dimensional face of a 3-dimensional combinatorial polyhedron,
     A 2-dimensional face of a 3-dimensional combinatorial polyhedron,
     A 1-dimensional face of a 3-dimensional combinatorial polyhedron]

Iterator in the dual-mode starts with vertices::

    sage: it = FaceIterator(C, True)
    sage: [next(it) for _ in range(7)]
    [A 0-dimensional face of a 3-dimensional combinatorial polyhedron,
     A 0-dimensional face of a 3-dimensional combinatorial polyhedron,
     A 0-dimensional face of a 3-dimensional combinatorial polyhedron,
     A 0-dimensional face of a 3-dimensional combinatorial polyhedron,
     A 0-dimensional face of a 3-dimensional combinatorial polyhedron,
     A 0-dimensional face of a 3-dimensional combinatorial polyhedron,
     A 1-dimensional face of a 3-dimensional combinatorial polyhedron]

Obtain the Vrepresentation::

    sage: it = FaceIterator(C, False)
    sage: face = next(it)
    sage: face.ambient_Vrepresentation()
    (A vertex at (0, -1, 0), A vertex at (0, 0, -1), A vertex at (1, 0, 0))
    sage: face.n_ambient_Vrepresentation()
    3

Obtain the facet-representation::

    sage: it = FaceIterator(C, True)
    sage: face = next(it)
    sage: face.ambient_Hrepresentation()
    (An inequality (-1, -1, 1) x + 1 >= 0,
     An inequality (-1, -1, -1) x + 1 >= 0,
      An inequality (-1, 1, -1) x + 1 >= 0,
       An inequality (-1, 1, 1) x + 1 >= 0)
    sage: face.ambient_H_indices()
    (4, 5, 6, 7)
    sage: face.n_ambient_Hrepresentation()
    4

In non-dual mode one can ignore all faces contained in the current face::

    sage: it = FaceIterator(C, False)
    sage: face = next(it)
    sage: face.ambient_H_indices()
    (7,)
    sage: it.ignore_subfaces()
    sage: [face.ambient_H_indices() for face in it]
    [(6,),
    (5,),
    (4,),
    (3,),
    (2,),
    (1,),
    (0,),
    (5, 6),
    (1, 6),
    (0, 1, 5, 6),
    (4, 5),
    (0, 5),
    (0, 3, 4, 5),
    (3, 4),
    (2, 3),
    (0, 3),
    (0, 1, 2, 3),
    (1, 2),
    (0, 1)]

In dual mode one can ignore all faces that contain the current face::

    sage: it = FaceIterator(C, True)
    sage: face = next(it)
    sage: face.ambient_V_indices()
    (5,)
    sage: it.ignore_supfaces()
    sage: [face.ambient_V_indices() for face in it]
    [(4,),
    (3,),
    (2,),
    (1,),
    (0,),
    (3, 4),
    (2, 4),
    (0, 4),
    (0, 3, 4),
    (0, 2, 4),
    (1, 3),
    (0, 3),
    (0, 1, 3),
    (1, 2),
    (0, 2),
    (0, 1, 2),
    (0, 1)]

There is a special face iterator class for geometric polyhedra.
It yields (geometric) polyhedral faces and it also yields trivial faces.
Otherwise, it works exactly the same::

    sage: from sage.geometry.polyhedron.combinatorial_polyhedron.face_iterator \
    ....:         import FaceIterator_geom
    sage: P = polytopes.cube()
    sage: it = FaceIterator_geom(P)
    sage: [next(it) for _ in range(5)]
    [A 3-dimensional face of a Polyhedron in ZZ^3 defined as the convex hull of 8 vertices,
     A -1-dimensional face of a Polyhedron in ZZ^3,
     A 2-dimensional face of a Polyhedron in ZZ^3 defined as the convex hull of 4 vertices,
     A 2-dimensional face of a Polyhedron in ZZ^3 defined as the convex hull of 4 vertices,
     A 2-dimensional face of a Polyhedron in ZZ^3 defined as the convex hull of 4 vertices]
    sage: it
    Iterator over the faces of a 3-dimensional polyhedron in ZZ^3

AUTHOR:

- Jonathan Kliem (2019-04)
"""

#*****************************************************************************
#       Copyright (C) 2019 Jonathan Kliem <jonathan.kliem@fu-berlin.de>
#
# This program is free software: you can redistribute it and/or modify
# it under the terms of the GNU General Public License as published by
# the Free Software Foundation, either version 2 of the License, or
# (at your option) any later version.
#                  http://www.gnu.org/licenses/
#*****************************************************************************

from sage.rings.integer     cimport smallInteger
from cysignals.signals      cimport sig_check
from .conversions           cimport bit_rep_to_Vrep_list, Vrep_list_to_bit_rep
from .conversions            import facets_tuple_to_bit_rep_of_facets
from .base                  cimport CombinatorialPolyhedron

from sage.geometry.polyhedron.face import combinatorial_face_to_polyhedral_face, PolyhedronFace
from .face_list_data_structure cimport *

from cython.parallel cimport prange, threadid

cdef extern from "Python.h":
    int unlikely(int) nogil  # Defined by Cython

cdef class FaceIterator_base(SageObject):
    r"""
    A base class to iterate over all faces of a polyhedron.

    Construct all proper faces from the facets. In dual mode, construct all proper
    faces from the vertices. Dual will be faster for less vertices than facets.

    See :class:`FaceIterator`.
    """
    def __init__(self, CombinatorialPolyhedron C, bint dual, output_dimension=None):
        r"""
        Initialize :class:`FaceIterator_base`.

        See :class:`FaceIterator_base`.

        EXAMPLES::

            sage: P = polytopes.permutahedron(4)
            sage: C = CombinatorialPolyhedron(P)
            sage: it = C.face_iter() # indirect doctest

            sage: f_vector = [1, 0, 0, 0, 1]
            sage: for face in it: f_vector[face.dimension()+1] += 1
            sage: print ('f_vector of permutahedron(4): ', f_vector)
            f_vector of permutahedron(4):  [1, 24, 36, 14, 1]

            sage: TestSuite(sage.geometry.polyhedron.combinatorial_polyhedron.face_iterator.FaceIterator).run()
        """
        if dual and not C.is_bounded():
            raise ValueError("cannot iterate over dual of unbounded Polyedron")
        cdef int i
        cdef size_t j

        self.dual = dual
        self.structure.dual = dual
        self.structure.face_status = 0
        self.structure.dimension = C.dimension()
        self.structure.current_dimension = self.structure.dimension - 1
        self.structure.highest_dimension = self.structure.dimension - 1
        self._mem = MemoryAllocator()

        # We will not yield the empty face.
        # If there are `n` lines, than there
        # are no faces below dimension `n`.
        # The dimension of the level-sets in the face lattice jumps from `n` to `-1`.
        self.structure.lowest_dimension = 0

        if output_dimension is not None:
            if output_dimension not in range(self.structure.dimension):
                raise ValueError("``output_dimension`` must be the dimension of proper faces")
            if self.dual:
                # In dual mode, the dimensions are reversed.
                self.structure.output_dimension = self.structure.dimension - 1 - output_dimension
            else:
                self.structure.output_dimension = output_dimension
            self.structure.lowest_dimension = max(0, self.structure.output_dimension)
        else:
            self.structure.output_dimension = -2

        if dual:
            self.atoms = C.bitrep_facets()
            self.coatoms = C.bitrep_Vrep()
        else:
            self.coatoms = C.bitrep_facets()
            self.atoms = C.bitrep_Vrep()
        self._Vrep = C.Vrep()
        self._facet_names = C.facet_names()
        self._n_facets = C.bitrep_facets().n_faces()
        self._equations = C.equations()
        if self._equations:
            self._n_equations = len(self._equations)
        else:
            self._n_equations = 0
        self._bounded = C.is_bounded()
        self._far_face[0] = C._far_face[0]

        self.structure.atom_rep = <size_t *> self._mem.allocarray(self.coatoms.n_atoms(), sizeof(size_t))
        self.structure.coatom_rep = <size_t *> self._mem.allocarray(self.coatoms.n_faces(), sizeof(size_t))

        if self.structure.dimension == 0 or self.coatoms.n_faces() == 0:
            # As we will only yield proper faces,
            # there is nothing to yield in those cases.
            # We have to discontinue initialization,
            # as it assumes ``self.dimension > 0`` and ``self.n_faces > 0``.
            self.structure.current_dimension = self.structure.dimension
            return
        # We may assume ``dimension > 0`` and ``n_faces > 0``.

        # Initialize ``new_faces``.
        self.structure.new_faces = <face_list_t*> self._mem.allocarray((self.structure.dimension), sizeof(face_list_t))
        for i in range(self.structure.dimension-1):
            face_list_init(self.structure.new_faces[i],
                           self.coatoms.n_faces(), self.coatoms.n_atoms(),
                           self.coatoms.n_coatoms(), self._mem)

        # We start with the coatoms
        face_list_shallow_init(self.structure.new_faces[self.structure.dimension-1],
                               self.coatoms.n_faces(), self.coatoms.n_atoms(),
                               self.coatoms.n_coatoms(), self._mem)


        face_list_shallow_copy(self.structure.new_faces[self.structure.dimension-1], self.coatoms.data)


        # Initialize ``visited_all``.
        self.structure.visited_all = <face_list_t*> self._mem.allocarray((self.structure.dimension), sizeof(face_list_t))
        face_list_shallow_init(self.structure.visited_all[self.structure.dimension-1],
                               self.coatoms.n_faces(), self.coatoms.n_atoms(),
                               self.coatoms.n_coatoms(), self._mem)
        self.structure.visited_all[self.structure.dimension-1].n_faces = 0

        if not C.is_bounded():
            # Treating the far face as if we had visited all its elements.
            # Hence we will visit all intersections of facets unless contained in the far face.

            # Regarding the length of ``self.visited_all``:
            # The last facet will not yield any new faces thus the length of ``visited_all``
            # needs to be at most ``n_facets - 1``.
            # Hence it is fine to use the first entry already for the far face,
            # as ``self.visited_all`` holds ``n_facets`` pointers.
            add_face_shallow(self.structure.visited_all[self.structure.dimension-1], self._far_face)

        # Initialize ``first_time``.
        self.structure.first_time = <bint *> self._mem.allocarray(self.structure.dimension, sizeof(bint))
        self.structure.first_time[self.structure.dimension - 1] = True

        self.structure.yet_to_visit = self.coatoms.n_faces()
        self.structure._index = 0

        self.structure.n_coatoms = self.coatoms.n_faces()

        if C.is_bounded() and ((dual and C.is_simplicial()) or (not dual and C.is_simple())):
            # We are in the comfortable situation that for our iterator
            # all intervals not containing the 0 element are boolean.
            # This makes things a lot easier.
            self.structure.new_faces[self.structure.dimension -1].polyhedron_is_simple = True
        else:
            self.structure.new_faces[self.structure.dimension -1].polyhedron_is_simple = False

    def reset(self):
        r"""
        Reset the iterator.

        The iterator will start with the first face again.

        EXAMPLES::

            sage: P = polytopes.cube()
            sage: C = P.combinatorial_polyhedron()
            sage: it = C.face_iter()
            sage: next(it).ambient_V_indices()
            (0, 3, 4, 5)
            sage: it.reset()
            sage: next(it).ambient_V_indices()
            (0, 3, 4, 5)

        TESTS:

        Resetting will fix the order of the coatoms after ``only_subsets``::

            sage: P = polytopes.Birkhoff_polytope(3)
            sage: C = P.combinatorial_polyhedron()
            sage: it = C.face_iter(dual=False)
            sage: face = next(it)
            sage: face.ambient_H_indices(add_equations=False)
            (8,)
            sage: face = next(it)
            sage: face.ambient_H_indices(add_equations=False)
            (7,)
            sage: it.only_subfaces()
            sage: it.reset()
            sage: face = next(it)
            sage: face.ambient_H_indices(add_equations=False)
            (8,)
        """
        if self.structure.dimension == 0 or self.coatoms.n_faces() == 0:
            # As we will only yield proper faces,
            # there is nothing to yield in those cases.
            # We have to discontinue initialization,
            # as it assumes ``self.dimension > 0`` and ``self.n_faces > 0``.
            self.structure.current_dimension = self.structure.dimension
            return
        if self._bounded:
            self.structure.visited_all[self.structure.dimension -1].n_faces = 0
        else:
            self.structure.visited_all[self.structure.dimension -1].n_faces = 1
        self.structure.face_status = 0
        self.structure.new_faces[self.structure.dimension - 1].n_faces = self.coatoms.n_faces()
        self.structure.current_dimension = self.structure.dimension - 1
        self.structure.highest_dimension = self.structure.dimension - 1
        self.structure.first_time[self.structure.dimension - 1] = True

        self.structure.yet_to_visit = self.coatoms.n_faces()
        self.structure._index = 0

        # ``only_subsets`` might have messed up the coatoms.
        face_list_shallow_copy(self.structure.new_faces[self.structure.dimension-1], self.coatoms.data)

    def __next__(self):
        r"""
        Must be implemented by a derived class.

        TESTS::

            sage: from sage.geometry.polyhedron.combinatorial_polyhedron.face_iterator \
            ....:         import FaceIterator_base
            sage: P = polytopes.octahedron()
            sage: C = CombinatorialPolyhedron(P)
            sage: next(FaceIterator_base(C, False))
            Traceback (most recent call last):
            ...
            NotImplementedError: a derived class must implement this
        """
        raise NotImplementedError("a derived class must implement this")

    next = __next__

    def current(self):
        r"""
        Retrieve the last value of :meth:`next`.

        EXAMPLES::

            sage: P = polytopes.octahedron()
            sage: it = P.combinatorial_polyhedron().face_iter()
            sage: next(it)
            A 0-dimensional face of a 3-dimensional combinatorial polyhedron
            sage: it.current()
            A 0-dimensional face of a 3-dimensional combinatorial polyhedron
            sage: next(it).ambient_V_indices() == it.current().ambient_V_indices()
            True
        """
        if unlikely(self.structure.face_status == 0):
            raise ValueError("iterator not set to a face yet")
        return CombinatorialFace(self)

    def __iter__(self):
        r"""
        EXAMPLES::

            sage: P = polytopes.simplex()
            sage: C = CombinatorialPolyhedron(P)
            sage: it = C.face_iter()
            sage: [d for d in it]
            [A 2-dimensional face of a 3-dimensional combinatorial polyhedron,
             A 2-dimensional face of a 3-dimensional combinatorial polyhedron,
             A 2-dimensional face of a 3-dimensional combinatorial polyhedron,
             A 2-dimensional face of a 3-dimensional combinatorial polyhedron,
             A 1-dimensional face of a 3-dimensional combinatorial polyhedron,
             A 1-dimensional face of a 3-dimensional combinatorial polyhedron,
             A 1-dimensional face of a 3-dimensional combinatorial polyhedron,
             A 0-dimensional face of a 3-dimensional combinatorial polyhedron,
             A 0-dimensional face of a 3-dimensional combinatorial polyhedron,
             A 0-dimensional face of a 3-dimensional combinatorial polyhedron,
             A 1-dimensional face of a 3-dimensional combinatorial polyhedron,
             A 1-dimensional face of a 3-dimensional combinatorial polyhedron,
             A 0-dimensional face of a 3-dimensional combinatorial polyhedron,
             A 1-dimensional face of a 3-dimensional combinatorial polyhedron]
        """
        return self

    def __reduce__(self):
        r"""
        Override __reduce__ to indicate that pickle/unpickle will not work.

        EXAMPLES::

            sage: P = polytopes.simplex()
            sage: C = CombinatorialPolyhedron(P)
            sage: it = C.face_iter()
            sage: it1 = loads(it.dumps())
            Traceback (most recent call last):
            ...
            NotImplementedError
        """
        raise NotImplementedError

    def ignore_subfaces(self):
        r"""
        The iterator will not visit any faces of the current face.

        Only possible when not in dual mode.

        EXAMPLES::

            sage: P = polytopes.Gosset_3_21()
            sage: C = CombinatorialPolyhedron(P)
            sage: it = C.face_iter(dual=False)
            sage: n_non_simplex_faces = 1
            sage: for face in it:
            ....:     if face.n_ambient_Vrepresentation() > face.dimension() + 1:
            ....:         n_non_simplex_faces += 1
            ....:     else:
            ....:         it.ignore_subfaces()
            ....:
            sage: n_non_simplex_faces
            127

        Face iterator must not be in dual mode::

            sage: it = C.face_iter(dual=True)
            sage: _ = next(it)
            sage: it.ignore_subfaces()
            Traceback (most recent call last):
            ...
            ValueError: only possible when not in dual mode

        Ignoring the same face as was requested to visit only consumes the iterator::

            sage: it = C.face_iter(dual=False)
            sage: _ = next(it)
            sage: it.only_subfaces()
            sage: it.ignore_subfaces()
            sage: list(it)
            []

        Face iterator must be set to a face first::

            sage: it = C.face_iter(dual=False)
            sage: it.ignore_subfaces()
            Traceback (most recent call last):
            ...
            ValueError: iterator not set to a face yet
        """
        if unlikely(self.dual):
            raise ValueError("only possible when not in dual mode")
        self.ignore_subsets()

    def ignore_supfaces(self):
        r"""
        The iterator will not visit any faces containing the current face.

        Only possible when in dual mode.

        EXAMPLES::

            sage: P = polytopes.Gosset_3_21()
            sage: C = CombinatorialPolyhedron(P)
            sage: it = C.face_iter(dual=True)
            sage: n_faces_with_non_simplex_quotient = 1
            sage: for face in it:
            ....:     n_facets = face.n_ambient_Hrepresentation(add_equations=False)
            ....:     if n_facets > C.dimension() - face.dimension() + 1:
            ....:         n_faces_with_non_simplex_quotient += 1
            ....:     else:
            ....:         it.ignore_supfaces()
            ....:
            sage: n_faces_with_non_simplex_quotient
            4845

        Face iterator must be in dual mode::

            sage: it = C.face_iter(dual=False)
            sage: _ = next(it)
            sage: it.ignore_supfaces()
            Traceback (most recent call last):
            ...
            ValueError: only possible when in dual mode
        """
        if unlikely(not self.dual):
            raise ValueError("only possible when in dual mode")
        self.ignore_subsets()

    def meet_of_Hrep(self, *indices):
        r"""
        Construct the meet of the facets indicated by the indices.

        This is the largest face contained in all facets with the given indices.

        The iterator must be reset if not newly initialized.

        EXAMPLES::

            sage: P = polytopes.cube()
            sage: it = P.face_generator()
            sage: it.meet_of_Hrep(1,2)
            A 1-dimensional face of a Polyhedron in ZZ^3 defined as the convex hull of 2 vertices
            sage: it.meet_of_Hrep(1,2).ambient_H_indices()
            (1, 2)
            sage: it.meet_of_Hrep(1,3).ambient_H_indices()
            (1, 3)
            sage: it.meet_of_Hrep(1,5).ambient_H_indices()
            (0, 1, 2, 3, 4, 5)

            sage: P = polytopes.cross_polytope(4)
            sage: it = P.face_generator()
            sage: it.meet_of_Hrep().ambient_H_indices()
            ()
            sage: it.meet_of_Hrep(1,3).ambient_H_indices()
            (1, 2, 3, 4)
            sage: it.meet_of_Hrep(1,2).ambient_H_indices()
            (1, 2)
            sage: it.meet_of_Hrep(1,6).ambient_H_indices()
            (1, 6)
            sage: it.meet_of_Hrep(1,2,6).ambient_H_indices()
            (1, 2, 6, 7)
            sage: it.meet_of_Hrep(1,2,5,6).ambient_H_indices()
            (0, 1, 2, 3, 4, 5, 6, 7)

            sage: s = cones.schur(4)
            sage: C = CombinatorialPolyhedron(s)
            sage: it = C.face_iter()
            sage: it.meet_of_Hrep(1,2).ambient_H_indices()
            (1, 2)
            sage: it.meet_of_Hrep(1,2,3).ambient_H_indices()
            Traceback (most recent call last):
            ...
            IndexError: coatoms out of range

        If the iterator has already been used, it must be reset before::

            sage: P = polytopes.dodecahedron()
            sage: it = P.face_generator()
            sage: _ = next(it), next(it)
            sage: next(it).ambient_V_indices()
            (15, 16, 17, 18, 19)
            sage: it.meet_of_Hrep(9,11)
            Traceback (most recent call last):
            ...
            ValueError: please reset the face iterator
            sage: it.reset()
            sage: it.meet_of_Hrep(9,11).ambient_H_indices()
            (9, 11)

        TESTS:

        Check that things work fine, if the face iterator was never properly initialized::

            sage: P = Polyhedron()
            sage: P.meet_of_Hrep()
            A -1-dimensional face of a Polyhedron in ZZ^0
            sage: P = Polyhedron([[0,0]])
            sage: P.meet_of_Hrep()
            A 0-dimensional face of a Polyhedron in ZZ^2 defined as the convex hull of 1 vertex
            sage: P.meet_of_Hrep(0)
            A 0-dimensional face of a Polyhedron in ZZ^2 defined as the convex hull of 1 vertex
            sage: P = Polyhedron(lines=[[1]])
            sage: P.meet_of_Hrep()
            A 1-dimensional face of a Polyhedron in ZZ^1 defined as the convex hull of 1 vertex and 1 line
            sage: P = Polyhedron(lines=[[1, 1]])
            sage: P.meet_of_Hrep()
            A 1-dimensional face of a Polyhedron in ZZ^2 defined as the convex hull of 1 vertex and 1 line
            sage: P.meet_of_Hrep(0)
            A 1-dimensional face of a Polyhedron in ZZ^2 defined as the convex hull of 1 vertex and 1 line
        """
        # Ignore equations.
        indices = [i for i in indices
                   if not (self._n_facets <= i < self._n_facets + self._n_equations)]
        if self.dual:
            return self._join_of_atoms(*indices)
        else:
            return self._meet_of_coatoms(*indices)

    def join_of_Vrep(self, *indices):
        r"""
        Construct the join of the Vrepresentatives indicated by the indices.

        This is the smallest face containing all Vrepresentatives with the given indices.

        The iterator must be reset if not newly initialized.

        .. NOTE::

            In the case of unbounded polyhedra, the smallest face containing given Vrepresentatives
            may not be well defined.

        EXAMPLES::

            sage: P = polytopes.cube()
            sage: it = P.face_generator()
            sage: it.join_of_Vrep(1)
            A 0-dimensional face of a Polyhedron in ZZ^3 defined as the convex hull of 1 vertex
            sage: it.join_of_Vrep(1,2).ambient_V_indices()
            (1, 2)
            sage: it.join_of_Vrep(1,3).ambient_V_indices()
            (0, 1, 2, 3)
            sage: it.join_of_Vrep(1,5).ambient_V_indices()
            (0, 1, 5, 6)

            sage: P = polytopes.cross_polytope(4)
            sage: it = P.face_generator()
            sage: it.join_of_Vrep().ambient_V_indices()
            ()
            sage: it.join_of_Vrep(1,3).ambient_V_indices()
            (1, 3)
            sage: it.join_of_Vrep(1,2).ambient_V_indices()
            (1, 2)
            sage: it.join_of_Vrep(1,6).ambient_V_indices()
            (0, 1, 2, 3, 4, 5, 6, 7)
            sage: it.join_of_Vrep(8)
            Traceback (most recent call last):
            ...
            IndexError: coatoms out of range

        If the iterator has already been used, it must be reset before::

            sage: P = polytopes.dodecahedron()
            sage: it = P.face_generator()
            sage: _ = next(it), next(it)
            sage: next(it).ambient_V_indices()
            (15, 16, 17, 18, 19)
            sage: it.join_of_Vrep(1,10)
            Traceback (most recent call last):
            ...
            ValueError: please reset the face iterator
            sage: it.reset()
            sage: it.join_of_Vrep(1,10).ambient_V_indices()
            (1, 10)

        In the case of an unbounded polyhedron, we try to make sense of the input::

            sage: P = polytopes.cube()*Polyhedron(lines=[[1]])
            sage: it = P.face_generator()
            sage: it.join_of_Vrep(1)
            A 1-dimensional face of a Polyhedron in ZZ^4 defined as the convex hull of 1 vertex and 1 line
            sage: it.join_of_Vrep(0, 1)
            A 1-dimensional face of a Polyhedron in ZZ^4 defined as the convex hull of 1 vertex and 1 line
            sage: it.join_of_Vrep(0)
            Traceback (most recent call last):
            ...
            ValueError: the join is not well-defined

            sage: P = Polyhedron(vertices=[[1,0], [0,1]], rays=[[1,1]])
            sage: it = P.face_generator()
            sage: it.join_of_Vrep(0)
            A 0-dimensional face of a Polyhedron in QQ^2 defined as the convex hull of 1 vertex
            sage: it.join_of_Vrep(1)
            A 0-dimensional face of a Polyhedron in QQ^2 defined as the convex hull of 1 vertex
            sage: it.join_of_Vrep(2)
            Traceback (most recent call last):
            ...
            ValueError: the join is not well-defined
            sage: it.join_of_Vrep(0,2)
            A 1-dimensional face of a Polyhedron in QQ^2 defined as the convex hull of 1 vertex and 1 ray

            sage: P = Polyhedron(rays=[[1,0], [0,1]])
            sage: it = P.face_generator()
            sage: it.join_of_Vrep(0)
            A 0-dimensional face of a Polyhedron in ZZ^2 defined as the convex hull of 1 vertex
            sage: it.join_of_Vrep(1,2)
            A 2-dimensional face of a Polyhedron in ZZ^2 defined as the convex hull of 1 vertex and 2 rays

        TESTS:

        Check that things work fine, if the face iterator was never properly initialized::

            sage: P = Polyhedron()
            sage: P.join_of_Vrep()
            A -1-dimensional face of a Polyhedron in ZZ^0
            sage: P = Polyhedron([[0,0]])
            sage: P.join_of_Vrep()
            A -1-dimensional face of a Polyhedron in ZZ^2
            sage: P.join_of_Vrep(0)
            A 0-dimensional face of a Polyhedron in ZZ^2 defined as the convex hull of 1 vertex
            sage: P = Polyhedron(lines=[[1]])
            sage: P.join_of_Vrep()
            A -1-dimensional face of a Polyhedron in ZZ^1
            sage: P.join_of_Vrep(0)
            A 1-dimensional face of a Polyhedron in ZZ^1 defined as the convex hull of 1 vertex and 1 line
            sage: P = Polyhedron(lines=[[1, 1]])
            sage: P.join_of_Vrep()
            A -1-dimensional face of a Polyhedron in ZZ^2
            sage: P.Vrepresentation()
            (A line in the direction (1, 1), A vertex at (0, 0))
            sage: P.join_of_Vrep(0)
            A 1-dimensional face of a Polyhedron in ZZ^2 defined as the convex hull of 1 vertex and 1 line
            sage: P.join_of_Vrep(1)
            A 1-dimensional face of a Polyhedron in ZZ^2 defined as the convex hull of 1 vertex and 1 line
            sage: P = Polyhedron(lines=[[1, 0], [0, 1]])
            sage: P.join_of_Vrep()
            A -1-dimensional face of a Polyhedron in ZZ^2
            sage: P.join_of_Vrep(0)
            A 2-dimensional face of a Polyhedron in ZZ^2 defined as the convex hull of 1 vertex and 2 lines
            sage: P.join_of_Vrep(0, 1)
            A 2-dimensional face of a Polyhedron in ZZ^2 defined as the convex hull of 1 vertex and 2 lines
            sage: P.join_of_Vrep(0, 1, 2)
            A 2-dimensional face of a Polyhedron in ZZ^2 defined as the convex hull of 1 vertex and 2 lines
        """
        if not self.dual:
            return self._join_of_atoms(*indices)
        else:
            return self._meet_of_coatoms(*indices)

    def _meet_of_coatoms(self, *indices):
        r"""
        Construct the meet of the coatoms indicated by the indices.

        The iterator must be reset if not newly initialized.

        .. SEEALSO::

            :meth:`meet_of_Hrep`,
            :meth:`join_of_Vrep`.

        EXAMPLES:

        In non-dual mode we construct the meet of facets::

            sage: P = polytopes.cube()
            sage: it = P.face_generator(dual=False)
            sage: it._meet_of_coatoms(1,2)
            A 1-dimensional face of a Polyhedron in ZZ^3 defined as the convex hull of 2 vertices
            sage: it._meet_of_coatoms(1,2,3)
            A 0-dimensional face of a Polyhedron in ZZ^3 defined as the convex hull of 1 vertex
            sage: it._meet_of_coatoms(1,2,3).ambient_H_indices()
            (1, 2, 3)

        In dual mode we construct the join of vertices/rays::

            sage: P = polytopes.cube()
            sage: it = P.face_generator(dual=True)
            sage: it._meet_of_coatoms(1,2)
            A 1-dimensional face of a Polyhedron in ZZ^3 defined as the convex hull of 2 vertices
            sage: it._meet_of_coatoms(1,2,3)
            A 2-dimensional face of a Polyhedron in ZZ^3 defined as the convex hull of 4 vertices
            sage: it._meet_of_coatoms(1)
            A 0-dimensional face of a Polyhedron in ZZ^3 defined as the convex hull of 1 vertex

        The face iterator must not have the output dimension specified::

            sage: P = polytopes.dodecahedron()
            sage: it = P.face_generator(2)
            sage: it._meet_of_coatoms(1,2)
            Traceback (most recent call last):
            ...
            ValueError: face iterator must not have the output dimension specified

        TESTS:

        We prevent a segmentation fault::

            sage: P = polytopes.simplex()
            sage: it = P.face_generator()
            sage: it._meet_of_coatoms(-1)
            Traceback (most recent call last):
            ...
            IndexError: coatoms out of range
            sage: it._meet_of_coatoms(100)
            Traceback (most recent call last):
            ...
            IndexError: coatoms out of range

        The empty face is detected correctly, even with lines or rays::

            sage: P = polytopes.cube()*Polyhedron(lines=[[1]])
            sage: it = P.face_generator()
            sage: it._meet_of_coatoms(1,2,4,5)
            A -1-dimensional face of a Polyhedron in ZZ^4

            sage: P = Polyhedron(vertices=[[1,0], [0,1]], rays=[[1,1]])
            sage: it = P.face_generator()
            sage: it._meet_of_coatoms(0)
            A 1-dimensional face of a Polyhedron in QQ^2 defined as the convex hull of 2 vertices
            sage: it._meet_of_coatoms(1)
            A 1-dimensional face of a Polyhedron in QQ^2 defined as the convex hull of 1 vertex and 1 ray
            sage: it._meet_of_coatoms(2)
            A 1-dimensional face of a Polyhedron in QQ^2 defined as the convex hull of 1 vertex and 1 ray
            sage: it._meet_of_coatoms(1, 2)
            A -1-dimensional face of a Polyhedron in QQ^2
        """
        if unlikely(self.structure.face_status != 0):
            raise ValueError("please reset the face iterator")
        if unlikely(self.structure.output_dimension != -2):
            raise ValueError("face iterator must not have the output dimension specified")

        cdef size_t n_atoms = self.coatoms.n_atoms()
        cdef size_t n_coatoms = self.coatoms.n_faces()
        cdef ListOfFaces coatoms = self.coatoms

        cdef ListOfFaces face_mem = ListOfFaces(1, n_atoms, n_coatoms)
        cdef face_t face = face_mem.data.faces[0]
        cdef int i
        cdef size_t j

        # Initialize the full polyhedron.
        for j in range(n_atoms):
            face_add_atom(face, j)

        for i in indices:
            if not 0 <= i < n_coatoms:
                raise IndexError("coatoms out of range")
            face_intersection(face, face, coatoms.data.faces[i])

        if not self._bounded and face_issubset(face, self._far_face):
            # The meet is contained in the far face and therefore is the empty face.
            face_clear(face)

        self.find_face(face)
        output = self.current()
        self.reset()
        return output

    def _join_of_atoms(self, *indices):
        r"""
        Construct the join of atoms indicated by the indices.

        The iterator must be reset if not newly initialized.

        .. SEEALSO::

            :meth:`meet_of_Hrep`,
            :meth:`join_of_Vrep`.

        EXAMPLES:

        In dual mode we construct the meet of facets::

            sage: P = polytopes.cube()
            sage: it = P.face_generator(dual=True)
            sage: it._join_of_atoms(1,2)
            A 1-dimensional face of a Polyhedron in ZZ^3 defined as the convex hull of 2 vertices
            sage: it._join_of_atoms(1,2,3)
            A 0-dimensional face of a Polyhedron in ZZ^3 defined as the convex hull of 1 vertex
            sage: it._join_of_atoms(1,2,3).ambient_H_indices()
            (1, 2, 3)

        In non-dual mode we construct the join of vertices/rays::

            sage: P = polytopes.cube()
            sage: it = P.face_generator(dual=False)
            sage: it._join_of_atoms(1,2)
            A 1-dimensional face of a Polyhedron in ZZ^3 defined as the convex hull of 2 vertices
            sage: it._join_of_atoms(1,2,3)
            A 2-dimensional face of a Polyhedron in ZZ^3 defined as the convex hull of 4 vertices
            sage: it._join_of_atoms(1)
            A 0-dimensional face of a Polyhedron in ZZ^3 defined as the convex hull of 1 vertex

        If the iterator has already been used, it must be reset before::

            sage: P = polytopes.dodecahedron()
            sage: it = P.face_generator()
            sage: _ = next(it), next(it)
            sage: next(it).ambient_V_indices()
            (15, 16, 17, 18, 19)
            sage: it._join_of_atoms(1,10)
            Traceback (most recent call last):
            ...
            ValueError: please reset the face iterator
            sage: it.reset()
            sage: it._join_of_atoms(1,10).ambient_V_indices()
            (1, 10)

        The face iterator must not have the output dimension specified::

            sage: P = polytopes.dodecahedron()
            sage: it = P.face_generator(2)
            sage: it._join_of_atoms(1,2)
            Traceback (most recent call last):
            ...
            ValueError: face iterator must not have the output dimension specified

        TESTS:

        We prevent a segmentation fault::

            sage: P = polytopes.simplex()
            sage: it = P.face_generator()
            sage: it._join_of_atoms(-1)
            Traceback (most recent call last):
            ...
            IndexError: atoms out of range
            sage: it._join_of_atoms(100)
            Traceback (most recent call last):
            ...
            IndexError: atoms out of range
        """
        if unlikely(self.structure.face_status != 0):
            raise ValueError("please reset the face iterator")
        if unlikely(self.structure.output_dimension != -2):
            raise ValueError("face iterator must not have the output dimension specified")

        cdef size_t n_atoms = self.coatoms.n_atoms()
        cdef size_t n_coatoms = self.coatoms.n_faces()
        cdef ListOfFaces coatoms = self.coatoms

        cdef ListOfFaces face_mem = ListOfFaces(2, n_atoms, n_coatoms)
        cdef face_t face = face_mem.data.faces[0]
        cdef face_t pseudo_face = face_mem.data.faces[1]
        cdef int j
        cdef size_t i

        if not all(0 <= j < n_atoms for j in indices):
            raise IndexError("atoms out of range")

        # Initialize a pseudo_face as indicated by the indices.
        for i in indices:
            face_add_atom(pseudo_face, i)

        # Initialize the full polyhedron.
        for i in range(n_atoms):
            face_add_atom(face, i)

        # Now we intersect all faces that contain our pseudo_face.
        for i in range(n_coatoms):
            if face_issubset(pseudo_face, coatoms.data.faces[i]):
                face_intersection(face, face, coatoms.data.faces[i])

        if not indices:
            # The neutral element of the join.
            face_clear(face)
        elif not self._bounded and face_issubset(face, self._far_face):
            # The join is not well-defined.
            # We allow for unbounded polyhedra to compute the join, even with rays.
            # However, the result is not necesarrily well-defined.
            raise ValueError("the join is not well-defined")

        self.find_face(face)
        output = self.current()
        self.reset()
        return output

    cdef int ignore_subsets(self) except -1:
        r"""
        Ignore sub-/supfaces of the current face.

        In non-dual mode ignores all subfaces of the current face.
        In dual mode ignores all supfaces of the current face.

        See :meth:`FaceIterator_base.ignore_subfaces` and
        :meth:`FaceIterator_base.ignore_supfaces`.
        """
        if unlikely(self.structure.face_status == 0):
            raise ValueError("iterator not set to a face yet")
        if unlikely(self.structure.face_status == 3):
            # The iterator is consumed, if it was just set to visit only subsets
            # next thing to ignore subsets.
            self.structure.current_dimension = self.structure.dimension
            return 0
        if unlikely(self.structure.face_status == 2):
            # Nothing to do.
            return 0
        # The current face is added to ``visited_all``.
        # This will make the iterator skip those faces.
        # Also, this face will not be added a second time to ``visited_all``,
        # as there are no new faces.

        add_face_shallow(self.structure.visited_all[self.structure.current_dimension], self.structure.face)
        self.structure.face_status = 2

    def only_subfaces(self):
        r"""
        The iterator will visit all (remaining) subfaces of the current face and then terminate.

        EXAMPLES::

            sage: P = polytopes.cube()
            sage: it = P.face_generator()
            sage: next(it).ambient_H_indices()
            ()
            sage: next(it).ambient_H_indices()
            (0, 1, 2, 3, 4, 5)
            sage: next(it).ambient_H_indices()
            (5,)
            sage: next(it).ambient_H_indices()
            (4,)
            sage: it.only_subfaces()
            sage: list(f.ambient_H_indices() for f in it)
            [(4, 5), (3, 4), (1, 4), (0, 4), (3, 4, 5), (0, 4, 5), (1, 3, 4), (0, 1, 4)]

        ::

            sage: P = polytopes.Birkhoff_polytope(4)
            sage: C = P.combinatorial_polyhedron()
            sage: it = C.face_iter()
            sage: next(it).ambient_H_indices(add_equations=False)
            (15,)
            sage: next(it).ambient_H_indices(add_equations=False)
            (14,)
            sage: it.only_subfaces()
            sage: all(14 in f.ambient_H_indices() for f in it)
            True

        Face iterator needs to be set to a face first::

            sage: it = C.face_iter()
            sage: it.only_subfaces()
            Traceback (most recent call last):
            ...
            ValueError: iterator not set to a face yet

        Face iterator must not be in dual mode::

            sage: it = C.face_iter(dual=True)
            sage: _ = next(it)
            sage: it.only_subfaces()
            Traceback (most recent call last):
            ...
            ValueError: only possible when not in dual mode

        Cannot run ``only_subfaces`` after ``ignore_subfaces::

            sage: it = C.face_iter()
            sage: _ = next(it)
            sage: it.ignore_subfaces()
            sage: it.only_subfaces()
            Traceback (most recent call last):
            ...
            ValueError: cannot only visit subsets after ignoring a face
        """
        if unlikely(self.dual):
            raise ValueError("only possible when not in dual mode")
        self.only_subsets()

    def only_supfaces(self):
        r"""
        The iterator will visit all (remaining) faces
        containing the current face and then terminate.

        EXAMPLES::

            sage: P = polytopes.cross_polytope(3)
            sage: it = P.face_generator()
            sage: next(it).ambient_V_indices()
            (0, 1, 2, 3, 4, 5)
            sage: next(it).ambient_V_indices()
            ()
            sage: next(it).ambient_V_indices()
            (5,)
            sage: next(it).ambient_V_indices()
            (4,)
            sage: it.only_supfaces()
            sage: list(f.ambient_V_indices() for f in it)
            [(4, 5), (3, 4), (2, 4), (0, 4), (3, 4, 5), (2, 4, 5), (0, 3, 4), (0, 2, 4)]

        ::

            sage: P = polytopes.Birkhoff_polytope(4)
            sage: C = P.combinatorial_polyhedron()
            sage: it = C.face_iter(dual=True)
            sage: next(it).ambient_V_indices()
            (23,)
            sage: next(it).ambient_V_indices()
            (22,)
            sage: it.only_supfaces()
            sage: all(22 in f.ambient_V_indices() for f in it)
            True
        """
        if unlikely(not self.dual):
            raise ValueError("only possible when in dual mode")
        self.only_subsets()

    cdef int only_subsets(self) except -1:
        r"""
        Only visit sub-/supfaces of the current face and then
        terminate.

        See :meth:`FaceIterator_base.only_subfaces` and
        :meth:`FaceIterator_base.only_supfaces`.
        """
        if unlikely(self.structure.face_status == 0):
            raise ValueError("iterator not set to a face yet")
        if unlikely(self.structure.face_status == 2):
            raise ValueError("cannot only visit subsets after ignoring a face")

        cdef face_list_t* faces = &self.structure.new_faces[self.structure.current_dimension]
        cdef size_t yet_to_visit = self.structure.yet_to_visit

        if unlikely(yet_to_visit >= faces[0].n_faces
                or not faces_are_identical(faces[0].faces[yet_to_visit], self.structure.face)):
            raise ValueError("iterator is not set to the correct face")

        swap_faces(faces[0].faces[yet_to_visit], faces[0].faces[faces[0].n_faces - 1])

        self.structure.face_status = 3
        self.structure.yet_to_visit = 0
        # This will work:
        # ``next_dimension`` will first call ``next_face_loop`` and then check
        # for the dimension. By this time the current dimension has changed.
        self.structure.highest_dimension = self.structure.current_dimension - 1

    cdef inline CombinatorialFace next_face(self):
        r"""
        Set attribute ``face`` to the next face and return it as
        :class:`sage.geometry.polyhedron.combinatorial_polyhedron.combinatorial_face.CombinatorialFace`.
        """
        self.next_dimension()
        if unlikely(self.structure.current_dimension > self.structure.highest_dimension):
            return None
        return CombinatorialFace(self)

    cdef inline int next_dimension(self) except -1:
        r"""
        Set attribute ``face`` to the next face and return the dimension.

        Will return the dimension of the polyhedron on failure.

        The function calls :meth:`FaceIterator_base.next_face_loop` until a new
        face is set or until the iterator is consumed.

        .. NOTE::

            The face_iterator can be prevented from visiting any subfaces
            (or supfaces in dual mode) as in :meth:`FaceIterator_base.ignore_subfaces`
            and :meth`FaceIterator_base.ignore_supfaces`.

            Those methods add the current face to ``visited_all`` before
            visiting sub-/supfaces instead of after. One cannot arbitrarily
            add faces to ``visited_all``, as visited_all has a maximal length.
        """
        return next_dimension(self.structure)

    cdef inline int next_face_loop(self) except -1:
        r"""
        Set attribute ``face`` to the next face. On success return `1`.
        Otherwise `0`. Needs to be recalled then.

        If ``self.current_dimension == self.dimension``, then the iterator is
        consumed.
        """
        return next_face_loop(self.structure)

    cdef inline size_t n_atom_rep(self) except -1:
        r"""
        Compute the number of atoms in the current face by counting the
        number of set bits.

        This is a shortcut of :class:`sage.geometry.polyhedron.combinatorial_polyhedron.combinatorial_face.CombinatorialFace.n_atom_rep`
        """
        return n_atom_rep(self.structure)

    cdef size_t set_coatom_rep(self) except -1:
        r"""
        Set ``coatom_rep`` to be the coatom-representation of the current face.
        Return its length.

        This is a shortcut of :class:`sage.geometry.polyhedron.combinatorial_polyhedron.combinatorial_face.CombinatorialFace.set_coatom_rep`
        """
        return bit_rep_to_coatom_rep(self.structure.face, self.coatoms.data, self.structure.coatom_rep)

    cdef size_t set_atom_rep(self) except -1:
        r"""
        Set ``atom_rep`` to be the atom-representation of the current face.
        Return its length.

        This is a shortcut of :class:`sage.geometry.polyhedron.combinatorial_polyhedron.combinatorial_face.CombinatorialFace.set_atom_rep`
        """
        return bit_rep_to_Vrep_list(self.structure.face, self.structure.atom_rep)

    cdef int find_face(self, face_t face) except -1:
        """
        Iterate until the current face is ``face``.

        The value can then be obtained with :meth:`current`.

        The iterator is assumed to be newly initialized or reset.
        See :meth:`FaceIterator_base._join_of_atoms` and
        :meth:`FaceIterator_base._meet_of_coatoms`.
        """
        cdef size_t n_atoms = face_len_atoms(face)

        if n_atoms == self.coatoms.n_atoms():
            # The face is the universe.
            self.structure.face[0] = face[0]
            self.structure.face_status = 1
            self.structure.current_dimension = self.structure.dimension
            return 0
        elif n_atoms == 0:
            # The face is the empty face.
            self.structure.face[0] = face[0]
            self.structure.face_status = 1
            self.structure.current_dimension = -1
            return 0

        cdef int d = self.next_dimension()
        while self.structure.current_dimension != self.structure.dimension:
            if face_issubset(face, self.structure.face):
                if face_issubset(self.structure.face, face):
                    # Found our face.
                    return 0
            else:
                # The face is not a subface/supface of the current face.
                self.ignore_subsets()

            d = self.next_dimension()

        raise ValueError("the face appears to be incorrect")



cdef class FaceIterator(FaceIterator_base):
    r"""
    A class to iterate over all combinatorial faces of a polyhedron.

    Construct all proper faces from the facets. In dual mode, construct all proper
    faces from the vertices. Dual will be faster for less vertices than facets.

    INPUT:

    - ``C`` -- a :class:`~sage.geometry.polyhedron.combinatorial_polyhedron.base.CombinatorialPolyhedron`
    - ``dual`` -- if ``True``, then dual polyhedron is used for iteration
      (only possible for bounded Polyhedra)
    - ``output_dimension`` -- if not ``None``, then the face iterator will only yield
      faces of this dimension

    .. SEEALSO::

        :class:`FaceIterator`,
        :class:`FaceIterator_geom`,
        :class:`~sage.geometry.polyhedron.combinatorial_polyhedron.base.CombinatorialPolyhedron`.

    EXAMPLES:

    Construct a face iterator::

        sage: P = polytopes.cuboctahedron()
        sage: C = CombinatorialPolyhedron(P)
        sage: it = C.face_iter()
        sage: next(it)
        A 0-dimensional face of a 3-dimensional combinatorial polyhedron

    Construct faces by the dual or not::

        sage: it = C.face_iter(dual=False)
        sage: next(it).dimension()
        2

        sage: it = C.face_iter(dual=True)
        sage: next(it).dimension()
        0

    For unbounded polyhedra only non-dual iteration is possible::

        sage: P = Polyhedron(rays=[[0,0,1], [0,1,0], [1,0,0]])
        sage: C = CombinatorialPolyhedron(P)
        sage: it = C.face_iter()
        sage: [face.ambient_Vrepresentation() for face in it]
        [(A vertex at (0, 0, 0),
          A ray in the direction (0, 1, 0),
          A ray in the direction (1, 0, 0)),
         (A vertex at (0, 0, 0),
          A ray in the direction (0, 0, 1),
          A ray in the direction (1, 0, 0)),
         (A vertex at (0, 0, 0),
          A ray in the direction (0, 0, 1),
          A ray in the direction (0, 1, 0)),
         (A vertex at (0, 0, 0), A ray in the direction (1, 0, 0)),
         (A vertex at (0, 0, 0), A ray in the direction (0, 1, 0)),
         (A vertex at (0, 0, 0),),
         (A vertex at (0, 0, 0), A ray in the direction (0, 0, 1))]
        sage: it = C.face_iter(dual=True)
        Traceback (most recent call last):
        ...
        ValueError: cannot iterate over dual of unbounded Polyedron

    Construct a face iterator only yielding dimension `2` faces::

        sage: P = polytopes.permutahedron(5)
        sage: C = CombinatorialPolyhedron(P)
        sage: it = C.face_iter(dimension=2)
        sage: counter = 0
        sage: for _ in it: counter += 1
        sage: print ('permutahedron(5) has', counter,
        ....:        'faces of dimension 2')
        permutahedron(5) has 150 faces of dimension 2
        sage: C.f_vector()
        (1, 120, 240, 150, 30, 1)

    In non-dual mode one can ignore all faces contained in the current face::

        sage: P = polytopes.cube()
        sage: C = CombinatorialPolyhedron(P)
        sage: it = C.face_iter(dual=False)
        sage: face = next(it)
        sage: face.ambient_H_indices()
        (5,)
        sage: it.ignore_subfaces()
        sage: [face.ambient_H_indices() for face in it]
        [(4,),
         (3,),
         (2,),
         (1,),
         (0,),
         (3, 4),
         (1, 4),
         (0, 4),
         (1, 3, 4),
         (0, 1, 4),
         (2, 3),
         (1, 3),
         (1, 2, 3),
         (1, 2),
         (0, 2),
         (0, 1, 2),
         (0, 1)]

        sage: it = C.face_iter(dual=True)
        sage: next(it)
        A 0-dimensional face of a 3-dimensional combinatorial polyhedron
        sage: it.ignore_subfaces()
        Traceback (most recent call last):
        ...
        ValueError: only possible when not in dual mode

    In dual mode one can ignore all faces that contain the current face::

        sage: it = C.face_iter(dual=True)
        sage: next(it)
        A 0-dimensional face of a 3-dimensional combinatorial polyhedron
        sage: face = next(it)
        sage: face.ambient_V_indices()
        (6,)
        sage: [face.ambient_V_indices() for face in it]
        [(5,),
         (4,),
         (3,),
         (2,),
         (1,),
         (0,),
         (6, 7),
         (4, 7),
         (2, 7),
         (4, 5, 6, 7),
         (1, 2, 6, 7),
         (2, 3, 4, 7),
         (5, 6),
         (1, 6),
         (0, 1, 5, 6),
         (4, 5),
         (0, 5),
         (0, 3, 4, 5),
         (3, 4),
         (2, 3),
         (0, 3),
         (0, 1, 2, 3),
         (1, 2),
         (0, 1)]

        sage: it = C.face_iter(dual=False)
        sage: next(it)
        A 2-dimensional face of a 3-dimensional combinatorial polyhedron
        sage: it.ignore_supfaces()
        Traceback (most recent call last):
        ...
        ValueError: only possible when in dual mode

    ALGORITHM:

    For the special case that the all intervals of the lattice not containing zero are boolean
    (e.g. when the polyhedron is simple) the algorithm is modified. See below.


    A (slightly generalized) description of the algorithm can be found in [KS2019]_.

    The algorithm to visit all proper faces exactly once is roughly
    equivalent to::

        faces = [set(facet) for facet in P.facets()]
        face_iterator(faces, [])

        def face_iterator(faces, visited_all):
            # Visit all faces of a polyhedron `P`, except those contained in
            # any of the visited all.

            # Assumes ``faces`` to be exactly those facets of `P`
            # that are not contained in any of the ``visited_all``.

            # Assumes ``visited_all`` to be some list of faces of
            # a polyhedron `P_2`, which contains `P` as one of its faces.

            while facets:
                one_face = faces.pop()
                new_faces = [one_face.intersection(face) for face in faces]

                # ``maybe_new_faces`` contains all facets of ``one_face``,
                # which we have not visited before.
                # Proof: Let `F` be a facet of ``one_face``.
                # We have a chain:
                # `P` ⊃ ``one_face`` ⊃ `F`.
                # By diamond property there exists ``second_face`` with:
                # `P` ⊃ ``second_face`` ⊃ `F`.

                # Either ``second_face`` is not an element of ``faces``:
                #     Hence ``second_face`` is contained in one of ``visited_all``.
                #     In particular, `F` is contained in ``visited_all``.
                # Or ``second_face`` is an element of ``faces``:
                #     Then, intersecting ``one_face`` with ``second_face`` gives
                #     ``F``. ∎

                # If an element in ``maybe_new_faces`` is inclusion maximal
                # and not contained in any of the ``visited_all``,
                # it is a facet of ``one_face``.
                # Any facet in ``maybe_new_faces`` of ``one_face``
                # is inclusion maximal.
                maybe_new_faces2 = []
                for i, face1 in enumerate(maybe_new_faces):
                    # ``face1`` is a facet of ``one_face``,
                    # iff it is not contained in another facet.
                    if (all(not face1 < face2 for face2 in maybe_new_faces[:i])
                            and all(not face1 <= face2 for face2 in maybe_new_faces[i+1:])):
                        maybe_new_faces2.append(face1)

                # ``maybe_new_faces2`` contains only facets of ``one_face``
                # and some faces contained in any of ``visited_all``.
                # It also contains all the facets not contained in any of ``visited_all``.
                # Let ``new_faces`` be the list of all facets of ``one_face``
                # not contained in any of ``visited_all``.
                new_faces = []
                for face1 in maybe_new_faces2:
                    if all(not face1 < face2 for face2 in visited_all):
                        new_faces.append(face1)

                # By induction we can apply the algorithm, to visit all
                # faces of ``one_face`` not contained in ``visited_all``:
                face_iterator(new_faces, visited_all)

                # Finally visit ``one_face`` and add it to ``visited_all``:
                visit(one_face)
                visited_all.append(one_face)

                # Note: At this point, we have visited exactly those faces,
                # contained in any of the ``visited_all``.


    For the special case that the all intervals of the lattice not containing zero are boolean
    (e.g. when the polyhedron is simple), the algorithm can be modified.

    We do not assume any other properties of our lattice in this case.
    Note that intervals of length 2 not containing zero, have exactly 2 elements now.
    But the atom-representation of faces might not be unique.

    We do the following modifications:

    - To check whether an intersection of faces is zero, we check whether the
      atom-representation is zero. Although not unique,
      it works to distinct from zero.

    - The intersection of two (relative) facets has always codimension `1` unless empty.

    - To intersect we now additionally unite the coatom representation.
      This gives the correct representation of the new face
      unless the intersection is zero.

    - To mark a face as visited, we save its coatom representation.

    - To check whether we have seen a face already, we check containment of the coatom representation.
    """
    def _repr_(self):
        r"""
        EXAMPLES::

            sage: P = polytopes.associahedron(['A',3])
            sage: C = CombinatorialPolyhedron(P)
            sage: C.face_iter()
            Iterator over the proper faces of a 3-dimensional combinatorial polyhedron

            sage: C.face_iter(1)
            Iterator over the 1-faces of a 3-dimensional combinatorial polyhedron
        """
        if self.structure.output_dimension != -2:
            if self.dual:
                # ouput_dimension is stored with respect to the dual
                intended_dimension = self.structure.dimension - 1 - self.structure.output_dimension
            else:
                intended_dimension = self.structure.output_dimension
            output = "Iterator over the {}-faces".format(intended_dimension)
        else:
            output = "Iterator over the proper faces"
        return output + " of a {}-dimensional combinatorial polyhedron".format(self.structure.dimension)

    def __next__(self):
        r"""
        Return the next face.

        EXAMPLES::

            sage: P = polytopes.cube()
            sage: C = CombinatorialPolyhedron(P)
            sage: it = C.face_iter()
            sage: [next(it) for _ in range(7)]
            [A 2-dimensional face of a 3-dimensional combinatorial polyhedron,
             A 2-dimensional face of a 3-dimensional combinatorial polyhedron,
             A 2-dimensional face of a 3-dimensional combinatorial polyhedron,
             A 2-dimensional face of a 3-dimensional combinatorial polyhedron,
             A 2-dimensional face of a 3-dimensional combinatorial polyhedron,
             A 2-dimensional face of a 3-dimensional combinatorial polyhedron,
             A 1-dimensional face of a 3-dimensional combinatorial polyhedron]
        """
        cdef CombinatorialFace face = self.next_face()
        if unlikely(self.structure.current_dimension > self.structure.highest_dimension):
            raise StopIteration

        return face

cdef class FaceIterator_geom(FaceIterator_base):
    r"""
    A class to iterate over all geometric faces of a polyhedron.

    Construct all faces from the facets. In dual mode, construct all
    faces from the vertices. Dual will be faster for less vertices than facets.

    INPUT:

    - ``P`` -- an instance of :class:`~sage.geometry.polyhedron.base.Polyhedron_base`
    - ``dual`` -- if ``True``, then dual polyhedron is used for iteration
      (only possible for bounded Polyhedra)
    - ``output_dimension`` -- if not ``None``, then the FaceIterator will only yield
      faces of this dimension

    EXAMPLES:

    Construct a geometric face iterator::

        sage: P = polytopes.cuboctahedron()
        sage: it = P.face_generator()
        sage: next(it)
        A 3-dimensional face of a Polyhedron in ZZ^3 defined as the convex hull of 12 vertices

    Construct faces by the dual or not::

        sage: it = P.face_generator(dual=False)
        sage: _ = next(it), next(it)
        sage: next(it).dim()
        2

        sage: it = P.face_generator(dual=True)
        sage: _ = next(it), next(it)
        sage: next(it).dim()
        0

    For unbounded polyhedra only non-dual iteration is possible::

        sage: P = Polyhedron(rays=[[0,0,1], [0,1,0], [1,0,0]])
        sage: it = P.face_generator()
        sage: [face.ambient_Vrepresentation() for face in it]
        [(A vertex at (0, 0, 0),
          A ray in the direction (0, 0, 1),
          A ray in the direction (0, 1, 0),
          A ray in the direction (1, 0, 0)),
         (),
         (A vertex at (0, 0, 0),
          A ray in the direction (0, 1, 0),
          A ray in the direction (1, 0, 0)),
         (A vertex at (0, 0, 0),
          A ray in the direction (0, 0, 1),
          A ray in the direction (1, 0, 0)),
         (A vertex at (0, 0, 0),
          A ray in the direction (0, 0, 1),
          A ray in the direction (0, 1, 0)),
         (A vertex at (0, 0, 0), A ray in the direction (1, 0, 0)),
         (A vertex at (0, 0, 0), A ray in the direction (0, 1, 0)),
         (A vertex at (0, 0, 0),),
         (A vertex at (0, 0, 0), A ray in the direction (0, 0, 1))]
        sage: it = P.face_generator(dual=True)
        Traceback (most recent call last):
        ...
        ValueError: cannot iterate over dual of unbounded Polyedron

    Construct a FaceIterator only yielding dimension `2` faces::

        sage: P = polytopes.permutahedron(5)
        sage: it = P.face_generator(face_dimension=2)
        sage: counter = 0
        sage: for _ in it: counter += 1
        sage: print ('permutahedron(5) has', counter,
        ....:        'faces of dimension 2')
        permutahedron(5) has 150 faces of dimension 2
        sage: P.f_vector()
        (1, 120, 240, 150, 30, 1)

    In non-dual mode one can ignore all faces contained in the current face::

        sage: P = polytopes.cube()
        sage: it = P.face_generator(dual=False)
        sage: _ = next(it), next(it)
        sage: face = next(it)
        sage: face.ambient_H_indices()
        (5,)
        sage: it.ignore_subfaces()
        sage: [face.ambient_H_indices() for face in it]
        [(4,),
         (3,),
         (2,),
         (1,),
         (0,),
         (3, 4),
         (1, 4),
         (0, 4),
         (1, 3, 4),
         (0, 1, 4),
         (2, 3),
         (1, 3),
         (1, 2, 3),
         (1, 2),
         (0, 2),
         (0, 1, 2),
         (0, 1)]

        sage: it = P.face_generator(dual=True)
        sage: _ = next(it), next(it)
        sage: next(it)
        A 0-dimensional face of a Polyhedron in ZZ^3 defined as the convex hull of 1 vertex
        sage: it.ignore_subfaces()
        Traceback (most recent call last):
        ...
        ValueError: only possible when not in dual mode

    In dual mode one can ignore all faces that contain the current face::

        sage: P = polytopes.cube()
        sage: it = P.face_generator(dual=True)
        sage: _ = next(it), next(it)
        sage: next(it)
        A 0-dimensional face of a Polyhedron in ZZ^3 defined as the convex hull of 1 vertex
        sage: face = next(it)
        sage: face.ambient_V_indices()
        (6,)
        sage: [face.ambient_V_indices() for face in it]
        [(5,),
         (4,),
         (3,),
         (2,),
         (1,),
         (0,),
         (6, 7),
         (4, 7),
         (2, 7),
         (4, 5, 6, 7),
         (1, 2, 6, 7),
         (2, 3, 4, 7),
         (5, 6),
         (1, 6),
         (0, 1, 5, 6),
         (4, 5),
         (0, 5),
         (0, 3, 4, 5),
         (3, 4),
         (2, 3),
         (0, 3),
         (0, 1, 2, 3),
         (1, 2),
         (0, 1)]

        sage: it = P.face_generator(dual=False)
        sage: _ = next(it), next(it)
        sage: next(it)
        A 2-dimensional face of a Polyhedron in ZZ^3 defined as the convex hull of 4 vertices
        sage: it.ignore_supfaces()
        Traceback (most recent call last):
        ...
        ValueError: only possible when in dual mode

    .. SEEALSO::

        :class:`FaceIterator_base`.
    """
    def __init__(self, P, dual=None, output_dimension=None):
        r"""
        Initialize :class:`FaceIterator_base`.

        See :class:`FaceIterator_base`.

        EXAMPLES::

            sage: P = polytopes.permutahedron(4)
            sage: it = P.face_generator()  # indirect doctest
            sage: it
            Iterator over the faces of a 3-dimensional polyhedron in ZZ^4
            sage: TestSuite(sage.geometry.polyhedron.combinatorial_polyhedron.face_iterator.FaceIterator_geom).run()
        """
        self._requested_dim = output_dimension

        if dual is None:
            # Determine the (likely) faster way, to iterate through all faces.
            if not P.is_compact() or P.n_facets() <= P.n_vertices():
                dual = False
            else:
                dual = True

        self.P = P

        if output_dimension is not None and (output_dimension < 0 or output_dimension >= P.dim()):
            # In those cases the output will be completely handled by :meth:`FaceIterator_geom.__next__`.
            output_dimension = None

        FaceIterator_base.__init__(self, P.combinatorial_polyhedron(), dual, output_dimension)
        self.reset()

    def reset(self):
        r"""
        Reset the iterator.

        The iterator will start with the first face again.

        EXAMPLES::

            sage: P = polytopes.cube()
            sage: it = P.face_generator()
            sage: next(it).ambient_V_indices()
            (0, 1, 2, 3, 4, 5, 6, 7)
            sage: next(it).ambient_V_indices()
            ()
            sage: next(it).ambient_V_indices()
            (0, 3, 4, 5)
            sage: it.reset()
            sage: next(it).ambient_V_indices()
            (0, 1, 2, 3, 4, 5, 6, 7)
            sage: next(it).ambient_V_indices()
            ()
            sage: next(it).ambient_V_indices()
            (0, 3, 4, 5)
        """
        output_dimension = self._requested_dim
        P = self.P

        if output_dimension is None:
            if P.dim() == -1:
                self._trivial_faces = 1  # the empty polyhedron, only yield the empty face
            else:
                self._trivial_faces = 2  # yield the universe, then the empty face, than all other faces
        elif output_dimension == P.dim():
            self._trivial_faces = 4  # only yield the full-dimensional face and no other faces
        elif output_dimension == -1:
            self._trivial_faces = 3  # only yield the empty face and no other faces
        elif output_dimension < -1 or output_dimension > P.dim():
            self._trivial_faces = -1  # don't yield any faces at all
        else:
            self._trivial_faces = 0  # yield the faces of the requested dimension
        FaceIterator_base.reset(self)

    def _repr_(self):
        r"""
        EXAMPLES::

            sage: P = polytopes.associahedron(['A',3])
            sage: P.face_generator()
            Iterator over the faces of a 3-dimensional polyhedron in QQ^3

            sage: P.face_generator(1)
            Iterator over the 1-faces of a 3-dimensional polyhedron in QQ^3
        """
        if self._requested_dim is not None:
            output = "Iterator over the {}-faces".format(self._requested_dim)
        else:
            output = "Iterator over the faces"
        return output + " of a {}-dimensional polyhedron in {}".format(self.structure.dimension, self.P.parent()._repr_ambient_module())

    def __next__(self):
        r"""
        Return the next face.

        EXAMPLES::

            sage: P = polytopes.cube()
            sage: it = P.face_generator()
            sage: [next(it) for _ in range(7)]
            [A 3-dimensional face of a Polyhedron in ZZ^3 defined as the convex hull of 8 vertices,
             A -1-dimensional face of a Polyhedron in ZZ^3,
             A 2-dimensional face of a Polyhedron in ZZ^3 defined as the convex hull of 4 vertices,
             A 2-dimensional face of a Polyhedron in ZZ^3 defined as the convex hull of 4 vertices,
             A 2-dimensional face of a Polyhedron in ZZ^3 defined as the convex hull of 4 vertices,
             A 2-dimensional face of a Polyhedron in ZZ^3 defined as the convex hull of 4 vertices,
             A 2-dimensional face of a Polyhedron in ZZ^3 defined as the convex hull of 4 vertices]
        """
        if unlikely(self._trivial_faces):
            if self._trivial_faces == -1:
                raise StopIteration
            if self._trivial_faces in (2,4):  # Return the polyhedron.
                if self._trivial_faces == 2:
                    self._trivial_faces = 1  # Return the empty face next.
                else:
                    self._trivial_faces = -1  # The iterator is exhausted.
                equations = [eq.index() for eq in self.P.equation_generator()]
                return PolyhedronFace(self.P, range(self.P.n_Vrepresentation()), equations)
            else:  # Return the empty face.
                if self._trivial_faces == 1:
                    self._trivial_faces = 0  # Return the proper faces next.
                else:
                    self._trivial_faces = -1  # The iterator is exhausted.
                return PolyhedronFace(self.P, [], range(self.P.n_Hrepresentation()))

        self.next_dimension()
        if unlikely(self.structure.current_dimension > self.structure.highest_dimension):
            raise StopIteration
        return self.current()

    def current(self):
        r"""
        Retrieve the last value of :meth:`__next__`.

        EXAMPLES::

            sage: P = polytopes.octahedron()
            sage: it = P.face_generator()
            sage: _ = next(it), next(it)
            sage: next(it)
            A 0-dimensional face of a Polyhedron in ZZ^3 defined as the convex hull of 1 vertex
            sage: it.current()
            A 0-dimensional face of a Polyhedron in ZZ^3 defined as the convex hull of 1 vertex
            sage: next(it).ambient_V_indices() == it.current().ambient_V_indices()
            True
        """
        return combinatorial_face_to_polyhedral_face(self.P, FaceIterator_base.current(self))

# Nogil definitions of crucial functions.

cdef inline int next_dimension(iter_t structure, size_t parallelization_depth=0) nogil except -1:
    r"""
    See :meth:`FaceIterator.next_dimension`.

    ``parallelization_depth`` determines when to stop,
    e.g. if it is ``1`` it will stop after having yield all faces of a facet
    """
<<<<<<< HEAD
    cdef int dim = structure.dimension - parallelization_depth
=======
    cdef int max_dim = structure.highest_dimension - parallelization_depth
>>>>>>> 7f7e6301
    structure.face_status = 0
    while (not next_face_loop(structure)) and (structure.current_dimension <= max_dim):
        sig_check()
    structure._index += 1
    return structure.current_dimension

cdef inline int next_face_loop(iter_t structure) nogil except -1:
    r"""
    See :meth:`FaceIterator.next_face_loop`.
    """
    if unlikely(structure.current_dimension == structure.dimension):
        # The function is not supposed to be called,
        # just prevent it from crashing.
        # Actually raising an error here results in a bad branch prediction.
        return -1

    # Getting ``[faces, n_faces, n_visited_all]`` according to dimension.
    cdef face_list_t* faces = &structure.new_faces[structure.current_dimension]
    cdef face_list_t* new_faces = &structure.new_faces[structure.current_dimension-1]
    cdef face_list_t* visited_all = &structure.visited_all[structure.current_dimension]
    cdef size_t n_faces = faces[0].n_faces

    if (structure.output_dimension > -2) and (structure.output_dimension != structure.current_dimension):
        # If only a specific dimension was requested (i.e. ``output_dimension > -2``),
        # then we will not yield faces in other dimension.
        structure.yet_to_visit = 0

    if structure.yet_to_visit:
        # Set ``face`` to the next face.
        structure.yet_to_visit -= 1
        structure.face[0] = faces[0].faces[structure.yet_to_visit][0]
        structure.face_status = 1
        return 1

    if structure.current_dimension <= structure.lowest_dimension:
        # We will not yield the empty face.
        # We will not yield below requested dimension.
        structure.current_dimension += 1
        return 0

    if n_faces <= 1:
        # There will be no more faces from intersections.
        structure.current_dimension += 1
        return 0

    if not structure.first_time[structure.current_dimension]:
        # In this case there exists ``faces[0].faces[n_faces]``, of which we
        # have visited all faces, but which was not added to
        # ``visited_all`` yet.
        add_face_shallow(visited_all[0], faces[0].faces[n_faces])
    else:
        # Once we have visited all faces of ``faces[n_faces]``, we want
        # to add it to ``visited_all``.
        structure.first_time[structure.current_dimension] = False

    # We will visit the last face now.

    # Get the faces of codimension 1 contained in ``faces[n_faces-1]``,
    # which we have not yet visited.
    cdef size_t new_faces_counter

    new_faces_counter = get_next_level(
        faces[0], new_faces[0], visited_all[0])

    if new_faces_counter:
        # ``faces[n_faces]`` contains new faces.
        # We will visit them on next call, starting with codimension 1.

        # Setting the variables correctly for next call of ``next_face_loop``.
        structure.current_dimension -= 1
        structure.first_time[structure.current_dimension] = True
        structure.visited_all[structure.current_dimension][0] = visited_all[0][0]
        structure.yet_to_visit = new_faces_counter
        return 0
    else:
        # ``faces.faces[n_faces-1]`` contains no new faces.
        # Hence there is no need to add it to ``visited_all``.
        # NOTE:
        #     For the methods ``ignore_subfaces`` and ``ignore_supfaces``
        #     this step needs to be done, as ``faces.faces[n_faces-1]`` might
        #     have been added manually to ``visited_all``.
        #     So this step is required to respect boundaries of ``visited_all``.
        structure.first_time[structure.current_dimension] = True
        return 0

cdef inline size_t n_atom_rep(iter_t structure) nogil except -1:
    r"""
    See meth:`FaceIterator.n_atom_rep`.
    """
    if structure.face_status:
        return face_len_atoms(structure.face)

    # The face was not initialized properly.
    raise LookupError("``FaceIterator`` does not point to a face")

# Parallel iteration over the faces.
# Currently only the f-vector is implemented, but slight
# modifications would allow collecting other information as well.

cdef struct parallel_f_s:
    # A structure carrying things that each thread should have exclusive access to.
    size_t* f_vector
    size_t* current_job_id

    # Keep track so that we can easily go from one job to the next.
    size_t* original_n_faces
    size_t* original_n_visited_all

ctypedef parallel_f_s parallel_f_t[1]

cdef int parallel_f_vector(iter_t* structures, size_t num_threads, size_t parallelization_depth, size_t *f_vector) except -1:
    """
    Compute the ``f_vector`` in parallel.

    INPUT:

    - ``structures`` -- one structure per thread

    - ``num_threads`` -- the number of threads to use

    - ``parallelization_depth`` -- the codimension at which the threads are released

    - ``f_vector`` -- where the ``f_vector`` is output
    """
    # One job per face of codimension ``parallelization_depth``.
    cdef size_t n_jobs = structures[0].n_coatoms ** parallelization_depth
    cdef size_t i
    cdef int j
    cdef int dim = structures[0].dimension
    f_vector[0] = 1         # Face iterator will only visit proper faces.
    f_vector[dim + 1] = 1   # Face iterator will only visit proper faces.
    if dim <= 0 or structures[0].n_coatoms == 0:
        # Iterator assumes at least one face and at least dimension 1.
        return 0

    if num_threads == 0:
        num_threads = 1

    cdef size_t thread_id
    cdef MemoryAllocator mem = MemoryAllocator()

    # Setting up for each thread some storage space.
    cdef parallel_f_t* parallel_structs = \
            <parallel_f_t*> mem.allocarray(num_threads, sizeof(parallel_f_t))

    for i in range(num_threads):
        # Partial f-vectors.
        parallel_structs[i].f_vector = \
                <size_t*> mem.calloc(dim+2, sizeof(size_t))
        parallel_structs[i].current_job_id = \
                <size_t*> mem.calloc(parallelization_depth+1, sizeof(size_t))

        # Keeping back of the original number of faces allows faster starting the next job.
        parallel_structs[i].original_n_faces = \
                <size_t*> mem.calloc(parallelization_depth+1, sizeof(size_t))
        parallel_structs[i].original_n_faces[0] = \
                structures[0].new_faces[dim - 1].n_faces

        parallel_structs[i].original_n_visited_all = \
                <size_t*> mem.calloc(parallelization_depth+1, sizeof(size_t))
        parallel_structs[i].original_n_visited_all[0] = \
                structures[0].visited_all[dim - 1].n_faces

    for i in prange(n_jobs, schedule='dynamic', chunksize=1,
                    num_threads=num_threads, nogil=True):
        _parallel_f_vector(structures[threadid()],
                           parallelization_depth,
                           parallel_structs[threadid()],
                           i)

    # Gather the results.
    for i in range(num_threads):
        for j in range(structures[0].dimension + 2):
            f_vector[j] += parallel_structs[i].f_vector[j]

cdef int _parallel_f_vector(iter_t structure, size_t parallelization_depth,
                            parallel_f_t parallel_struct, size_t job_id) nogil except -1:
    """
    Set up a job and then visit all faces.
    """
    cdef int max_dimension = structure.dimension - parallelization_depth
    cdef int d
    if prepare_face_iterator_for_partial_job(structure, parallelization_depth,
                                             parallel_struct, job_id):
        d = next_dimension(structure, parallelization_depth)
        while (d < max_dimension):
            parallel_struct.f_vector[d+1] += 1
            d = next_dimension(structure, parallelization_depth)

cdef inline int prepare_face_iterator_for_partial_job(
        iter_t structure, size_t parallelization_depth,
        parallel_f_t parallel_struct, size_t job_id) nogil except -1:
    """
    Set ``structure`` according to ``job_id``.

    ``job_id`` should be thought of as its digits with base ``structure.n_coatoms``
    padded to ``parallelization_depth``.

    The first digit determines which facet to visit.
    The next digit determines which facet of the facet should be visited.

    OUTPUT: ``1`` if the job exists and ``0`` otherwise.

    In addition, the first job treating a face will "visit" this face
    and increase the corresponding entry of the f-vector.
    """
    cdef int d
    cdef size_t current_depth
    if (not structure.first_time[structure.current_dimension]
            and structure.current_dimension == structure.dimension - parallelization_depth):
        # Act as if we had not visited faces in the last depth.
        # Set ``current_job_id[parallelization_depth - 1] = 0``.
        d = structure.dimension - parallelization_depth
        current_depth = parallelization_depth

        # Recover all faces.
        structure.new_faces[d].n_faces = \
                parallel_struct.original_n_faces[current_depth -1]
        structure.visited_all[d].n_faces = \
                parallel_struct.original_n_visited_all[current_depth -1]
        structure.first_time[d] = True
        structure.yet_to_visit = 0  # just to be on the safe side

        parallel_struct.current_job_id[current_depth -1] = 0

        # If the job does not exist, we will set the next value to ``-1``.
        if parallel_struct.original_n_faces[current_depth -1] == 0:
            parallel_struct.current_job_id[current_depth] = -1
        else:
            parallel_struct.current_job_id[current_depth] = 0

    cdef size_t n_coatoms = structure.n_coatoms
    cdef size_t job_id_c
    cdef size_t i
    cdef size_t diff
    cdef size_t new_faces_counter

    for current_depth in range(1, parallelization_depth + 1):
        d = structure.dimension - current_depth

        # Get the corresponding digit of ``job_id``.
        job_id_c = get_digit(job_id, current_depth - 1, parallelization_depth, n_coatoms)

        # Set ``current_job_id[current_depth - 1]`` to ``job_id_c`` if possible.

        if job_id_c != parallel_struct.current_job_id[current_depth - 1]:
            # Set ``current_job_id[current_depth -1] = 0``.
            structure.current_dimension = d
            structure.new_faces[d].n_faces = parallel_struct.original_n_faces[current_depth -1]
            structure.visited_all[d].n_faces = parallel_struct.original_n_visited_all[current_depth -1]
            parallel_struct.current_job_id[current_depth -1] = 0

            # If the job does not exist, we will set the next value to ``-1``.
            if parallel_struct.original_n_faces[current_depth -1] == 0:
                parallel_struct.current_job_id[current_depth] = -1
            else:
                parallel_struct.current_job_id[current_depth] = 0

            structure.first_time[d] = True
            structure.yet_to_visit = 0  # just to be on the safe side

        if parallel_struct.current_job_id[current_depth] == -1:
            # The job does not exist.
            return 0

        if job_id_c > parallel_struct.current_job_id[current_depth -1]:
            if job_id_c >= structure.new_faces[d].n_faces:
                # The job does not exist.
                return 0

            for i in range(job_id_c):
                # Fast forwarding the jobs.
                add_face_shallow(structure.visited_all[d], structure.new_faces[d].faces[structure.new_faces[d].n_faces -1])
                structure.new_faces[d].n_faces -= 1

            parallel_struct.current_job_id[current_depth -1] = job_id_c

        # Apparently the face exists. We add it to the f-vector, if it is the very first job for the face.
        if job_id == 0 or get_digit(job_id -1, current_depth -1, parallelization_depth, n_coatoms) != job_id_c:
            # Visit ``structure.new_faces[d].faces[structure.new_faces[d].n_faces - 1]
            parallel_struct.f_vector[d + 1] += 1

        if structure.current_dimension == d:
            structure.yet_to_visit = 0

            if structure.new_faces[d].n_faces == 0:
                # The job will not exist.
                parallel_struct.current_job_id[current_depth] = -1
                return 0

            new_faces_counter = get_next_level(
                structure.new_faces[d], structure.new_faces[d-1], structure.visited_all[d])

            if new_faces_counter:
                # Setting the variables correctly, for the next call.
                structure.current_dimension -= 1
                structure.first_time[d-1] = True
                structure.visited_all[d-1][0] = structure.visited_all[d][0]
                structure.yet_to_visit = new_faces_counter
                for i in range(current_depth, parallelization_depth + 1):
                    parallel_struct.current_job_id[i] = 0
                parallel_struct.original_n_faces[current_depth] = new_faces_counter
                parallel_struct.original_n_visited_all[current_depth] = structure.visited_all[d-1].n_faces
            else:
                # The job does not exist.
                parallel_struct.current_job_id[current_depth] = -1
                return 0

    if structure.current_dimension != structure.dimension - parallelization_depth - 1:
        return 0

    return 1

cdef inline size_t get_digit(size_t job_id, size_t pos, size_t padto, size_t base) nogil:
    """
    Get the digit ``pos`` of ``job_id`` with base ``base``
    padding the number of digits to ``pad_to``.

    Digits are enumerated started with ``0``.
    """
    # Remove the last ``parallelization_depth - pos - 1`` digits.
    cdef size_t current_output = job_id / base ** (padto - pos - 1)

    # Remove all digits before our current digit, which is digit ``pos``.
    return current_output % base<|MERGE_RESOLUTION|>--- conflicted
+++ resolved
@@ -1892,11 +1892,7 @@
     ``parallelization_depth`` determines when to stop,
     e.g. if it is ``1`` it will stop after having yield all faces of a facet
     """
-<<<<<<< HEAD
-    cdef int dim = structure.dimension - parallelization_depth
-=======
     cdef int max_dim = structure.highest_dimension - parallelization_depth
->>>>>>> 7f7e6301
     structure.face_status = 0
     while (not next_face_loop(structure)) and (structure.current_dimension <= max_dim):
         sig_check()
