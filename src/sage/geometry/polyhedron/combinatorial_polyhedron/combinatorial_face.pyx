r"""
Combinatorial face of a polyhedron

This module provides the combinatorial type of a polyhedral face.

.. SEEALSO::

    :mod:`sage.geometry.polyhedron.combinatorial_polyhedron.base`,
    :mod:`sage.geometry.polyhedron.combinatorial_polyhedron.face_iterator`.

EXAMPLES:

Obtain a face from a face iterator::

    sage: P = polytopes.cube()
    sage: C = CombinatorialPolyhedron(P)
    sage: it = C.face_iter()
    sage: face = next(it); face
    A 2-dimensional face of a 3-dimensional combinatorial polyhedron

Obtain a face from a face lattice index:

    sage: P = polytopes.simplex(2)
    sage: C = CombinatorialPolyhedron(P)
    sage: sorted(C.face_lattice()._elements)
    [0, 1, 2, 3, 4, 5, 6, 7]
    sage: face = C.face_by_face_lattice_index(0); face
    A -1-dimensional face of a 2-dimensional combinatorial polyhedron

Obtain further information regarding a face::

    sage: P = polytopes.octahedron()
    sage: C = CombinatorialPolyhedron(P)
    sage: it = C.face_iter(2)
    sage: face = next(it); face
    A 2-dimensional face of a 3-dimensional combinatorial polyhedron
    sage: face.ambient_Vrepresentation()
    (A vertex at (0, 0, 1), A vertex at (0, 1, 0), A vertex at (1, 0, 0))
    sage: face.n_ambient_Vrepresentation()
    3
    sage: face.ambient_H_indices()
    (5,)
    sage: face.dimension()
    2
    sage: face.ambient_dimension()
    3

.. SEEALSO::

    :class:`sage.geometry.polyhedron.combinatorial_polyhedron.base.CombinatorialPolyhedron`.

AUTHOR:

- Jonathan Kliem (2019-05)
"""

# ****************************************************************************
#       Copyright (C) 2019 Jonathan Kliem <jonathan.kliem@fu-berlin.de>
#
# This program is free software: you can redistribute it and/or modify
# it under the terms of the GNU General Public License as published by
# the Free Software Foundation, either version 2 of the License, or
# (at your option) any later version.
#                  https://www.gnu.org/licenses/
# ****************************************************************************

from sage.misc.superseded        import deprecated_function_alias

import numbers
from sage.rings.integer         cimport smallInteger
from .conversions               cimport bit_rep_to_Vrep_list
from .base                      cimport CombinatorialPolyhedron
from .face_iterator             cimport FaceIterator_base
from .polyhedron_face_lattice   cimport PolyhedronFaceLattice
from .face_data_structure       cimport face_len_atoms, face_init, face_copy
from .face_list_data_structure  cimport bit_rep_to_coatom_rep
from .list_of_faces              cimport face_as_combinatorial_polyhedron

cdef extern from "Python.h":
    int unlikely(int) nogil  # Defined by Cython

cdef class CombinatorialFace(SageObject):
    r"""
    A class of the combinatorial type of a polyhedral face.

    EXAMPLES:

    Obtain a combinatorial face from a face iterator::

        sage: P = polytopes.cyclic_polytope(5,8)
        sage: C = CombinatorialPolyhedron(P)
        sage: it = C.face_iter()
        sage: next(it)
        A 0-dimensional face of a 5-dimensional combinatorial polyhedron

    Obtain a combinatorial face from an index of the face lattice::

        sage: F = C.face_lattice()
        sage: F._elements[3]
        34
        sage: C.face_by_face_lattice_index(29)
        A 1-dimensional face of a 5-dimensional combinatorial polyhedron

    Obtain the dimension of a combinatorial face::

        sage: face = next(it)
        sage: face.dimension()
        0

    The dimension of the polyhedron::

        sage: face.ambient_dimension()
        5

    The Vrepresentation::

        sage: face.ambient_Vrepresentation()
        (A vertex at (6, 36, 216, 1296, 7776),)
        sage: face.ambient_V_indices()
        (6,)
        sage: face.n_ambient_Vrepresentation()
        1

    The Hrepresentation::

        sage: face.ambient_Hrepresentation()
        (An inequality (60, -112, 65, -14, 1) x + 0 >= 0,
         An inequality (180, -216, 91, -16, 1) x + 0 >= 0,
         An inequality (360, -342, 119, -18, 1) x + 0 >= 0,
         An inequality (840, -638, 179, -22, 1) x + 0 >= 0,
         An inequality (-2754, 1175, -245, 25, -1) x + 2520 >= 0,
         An inequality (504, -450, 145, -20, 1) x + 0 >= 0,
         An inequality (-1692, 853, -203, 23, -1) x + 1260 >= 0,
         An inequality (252, -288, 113, -18, 1) x + 0 >= 0,
         An inequality (-844, 567, -163, 21, -1) x + 420 >= 0,
         An inequality (84, -152, 83, -16, 1) x + 0 >= 0,
         An inequality (-210, 317, -125, 19, -1) x + 0 >= 0)
        sage: face.ambient_H_indices()
        (3, 4, 5, 6, 7, 8, 9, 10, 11, 18, 19)
        sage: face.n_ambient_Hrepresentation()
        11
    """
    def __init__(self, data, dimension=None, index=None):
        r"""
        Initialize :class:`CombinatorialFace`.

        See :class:`CombinatorialFace`.

        TESTS::

            sage: C = CombinatorialPolyhedron([[0,1,2],[0,1,3],
            ....: [0,2,3],[1,2,3]])
            sage: it = C.face_iter()
            sage: next(it)     # indirect doctest
            A 2-dimensional face of a 3-dimensional combinatorial polyhedron

            sage: C.face_by_face_lattice_index(0)
            A -1-dimensional face of a 3-dimensional combinatorial polyhedron

            sage: TestSuite(sage.geometry.polyhedron.combinatorial_polyhedron.combinatorial_face.CombinatorialFace).run()
        """
        cdef FaceIterator_base it
        cdef PolyhedronFaceLattice all_faces

        if isinstance(data, FaceIterator_base):
            assert dimension is None and index is None, "dimension and index must be ``None``, when providing a face iterator"

            # Copy data from FaceIterator.
            it = data
            self._dual              = it.dual
            self._mem               = MemoryAllocator()
            self.atoms              = it.atoms
            self.coatoms            = it.coatoms

            if it.structure.face_status == 0:
                raise LookupError("face iterator not set to a face")

            face_init(self.face, self.coatoms.n_atoms(), self.coatoms.n_coatoms(), self._mem)
            face_copy(self.face, it.structure.face)

            self._dimension         = it.structure.current_dimension
            self._ambient_dimension = it.structure.dimension
            self._ambient_Vrep      = it._Vrep
            self._ambient_facets    = it._facet_names
            self._equations         = it._equations
            self._n_equations       = len(self._equations) if self._equations else 0
            self._hash_index        = it.structure._index
            self._ambient_bounded   = it._bounded

            self._initialized_from_face_lattice = False

        elif isinstance(data, PolyhedronFaceLattice):
            all_faces = data
            assert isinstance(dimension, numbers.Integral), "dimension must be an integer"
            assert isinstance(index, numbers.Integral), "index must be an integer"
            assert -1 <= dimension <= all_faces.dimension, "dimension must be a face dimension of the polyhedron"
            assert 0 <= index < all_faces.f_vector[dimension + 1], "index is out of range"

            # Copy data from PolyhedronFaceLattice.
            self._dual              = all_faces.dual
            self._mem               = MemoryAllocator()
            self.atoms              = all_faces.atoms
            self.coatoms            = all_faces.coatoms

            face_init(self.face, self.coatoms.n_atoms(), self.coatoms.n_coatoms(), self._mem)
            face_copy(self.face, all_faces.faces[dimension+1].faces[index])

            self._dimension         = dimension
            self._ambient_dimension = all_faces.dimension
            self._ambient_Vrep      = all_faces._Vrep
            self._ambient_facets    = all_faces._facet_names
<<<<<<< HEAD
            self._equations         = all_faces._equations
            self._n_equations       = len(self._equations) if self._equations else 0
=======
            self._equalities        = all_faces._equalities
            self._ambient_bounded   = all_faces._bounded
>>>>>>> a60179ab

            self._initialized_from_face_lattice = True

            self._hash_index = index
            for i in range(-1,dimension):
                self._hash_index += all_faces.f_vector[i+1]

            # Add the complete ``f-vector`` to the hash index,
            # such that hash values obtained by an iterator or by the face lattice
            # do not collide.
            for i in range(-1,self._ambient_dimension+1):
                self._hash_index += all_faces.f_vector[i+1]
        else:
            raise NotImplementedError("data must be face iterator or a list of all faces")

        if self._dual:
            # Reverse the hash index in dual mode to respect inclusion of faces.
            self._hash_index = -self._hash_index - 1

            self._n_ambient_facets = self.atoms.n_faces()
        else:
            self._n_ambient_facets = self.coatoms.n_faces()

    def _repr_(self):
        r"""
        Return a description of the combinatorial face.

        EXAMPLES::

            sage: P = polytopes.permutahedron(6)
            sage: C = CombinatorialPolyhedron(P)
            sage: it = C.face_iter(dimension=3, dual=False)
            sage: face = next(it)
            sage: face.__repr__()
            'A 3-dimensional face of a 5-dimensional combinatorial polyhedron'
            sage: it = C.face_iter(dimension=3, dual=True)
            sage: face = next(it)
            sage: face.__repr__()
            'A 3-dimensional face of a 5-dimensional combinatorial polyhedron'
        """
        return "A {}-dimensional face of a {}-dimensional combinatorial polyhedron"\
                .format(self.dimension(), self.ambient_dimension())

    def __reduce__(self):
        r"""
        Override __reduce__ to indicate that pickle/unpickle will not work.

        EXAMPLES::

            sage: P = polytopes.simplex()
            sage: C = CombinatorialPolyhedron(P)
            sage: it = C.face_iter()
            sage: face = next(it)
            sage: face1 = loads(face.dumps())
            Traceback (most recent call last):
            ...
            NotImplementedError
        """
        raise NotImplementedError

    def __hash__(self):
        r"""
        Return an index for the face.

        This is constructed such that for faces `F,G` constructed in the same manner (same face iterator or face lattice)
        it holds that `F` contained in `G` implies ``hash(F) < hash(G)``.

        If the face was constructed from a :class:`sage.geometry.polyhedron.combinatorial_polyhedron.face_iterator.FaceIterator`,
        then this is the index of the occurrence in the iterator.
        In dual mode this value is then deducted from the maximal value of ``size_t``.

        If the face was constructed from
        :meth:`sage:geometry.polyhedron.combinatorial_polyhedron.base.CombinatorialPolyhedron.face_by_face_lattice_index`,
        then this is the total number of faces plus the index in the level set plus the number of lower dimensional faces
        (or higher dimensional faces in dual mode).
        In dual mode this value is then deducted from the maximal value of ``size_t``.

        EXAMPLES::

            sage: P = polytopes.simplex(2)
            sage: C = CombinatorialPolyhedron(P)
            sage: it = C.face_iter()
            sage: [hash(face) for face in it]
            [1, 2, 3, 4, 5, 6]

        TESTS::

            sage: P = polytopes.permutahedron(5)
            sage: C = CombinatorialPolyhedron(P)
            sage: F = C.face_lattice()
            sage: G = F.relabel(C.face_by_face_lattice_index)

            sage: P = polytopes.cyclic_polytope(4,10)
            sage: C = CombinatorialPolyhedron(P)
            sage: F = C.face_lattice()
            sage: G = F.relabel(C.face_by_face_lattice_index)
        """
        return self._hash_index

    def __lt__(self, other):
        r"""
        Compare faces of the same polyhedron.

        This is a helper function.
        In order to construct a Hasse diagram (a digraph) with combinatorial faces,
        we must define some order relation that is compatible with the Hasse diagram.

        Any order relation compatible with ordering by dimension is suitable.
        We use :meth:`__hash__` to define the relation.

        EXAMPLES::

            sage: P = polytopes.cube()
            sage: C = CombinatorialPolyhedron(P)
            sage: F1 = C.face_by_face_lattice_index(0)
            sage: F2 = C.face_by_face_lattice_index(1)
            sage: F1 < F2
            True
            sage: for i,j in Combinations(range(28), 2):
            ....:     F1 = C.face_by_face_lattice_index(i)
            ....:     F2 = C.face_by_face_lattice_index(j)
            ....:     if F1.dim() != F2.dim():
            ....:          assert (F1.dim() < F2.dim()) == (F1 < F2)

            sage: P = polytopes.cross_polytope(3)
            sage: C = CombinatorialPolyhedron(P)
            sage: F1 = C.face_by_face_lattice_index(0)
            sage: F2 = C.face_by_face_lattice_index(1)
            sage: F1 < F2
            True
            sage: for i,j in Combinations(range(28), 2):
            ....:     F1 = C.face_by_face_lattice_index(i)
            ....:     F2 = C.face_by_face_lattice_index(j)
            ....:     if F1.dim() != F2.dim():
            ....:          assert (F1.dim() < F2.dim()) == (F1 < F2)
        """
        cdef CombinatorialFace other_face
        if isinstance(other, CombinatorialFace):
            other_face = other
            if (self._initialized_from_face_lattice == other_face._initialized_from_face_lattice and
                    self.atoms is other_face.atoms):
                # They are faces of the same polyhedron obtained in the same way.
                return hash(self) < hash(other)

    def dimension(self):
        r"""
        Return the dimension of the face.

        EXAMPLES::

            sage: P = polytopes.associahedron(['A', 3])
            sage: C = CombinatorialPolyhedron(P)
            sage: it = C.face_iter()
            sage: face = next(it)
            sage: face.dimension()
            2

        ``dim`` is an alias::

            sage: face.dim()
            2
        """
        if self._dual:
            return smallInteger(self._ambient_dimension - self._dimension - 1)
        else:
            return smallInteger(self._dimension)

    dim = dimension

    def ambient_dimension(self):
        r"""
        Return the dimension of the polyhedron.

        EXAMPLES::

            sage: P = polytopes.cube()
            sage: C = CombinatorialPolyhedron(P)
            sage: it = C.face_iter()
            sage: face = next(it)
            sage: face.ambient_dimension()
            3
        """
        return smallInteger(self._ambient_dimension)

    def ambient_Vrepresentation(self):
        r"""
        Return the Vrepresentation objects of the ambient polyhedron
        defining the face.

        It consists of the vertices/rays/lines
        that face contains.

        EXAMPLES::

            sage: P = polytopes.permutahedron(5)
            sage: C = CombinatorialPolyhedron(P)
            sage: it = C.face_iter(dimension=2)
            sage: face = next(it)
            sage: face.ambient_Vrepresentation()
            (A vertex at (1, 3, 2, 5, 4),
             A vertex at (2, 3, 1, 5, 4),
             A vertex at (3, 1, 2, 5, 4),
             A vertex at (3, 2, 1, 5, 4),
             A vertex at (2, 1, 3, 5, 4),
             A vertex at (1, 2, 3, 5, 4))
            sage: face = next(it)
            sage: face.ambient_Vrepresentation()
            (A vertex at (2, 1, 4, 5, 3),
             A vertex at (3, 2, 4, 5, 1),
             A vertex at (3, 1, 4, 5, 2),
             A vertex at (1, 3, 4, 5, 2),
             A vertex at (1, 2, 4, 5, 3),
             A vertex at (2, 3, 4, 5, 1))

            sage: C = CombinatorialPolyhedron([[0,1,2],[0,1,3],[0,2,3],[1,2,3]])
            sage: it = C.face_iter()
            sage: for face in it: (face.dimension(), face.ambient_Vrepresentation())
            (2, (1, 2, 3))
            (2, (0, 2, 3))
            (2, (0, 1, 3))
            (2, (0, 1, 2))
            (1, (2, 3))
            (1, (1, 3))
            (1, (1, 2))
            (0, (3,))
            (0, (2,))
            (0, (1,))
            (1, (0, 3))
            (1, (0, 2))
            (0, (0,))
            (1, (0, 1))

        .. SEEALSO::

            :meth:`ambient_V_indices`.
        """
        if not self._ambient_Vrep:
            # There are no names, so we return indices instead.
            return self.ambient_V_indices()
        cdef size_t length
        if self._dual:
            # if dual, the Vrepresentation corresponds to the coatom-representation
            length = self.set_coatom_rep()
            return tuple(self._ambient_Vrep[self.coatom_rep[i]]
                         for i in range(length))
        else:
            # if not dual, the Vrepresentation corresponds to the atom-representation
            length = self.set_atom_rep()
            return tuple(self._ambient_Vrep[self.atom_rep[i]]
                         for i in range(length))

    def ambient_V_indices(self):
        r"""
        Return the indices of the Vrepresentation
        objects of the ambient polyhedron defining the face.

        EXAMPLES::

            sage: P = polytopes.permutahedron(5)
            sage: C = CombinatorialPolyhedron(P)
            sage: it = C.face_iter(dimension=2)
            sage: face = next(it)
            sage: next(it).ambient_V_indices()
            (32, 91, 92, 93, 94, 95)
            sage: next(it).ambient_V_indices()
            (32, 89, 90, 94)

            sage: C = CombinatorialPolyhedron([[0,1,2],[0,1,3],[0,2,3],[1,2,3]])
            sage: it = C.face_iter()
            sage: for face in it: (face.dimension(), face.ambient_V_indices())
            (2, (1, 2, 3))
            (2, (0, 2, 3))
            (2, (0, 1, 3))
            (2, (0, 1, 2))
            (1, (2, 3))
            (1, (1, 3))
            (1, (1, 2))
            (0, (3,))
            (0, (2,))
            (0, (1,))
            (1, (0, 3))
            (1, (0, 2))
            (0, (0,))
            (1, (0, 1))

        .. SEEALSO::

            :meth:`ambient_Vrepresentation`.
        """
        cdef size_t length
        if self._dual:
            # if dual, the Vrepresentation corresponds to the coatom-representation
            length = self.set_coatom_rep()
            return tuple(smallInteger(self.coatom_rep[i])
                         for i in range(length))
        else:
            # if not dual, the Vrepresentation corresponds to the atom-representation
            length = self.set_atom_rep()
            return tuple(smallInteger(self.atom_rep[i])
                         for i in range(length))

    def Vrepr(self, names=True):
        r"""
        The method is deprecated. Use one of the following:
        - :meth:`CombinatorialFace.ambient_Vrepresentation`
        - :meth:`CombinatorialFace.ambient_V_indices`

        Return the vertex-representation of the current face.

        The vertex-representation consists of
        the ``[vertices, rays, lines]`` that face contains.

        INPUT:

        - ``names`` -- if ``True`` returns the names of the ``[vertices, rays, lines]``
          as given on initialization of the :class:`~sage.geometry.polyhedron.combinatorial_polyhedron.base.CombinatorialPolyhedron`

        TESTS::

            sage: P = polytopes.permutahedron(5)
            sage: C = CombinatorialPolyhedron(P)
            sage: it = C.face_iter(dimension=2)
            sage: face = next(it)
            sage: face.Vrepr()
            doctest:...: DeprecationWarning: the method Vrepr of CombinatorialPolyhedron is deprecated; use ambient_V_indices or ambient_Vrepresentation
            See https://trac.sagemath.org/28616 for details.
            (A vertex at (1, 3, 2, 5, 4),
             A vertex at (2, 3, 1, 5, 4),
             A vertex at (3, 1, 2, 5, 4),
             A vertex at (3, 2, 1, 5, 4),
             A vertex at (2, 1, 3, 5, 4),
             A vertex at (1, 2, 3, 5, 4))
        """
        from sage.misc.superseded import deprecation
        deprecation(28616, "the method Vrepr of CombinatorialPolyhedron is deprecated; use ambient_V_indices or ambient_Vrepresentation", 3)
        if names:
            return self.ambient_Vrepresentation()
        else:
            return self.ambient_V_indices()

    def n_ambient_Vrepresentation(self):
        r"""
        Return the length of the :meth:`CombinatorialFace.ambient_V_indices`.

        Might be faster than then using ``len``.

        EXAMPLES::

            sage: P = polytopes.cube()
            sage: C = CombinatorialPolyhedron(P)
            sage: it = C.face_iter()
            sage: all(face.n_ambient_Vrepresentation() == len(face.ambient_Vrepresentation()) for face in it)
            True

        TESTS::

            sage: P = polytopes.cube()
            sage: C = CombinatorialPolyhedron(P)
            sage: it = C.face_iter()
            sage: face = next(it)
            sage: _ = face.n_Vrepr()
            doctest:...: DeprecationWarning: n_Vrepr is deprecated. Please use n_ambient_Vrepresentation instead.
            See https://trac.sagemath.org/28614 for details.
        """
        if self._dual:
            return smallInteger(self.set_coatom_rep())
        else:
            return smallInteger(self.n_atom_rep())

    n_Vrepr = deprecated_function_alias(28614, n_ambient_Vrepresentation)

    def ambient_Hrepresentation(self):
        r"""
        Return the Hrepresentation objects of the ambient polyhedron
        defining the face.

        It consists of the facets/inequalities that contain the face
        and the equations defining the ambient polyhedron.

        EXAMPLES::

            sage: P = polytopes.permutahedron(5)
            sage: C = CombinatorialPolyhedron(P)
            sage: it = C.face_iter(2)
            sage: next(it).ambient_Hrepresentation()
            (An inequality (1, 1, 1, 0, 0) x - 6 >= 0,
             An inequality (0, 0, 0, -1, 0) x + 5 >= 0,
             An equation (1, 1, 1, 1, 1) x - 15 == 0)
            sage: next(it).ambient_Hrepresentation()
            (An inequality (0, 0, -1, -1, 0) x + 9 >= 0,
             An inequality (0, 0, 0, -1, 0) x + 5 >= 0,
             An equation (1, 1, 1, 1, 1) x - 15 == 0)

            sage: P = polytopes.cyclic_polytope(4,6)
            sage: C = CombinatorialPolyhedron(P)
            sage: it = C.face_iter()
            sage: next(it).ambient_Hrepresentation()
            (An inequality (-20, 29, -10, 1) x + 0 >= 0,
             An inequality (60, -47, 12, -1) x + 0 >= 0,
             An inequality (30, -31, 10, -1) x + 0 >= 0,
             An inequality (10, -17, 8, -1) x + 0 >= 0,
             An inequality (-154, 71, -14, 1) x + 120 >= 0,
             An inequality (-78, 49, -12, 1) x + 40 >= 0)
            sage: next(it).ambient_Hrepresentation()
            (An inequality (-50, 35, -10, 1) x + 24 >= 0,
             An inequality (-12, 19, -8, 1) x + 0 >= 0,
             An inequality (-20, 29, -10, 1) x + 0 >= 0,
             An inequality (60, -47, 12, -1) x + 0 >= 0,
             An inequality (-154, 71, -14, 1) x + 120 >= 0,
             An inequality (-78, 49, -12, 1) x + 40 >= 0)

        .. SEEALSO::

            :meth:`ambient_H_indices`.
        """
        if not self._ambient_facets:
            # There are no names, so we return indices instead.
            return self.ambient_H_indices()
        cdef size_t length
        if not self._dual:
            # if not dual, the facet-representation corresponds to the coatom-representation
            length = self.set_coatom_rep()  # fill self.coatom_repr_face
            return tuple(self._ambient_facets[self.coatom_rep[i]]
                         for i in range(length)) + self._equations
        else:
            # if dual, the facet-representation corresponds to the atom-representation
            length = self.set_atom_rep()  # fill self.atom_repr_face
            return tuple(self._ambient_facets[self.atom_rep[i]]
                         for i in range(length)) + self._equations

    def ambient_H_indices(self, add_equations=True):
        r"""
        Return the indices of the Hrepresentation objects
        of the ambient polyhedron defining the face.

        INPUT:

        - ``add_equations`` -- boolean (default: ``True``); whether or not to include the equations

        EXAMPLES::

            sage: P = polytopes.permutahedron(5)
            sage: C = CombinatorialPolyhedron(P)
            sage: it = C.face_iter(2)
            sage: face = next(it)
            sage: face.ambient_H_indices(add_equations=False)
            (28, 29)
            sage: face2 = next(it)
            sage: face2.ambient_H_indices(add_equations=False)
            (25, 29)

        Add the indices of the equation::

            sage: face.ambient_H_indices(add_equations=True)
            (28, 29, 30)
            sage: face2.ambient_H_indices(add_equations=True)
            (25, 29, 30)

        Another example::

            sage: P = polytopes.cyclic_polytope(4,6)
            sage: C = CombinatorialPolyhedron(P)
            sage: it = C.face_iter()
            sage: _ = next(it); _ = next(it)
            sage: next(it).ambient_H_indices()
            (0, 1, 2, 4, 5, 7)
            sage: next(it).ambient_H_indices()
            (0, 1, 5, 6, 7, 8)
            sage: next(it).ambient_H_indices()
            (0, 1, 2, 3, 6, 8)
            sage: [next(it).dimension() for _ in range(2)]
            [0, 1]
            sage: face = next(it)
            sage: face.ambient_H_indices()
            (4, 5, 7)

        .. SEEALSO::

            :meth:`ambient_Hrepresentation`.
        """
        cdef size_t length, i
        cdef tuple equations

        if add_equations and self._equations:
            equations = tuple(smallInteger(i)
                              for i in range(self._n_ambient_facets,
                                             self._n_ambient_facets + self._n_equations))
        else:
            equations = ()

        if not self._dual:
            # if not dual, the facet-representation corresponds to the coatom-representation
            length = self.set_coatom_rep()  # fill self.coatom_repr_face
            return tuple(smallInteger(self.coatom_rep[i])
                         for i in range(length)) + equations
        else:
            # if dual, the facet-representation corresponds to the atom-representation
            length = self.set_atom_rep()  # fill self.atom_repr_face
            return tuple(smallInteger(self.atom_rep[i])
                         for i in range(length)) + equations

    def Hrepr(self, names=True):
        r"""
        The method is deprecated. Use one of the following:
        - :meth:`CombinatorialFace.ambient_Hrepresentation`
        - :meth:`CombinatorialFace.ambient_H_indices`

        Return the Hrepresentation of the face.

        If ``names`` is ``False`` this is just the indices
        of the facets the face is contained in.
        If ``names`` is ``True`` this the defining facets
        and equations of the face.

        The facet-representation consists of the facets
        that contain the face and of the equations of the polyhedron.

        INPUT:

        - ``names`` -- if ``True`` returns the names of the ``[facets, equations]``
          as given on initialization of :class:`~sage.geometry.polyhedron.combinatorial_polyhedron.base.CombinatorialPolyhedron`

        TESTS::

            sage: P = polytopes.permutahedron(5)
            sage: C = CombinatorialPolyhedron(P)
            sage: it = C.face_iter(2)
            sage: next(it).Hrepr()
            doctest:...: DeprecationWarning: the method Hrepr of CombinatorialPolyhedron is deprecated; use ambient_H_indices or ambient_Hrepresentation
            See https://trac.sagemath.org/28616 for details.
            (An inequality (1, 1, 1, 0, 0) x - 6 >= 0,
             An inequality (0, 0, 0, -1, 0) x + 5 >= 0,
             An equation (1, 1, 1, 1, 1) x - 15 == 0)
        """
        from sage.misc.superseded import deprecation
        deprecation(28616, "the method Hrepr of CombinatorialPolyhedron is deprecated; use ambient_H_indices or ambient_Hrepresentation", 3)
        if names:
            return self.ambient_Hrepresentation()
        else:
            return self.ambient_H_indices()

    def n_ambient_Hrepresentation(self, add_equations=True):
        r"""
        Return the length of the :meth:`CombinatorialFace.ambient_H_indices`.

        Might be faster than then using ``len``.

        INPUT:

        - ``add_equations`` -- boolean (default: ``True``); whether or not to count the equations

        EXAMPLES::

            sage: P = polytopes.cube()
            sage: C = CombinatorialPolyhedron(P)
            sage: it = C.face_iter()
            sage: all(face.n_ambient_Hrepresentation() == len(face.ambient_Hrepresentation()) for face in it)
            True

        Specifying whether to count the equations or not::

            sage: P = polytopes.permutahedron(5)
            sage: C = CombinatorialPolyhedron(P)
            sage: it = C.face_iter(2)
            sage: f = next(it)
            sage: f.n_ambient_Hrepresentation(add_equations=True)
            3
            sage: f.n_ambient_Hrepresentation(add_equations=False)
            2

        TESTS::

            sage: P = polytopes.cube()
            sage: C = CombinatorialPolyhedron(P)
            sage: it = C.face_iter()
            sage: face = next(it)
            sage: _ = face.n_Hrepr()
            doctest:...: DeprecationWarning: n_Hrepr is deprecated. Please use n_ambient_Hrepresentation instead.
            See https://trac.sagemath.org/28614 for details.
        """
        cdef size_t n_equations = self._n_equations if add_equations else 0
        if not self._dual:
            return smallInteger(self.set_coatom_rep() + n_equations)
        else:
            return smallInteger(self.n_atom_rep() + n_equations)

    n_Hrepr = deprecated_function_alias(28614, n_ambient_Hrepresentation)

    def as_combinatorial_polyhedron(self, quotient=False):
        r"""
        Return ``self`` as combinatorial polyhedron.

        If ``quotient`` is ``True``, return the quotient of the
        polyhedron by ``self``.
        Let ``G`` be the face corresponding to ``self`` in the dual/polar polytope.
        The ``quotient`` is the dual/polar of ``G``.

        Let `[\hat{0], \hat{1}]` be the face lattice of the ambient polyhedron
        and `F` be ``self`` as element of the face lattice.
        The face lattice of ``self`` as polyhedron corresponds to
        `[\hat{0}, F]` and the face lattice of the quotient by ``self``
        corresponds to `[F, \hat{1}]`.

        EXAMPLES::

            sage: P = polytopes.cyclic_polytope(7,11)
            sage: C = CombinatorialPolyhedron(P)
            sage: it = C.face_iter(4)
            sage: f = next(it); f
            A 4-dimensional face of a 7-dimensional combinatorial polyhedron
            sage: F = f.as_combinatorial_polyhedron(); F
            A 4-dimensional combinatorial polyhedron with 5 facets
            sage: F.f_vector()
            (1, 5, 10, 10, 5, 1)
            sage: F_alt = polytopes.cyclic_polytope(4,5).combinatorial_polyhedron()
            sage: F_alt.vertex_facet_graph().is_isomorphic(F.vertex_facet_graph())
            True

        Obtaining the quotient::

            sage: Q = f.as_combinatorial_polyhedron(quotient=True); Q
            A 2-dimensional combinatorial polyhedron with 6 facets
            sage: Q
            A 2-dimensional combinatorial polyhedron with 6 facets
            sage: Q.f_vector()
            (1, 6, 6, 1)

        The Vrepresentation of the face as polyhedron is given by the
        ambient Vrepresentation of the face in that order::

            sage: P = polytopes.cube()
            sage: C = CombinatorialPolyhedron(P)
            sage: it = C.face_iter(2)
            sage: f = next(it)
            sage: F = f.as_combinatorial_polyhedron()
            sage: C.Vrepresentation()
            (A vertex at (1, -1, -1),
            A vertex at (1, 1, -1),
            A vertex at (1, 1, 1),
            A vertex at (1, -1, 1),
            A vertex at (-1, -1, 1),
            A vertex at (-1, -1, -1),
            A vertex at (-1, 1, -1),
            A vertex at (-1, 1, 1))
            sage: f.ambient_Vrepresentation()
            (A vertex at (1, -1, -1),
            A vertex at (1, -1, 1),
            A vertex at (-1, -1, 1),
            A vertex at (-1, -1, -1))
            sage: F.Vrepresentation()
            (0, 1, 2, 3)

        To obtain the facets of the face as polyhedron,
        we compute the meet of each facet with the face.
        The first representative of each element strictly
        contained in the face is kept::

            sage: C.facets(names=False)
            ((0, 1, 2, 3),
             (1, 2, 6, 7),
             (2, 3, 4, 7),
             (4, 5, 6, 7),
             (0, 1, 5, 6),
             (0, 3, 4, 5))
            sage: F.facets(names=False)
            ((0, 1), (1, 2), (2, 3), (0, 3))

        The Hrepresentation of the quotient by the face is given by the
        ambient Hrepresentation of the face in that order::

            sage: it = C.face_iter(1)
            sage: f = next(it)
            sage: Q = f.as_combinatorial_polyhedron(quotient=True)
            sage: C.Hrepresentation()
            (An inequality (-1, 0, 0) x + 1 >= 0,
            An inequality (0, -1, 0) x + 1 >= 0,
            An inequality (0, 0, -1) x + 1 >= 0,
            An inequality (1, 0, 0) x + 1 >= 0,
            An inequality (0, 0, 1) x + 1 >= 0,
            An inequality (0, 1, 0) x + 1 >= 0)
            sage: f.ambient_Hrepresentation()
            (An inequality (0, 0, 1) x + 1 >= 0, An inequality (0, 1, 0) x + 1 >= 0)
            sage: Q.Hrepresentation()
            (0, 1)

        To obtain the vertices of the face as polyhedron,
        we compute the join of each vertex with the face.
        The first representative of each element strictly
        containing the face is kept::

            sage: [g.ambient_H_indices() for g in C.face_iter(0)]
            [(3, 4, 5),
            (0, 4, 5),
            (2, 3, 5),
            (0, 2, 5),
            (1, 3, 4),
            (0, 1, 4),
            (1, 2, 3),
            (0, 1, 2)]
            sage: [g.ambient_H_indices() for g in Q.face_iter(0)]
            [(1,), (0,)]

        The method is not implemented for unbounded polyhedra::

            sage: P = Polyhedron(rays=[[0,1]])*polytopes.cube()
            sage: C = CombinatorialPolyhedron(P)
            sage: it = C.face_iter(2)
            sage: f = next(it)
            sage: f.as_combinatorial_polyhedron()
            Traceback (most recent call last):
            ...
            NotImplementedError: only implemented for bounded polyhedra

        REFERENCES:

            For more information, see Exercise 2.9 of [Zie2007]_.

        .. NOTE::

            This method is tested in
            :meth:`~sage.geometry.polyhedron.base.Polyhedron_base._test_combinatorial_face_as_combinatorial_polyhedron`.
        """
        if not self._ambient_bounded:
            raise NotImplementedError("only implemented for bounded polyhedra")

        cdef ListOfFaces facets = self.atoms if self._dual else self.coatoms
        cdef ListOfFaces Vrep = self.atoms if not self._dual else self.coatoms

        if not quotient:
            return CombinatorialPolyhedron(face_as_combinatorial_polyhedron(facets, Vrep, self.face, self._dual))
        else:
            # We run ``face_as_combinatorial_polyhedron`` for the dual setting.

            # We then interchange the output of it, to obtain the quotient.
            new_Vrep, new_facets = face_as_combinatorial_polyhedron(Vrep, facets, self.face, not self._dual)
            return CombinatorialPolyhedron((new_facets, new_Vrep))

    cdef size_t n_atom_rep(self) except -1:
        r"""
        Compute the number of atoms in the current face by counting the
        number of set bits.
        """
        return face_len_atoms(self.face)

    cdef size_t set_coatom_rep(self) except -1:
        r"""
        Set ``coatom_rep`` to be the coatom-representation of the current face.
        Return its length.
        """
        if not self.coatom_rep:
            self.coatom_rep = <size_t *> self._mem.allocarray(self.coatoms.n_faces(), sizeof(size_t))
        return bit_rep_to_coatom_rep(self.face, self.coatoms.data, self.coatom_rep)

    cdef size_t set_atom_rep(self) except -1:
        r"""
        Set ``atom_rep`` to be the atom-representation of the current face.
        Return its length.
        """
        if not self.atom_rep:
            self.atom_rep = <size_t *> self._mem.allocarray(self.coatoms.n_atoms(), sizeof(size_t))
        return bit_rep_to_Vrep_list(self.face, self.atom_rep)
<|MERGE_RESOLUTION|>--- conflicted
+++ resolved
@@ -209,13 +209,9 @@
             self._ambient_dimension = all_faces.dimension
             self._ambient_Vrep      = all_faces._Vrep
             self._ambient_facets    = all_faces._facet_names
-<<<<<<< HEAD
             self._equations         = all_faces._equations
             self._n_equations       = len(self._equations) if self._equations else 0
-=======
-            self._equalities        = all_faces._equalities
             self._ambient_bounded   = all_faces._bounded
->>>>>>> a60179ab
 
             self._initialized_from_face_lattice = True
 
