r"""
Base class for polyhedra
"""

# ****************************************************************************
#       Copyright (C) 2008-2012 Marshall Hampton <hamptonio@gmail.com>
#       Copyright (C) 2011-2015 Volker Braun <vbraun.name@gmail.com>
#       Copyright (C) 2012-2018 Frederic Chapoton
#       Copyright (C) 2013      Andrey Novoseltsev
#       Copyright (C) 2014-2017 Moritz Firsching
#       Copyright (C) 2014-2019 Thierry Monteil
#       Copyright (C) 2015      Nathann Cohen
#       Copyright (C) 2015-2017 Jeroen Demeyer
#       Copyright (C) 2015-2017 Vincent Delecroix
#       Copyright (C) 2015-2018 Dima Pasechnik
#       Copyright (C) 2015-2020 Jean-Philippe Labbe <labbe at math.huji.ac.il>
#       Copyright (C) 2015-2021 Matthias Koeppe
#       Copyright (C) 2016-2019 Daniel Krenn
#       Copyright (C) 2017      Marcelo Forets
#       Copyright (C) 2017-2018 Mark Bell
#       Copyright (C) 2019      Julian Ritter
#       Copyright (C) 2019-2020 Laith Rastanawi
#       Copyright (C) 2019-2020 Sophia Elia
#       Copyright (C) 2019-2021 Jonathan Kliem <jonathan.kliem@fu-berlin.de>
#
# This program is free software: you can redistribute it and/or modify
# it under the terms of the GNU General Public License as published by
# the Free Software Foundation, either version 2 of the License, or
# (at your option) any later version.
#                  https://www.gnu.org/licenses/
# ****************************************************************************

import itertools

from sage.structure.element import coerce_binop, is_Vector, is_Matrix
from sage.structure.richcmp import rich_to_bool, op_NE
from sage.cpython.string import bytes_to_str

from sage.misc.cachefunc import cached_method
from sage.misc.misc_c import prod
from sage.misc.randstate import current_randstate

from sage.rings.integer_ring import ZZ
from sage.rings.qqbar import AA
from sage.rings.rational_field import QQ
from sage.rings.real_double import RDF
from sage.modules.free_module_element import vector
from sage.modules.vector_space_morphism import linear_transformation
from sage.matrix.constructor import matrix
from sage.arith.misc import integer_floor as floor
from sage.arith.misc import integer_ceil as ceil
from sage.misc.lazy_import import lazy_import
lazy_import('sage.groups.matrix_gps.finitely_generated', 'MatrixGroup')
from sage.geometry.convex_set import AffineHullProjectionData

import sage.geometry.abc
from .constructor import Polyhedron
from .base1 import Polyhedron_base1
from sage.categories.sets_cat import EmptySetError

#########################################################################
# Notes if you want to implement your own backend:
#
#  * derive from Polyhedron_base
#
#  * you must implement _init_from_Vrepresentation and
#    _init_from_Hrepresentation
#
#  * You might want to override _init_empty_polyhedron
#
#  * You may implement _init_from_Vrepresentation_and_Hrepresentation
#
#  * You can of course also override any other method for which you
#    have a faster implementation.
#########################################################################


#########################################################################
def is_Polyhedron(X):
    """
    Test whether ``X`` is a Polyhedron.

    INPUT:

    - ``X`` -- anything.

    OUTPUT:

    Boolean.

    EXAMPLES::

        sage: p = polytopes.hypercube(2)
        sage: from sage.geometry.polyhedron.base import is_Polyhedron
        sage: is_Polyhedron(p)
        True
        sage: is_Polyhedron(123456)
        False
    """
    return isinstance(X, Polyhedron_base)


#########################################################################
<<<<<<< HEAD
class Polyhedron_base(Polyhedron_base1):
=======
class Polyhedron_base(Element, ConvexSet_closed, sage.geometry.abc.Polyhedron):
>>>>>>> f716a0b3
    """
    Base class for Polyhedron objects

    INPUT:

    - ``parent`` -- the parent, an instance of
      :class:`~sage.geometry.polyhedron.parent.Polyhedra`.

    - ``Vrep`` -- a list ``[vertices, rays, lines]`` or ``None``. The
      V-representation of the polyhedron. If ``None``, the polyhedron
      is determined by the H-representation.

    - ``Hrep`` -- a list ``[ieqs, eqns]`` or ``None``. The
      H-representation of the polyhedron. If ``None``, the polyhedron
      is determined by the V-representation.

    - ``Vrep_minimal`` (optional) -- see below

    - ``Hrep_minimal`` (optional) -- see below

    - ``pref_rep`` -- string (default: ``None``);
       one of``Vrep`` or ``Hrep`` to pick this in case the backend
       cannot initialize from complete double description

    - ``mutable`` -- ignored

    If both ``Vrep`` and ``Hrep`` are provided, then
    ``Vrep_minimal`` and ``Hrep_minimal`` must be set to ``True``.

    TESTS::

        sage: p = Polyhedron()
        sage: TestSuite(p).run()

    ::

        sage: p = Polyhedron(vertices=[(1,0), (0,1)], rays=[(1,1)], base_ring=ZZ)
        sage: TestSuite(p).run()

    ::

        sage: p=polytopes.flow_polytope(digraphs.DeBruijn(3,2))
        sage: TestSuite(p).run()

    ::

        sage: TestSuite(Polyhedron([[]])).run()
        sage: TestSuite(Polyhedron([[0]])).run()
        sage: TestSuite(Polyhedron([[1]])).run()

    ::

        sage: P = polytopes.permutahedron(3) * Polyhedron(rays=[[0,0,1],[0,1,1],[1,2,3]])
        sage: TestSuite(P).run()

    ::

        sage: P = polytopes.permutahedron(3)*Polyhedron(rays=[[0,0,1],[0,1,1]], lines=[[1,0,0]])
        sage: TestSuite(P).run()

    ::

        sage: M = random_matrix(ZZ, 5, 5, distribution='uniform')
        sage: while True:
        ....:     M = random_matrix(ZZ, 5, 5, distribution='uniform')
        ....:     if M.rank() != 5:
        ....:         break
        ....:
        sage: P = Polyhedron(M)
        sage: TestSuite(P).run()
    """

    def _init_empty_polyhedron(self):
        """
        Initializes an empty polyhedron.

        TESTS::

            sage: Polyhedron().vertex_adjacency_matrix()  # indirect doctest
            []
            sage: Polyhedron().facet_adjacency_matrix()
            [0]
        """
        Polyhedron_base1._init_empty_polyhedron(self)

        V_matrix = matrix(ZZ, 0, 0, 0)
        V_matrix.set_immutable()
        self.vertex_adjacency_matrix.set_cache(V_matrix)

        H_matrix = matrix(ZZ, 1, 1, 0)
        H_matrix.set_immutable()
        self.facet_adjacency_matrix.set_cache(H_matrix)

    def _sage_input_(self, sib, coerced):
        """
        Return Sage command to reconstruct ``self``.

        See :mod:`sage.misc.sage_input` for details.

        .. TODO::

            Add the option ``preparse`` to the method.

        EXAMPLES::

            sage: P = Polyhedron(vertices = [[1, 0], [0, 1]], rays = [[1, 1]], backend='ppl')
            sage: sage_input(P)
            Polyhedron(backend='ppl', base_ring=QQ, rays=[(QQ(1), QQ(1))], vertices=[(QQ(0), QQ(1)), (QQ(1), QQ(0))])
            sage: P = Polyhedron(vertices = [[1, 0], [0, 1]], rays = [[1, 1]], backend='normaliz') # optional - pynormaliz
            sage: sage_input(P)                                                                    # optional - pynormaliz
            Polyhedron(backend='normaliz', base_ring=QQ, rays=[(QQ(1), QQ(1))], vertices=[(QQ(0), QQ(1)), (QQ(1), QQ(0))])
            sage: P = Polyhedron(vertices = [[1, 0], [0, 1]], rays = [[1, 1]], backend='polymake') # optional - polymake
            sage: sage_input(P)                                                                    # optional - polymake
            Polyhedron(backend='polymake', base_ring=QQ, rays=[(QQ(1), QQ(1))], vertices=[(QQ(1), QQ(0)), (QQ(0), QQ(1))])
       """
        kwds = dict()
        kwds['base_ring'] = sib(self.base_ring())
        kwds['backend'] = sib(self.backend())
        if self.n_vertices() > 0:
            kwds['vertices'] = [sib(tuple(v)) for v in self.vertices()]
        if self.n_rays() > 0:
            kwds['rays'] = [sib(tuple(r)) for r in self.rays()]
        if self.n_lines() > 0:
            kwds['lines'] = [sib(tuple(l)) for l in self.lines()]
        return sib.name('Polyhedron')(**kwds)

    def _facet_adjacency_matrix(self):
        """
        Compute the facet adjacency matrix in case it has not been
        computed during initialization.

        EXAMPLES::

            sage: p = Polyhedron(vertices=[(0,0),(1,0),(0,1)])
            sage: p._facet_adjacency_matrix()
            [0 1 1]
            [1 0 1]
            [1 1 0]

        Checks that :trac:`22455` is fixed::

            sage: s = polytopes.simplex(2)
            sage: s._facet_adjacency_matrix()
            [0 1 1]
            [1 0 1]
            [1 1 0]

        """
        # TODO: This implementation computes the whole face lattice,
        # which is much more information than necessary.
        M = matrix(ZZ, self.n_facets(), self.n_facets(), 0)
        codim = self.ambient_dim()-self.dim()

        def set_adjacent(h1, h2):
            if h1 is h2:
                return
            i = h1.index() - codim
            j = h2.index() - codim
            M[i, j] = 1
            M[j, i] = 1

        for face in self.faces(self.dim()-2):
            Hrep = face.ambient_Hrepresentation()
            assert(len(Hrep) == codim+2)
            set_adjacent(Hrep[-2], Hrep[-1])
        M.set_immutable()
        return M

    def _delete(self):
        """
        Delete this polyhedron.

        This speeds up creation of new polyhedra by reusing
        objects. After recycling a polyhedron object, it is not in a
        consistent state any more and neither the polyhedron nor its
        H/V-representation objects may be used any more.

        .. SEEALSO::

            :meth:`~sage.geometry.polyhedron.parent.Polyhedra_base.recycle`

        EXAMPLES::

            sage: p = Polyhedron([(0,0),(1,0),(0,1)])
            sage: p._delete()

            sage: vertices = [(0,0,0,0),(1,0,0,0),(0,1,0,0),(1,1,0,0),(0,0,1,0),(0,0,0,1)]
            sage: def loop_polyhedra():
            ....:     for i in range(100):
            ....:         p = Polyhedron(vertices)

            sage: timeit('loop_polyhedra()')                   # not tested - random
            5 loops, best of 3: 79.5 ms per loop

            sage: def loop_polyhedra_with_recycling():
            ....:     for i in range(100):
            ....:         p = Polyhedron(vertices)
            ....:         p._delete()

            sage: timeit('loop_polyhedra_with_recycling()')    # not tested - random
            5 loops, best of 3: 57.3 ms per loop
        """
        self.parent().recycle(self)

    def _test_basic_properties(self, tester=None, **options):
        """
        Run some basic tests to see, that some general assertion on polyhedra hold.

        TESTS::

            sage: polytopes.cross_polytope(3)._test_basic_properties()
        """
        if tester is None:
            tester = self._tester(**options)

        tester.assertEqual(self.n_vertices() + self.n_rays() + self.n_lines(), self.n_Vrepresentation())
        tester.assertEqual(self.n_inequalities() + self.n_equations(), self.n_Hrepresentation())
        if self.n_vertices():
            # Depending on the backend, this does not hold for the empty polyhedron.
            tester.assertEqual(self.dim() + self.n_equations(), self.ambient_dim())

        tester.assertTrue(all(len(v[::]) == self.ambient_dim() for v in self.Vrep_generator()))
        tester.assertTrue(all(len(h[::]) == self.ambient_dim() + 1 for h in self.Hrep_generator()))

        if self.n_vertices() + self.n_rays() < 40:
            tester.assertEqual(self, Polyhedron(vertices=self.vertices(), rays=self.rays(), lines=self.lines(), ambient_dim=self.ambient_dim()))
        if self.n_inequalities() < 40:
            tester.assertEqual(self, Polyhedron(ieqs=self.inequalities(), eqns=self.equations(), ambient_dim=self.ambient_dim()))

    def _richcmp_(self, other, op):
        """
        Compare ``self`` and ``other``.

        INPUT:

        - ``other`` -- a polyhedron

        OUTPUT:

        If ``other`` is a polyhedron, then the comparison
        operator "less or equal than" means "is contained in", and
        "less than" means "is strictly contained in".

        EXAMPLES::

            sage: P = Polyhedron(vertices=[(1,0), (0,1)], rays=[(1,1)])
            sage: Q = Polyhedron(vertices=[(1,0), (0,1)])
            sage: P >= Q
            True
            sage: Q <= P
            True
            sage: P == P
            True

       The polytope ``Q`` is strictly contained in ``P``::

            sage: P > Q
            True
            sage: P < Q
            False
            sage: P == Q
            False

        Test that we have fixed a problem revealed in :trac:`31701`,
        where neither of the two polyhedra contains the other::

            sage: P = Polyhedron(vertices=[(1, 1), (0, 0), (1, 2)])
            sage: Q = Polyhedron(vertices=[(1, 2), (0, 0), (0, 2)])
            sage: Q < P
            False
            sage: P > Q
            False
         """
        if self.Vrepresentation() is None or other.Vrepresentation() is None:
            raise RuntimeError('some V representation is missing')
            # make sure deleted polyhedra are not used in cache

        if self.ambient_dim() != other.ambient_dim():
            return op == op_NE

        c0 = self._is_subpolyhedron(other)
        c1 = other._is_subpolyhedron(self)
        if c0 and c1:
            return rich_to_bool(op, 0)
        elif c0:
            return rich_to_bool(op, -1)
        elif c1:
            return rich_to_bool(op, 1)
        else:
            return op == op_NE

    @coerce_binop
    def _is_subpolyhedron(self, other):
        """
        Test whether ``self`` is a (not necessarily strict)
        sub-polyhedron of ``other``.

        INPUT:

        - ``other`` -- a :class:`Polyhedron`

        OUTPUT:

        Boolean

        EXAMPLES::

            sage: P = Polyhedron(vertices=[(1,0), (0,1)], rays=[(1,1)])
            sage: Q = Polyhedron(vertices=[(1,0), (0,1)])
            sage: P._is_subpolyhedron(Q)
            False
            sage: Q._is_subpolyhedron(P)
            True
        """
        return all(other_H.contains(self_V)
                   for other_H in other.Hrepresentation()
                   for self_V in self.Vrepresentation())

    @cached_method
    def vertex_facet_graph(self, labels=True):
        r"""
        Return the vertex-facet graph.

        This function constructs a directed bipartite graph.
        The nodes of the graph correspond to the vertices of the polyhedron
        and the facets of the polyhedron. There is an directed edge
        from a vertex to a face if and only if the vertex is incident to the face.

        INPUT:

        - ``labels`` -- boolean (default: ``True``); decide how the nodes
          of the graph are labelled. Either with the original vertices/facets
          of the Polyhedron or with integers.

        OUTPUT:

        - a bipartite DiGraph. If ``labels`` is ``True``, then the nodes
          of the graph will actually be the vertices and facets of ``self``,
          otherwise they will be integers.

        .. SEEALSO::

            :meth:`combinatorial_automorphism_group`,
            :meth:`is_combinatorially_isomorphic`.

        EXAMPLES::

            sage: P = polytopes.cube()
            sage: G = P.vertex_facet_graph(); G
            Digraph on 14 vertices
            sage: G.vertices(key = lambda v: str(v))
            [A vertex at (-1, -1, -1),
             A vertex at (-1, -1, 1),
             A vertex at (-1, 1, -1),
             A vertex at (-1, 1, 1),
             A vertex at (1, -1, -1),
             A vertex at (1, -1, 1),
             A vertex at (1, 1, -1),
             A vertex at (1, 1, 1),
             An inequality (-1, 0, 0) x + 1 >= 0,
             An inequality (0, -1, 0) x + 1 >= 0,
             An inequality (0, 0, -1) x + 1 >= 0,
             An inequality (0, 0, 1) x + 1 >= 0,
             An inequality (0, 1, 0) x + 1 >= 0,
             An inequality (1, 0, 0) x + 1 >= 0]
            sage: G.automorphism_group().is_isomorphic(P.hasse_diagram().automorphism_group())
            True
            sage: O = polytopes.octahedron(); O
            A 3-dimensional polyhedron in ZZ^3 defined as the convex hull of 6 vertices
            sage: O.vertex_facet_graph()
            Digraph on 14 vertices
            sage: H = O.vertex_facet_graph()
            sage: G.is_isomorphic(H)
            False
            sage: G2 = copy(G)
            sage: G2.reverse_edges(G2.edges())
            sage: G2.is_isomorphic(H)
            True

        TESTS:

        Check that :trac:`28828` is fixed::

            sage: G._immutable
            True

        Check that :trac:`29188` is fixed::

            sage: P = polytopes.cube()
            sage: P.vertex_facet_graph().is_isomorphic(P.vertex_facet_graph(False))
            True
        """
        return self.combinatorial_polyhedron().vertex_facet_graph(names=labels)

    def plot(self,
             point=None, line=None, polygon=None,  # None means unspecified by the user
             wireframe='blue', fill='green',
             position=None,
             orthonormal=True,  # whether to use orthonormal projections
             **kwds):
        """
        Return a graphical representation.

        INPUT:

        - ``point``, ``line``, ``polygon`` -- Parameters to pass to
          point (0d), line (1d), and polygon (2d) plot commands.
          Allowed values are:

          * A Python dictionary to be passed as keywords to the plot
            commands.

          * A string or triple of numbers: The color. This is
            equivalent to passing the dictionary ``{'color':...}``.

          * ``False``: Switches off the drawing of the corresponding
            graphics object

        - ``wireframe``, ``fill`` -- Similar to ``point``, ``line``,
          and ``polygon``, but ``fill`` is used for the graphics
          objects in the dimension of the polytope (or of dimension 2
          for higher dimensional polytopes) and ``wireframe`` is used
          for all lower-dimensional graphics objects
          (default: 'green' for ``fill`` and 'blue' for ``wireframe``)

        - ``position`` -- positive number; the position to take the projection
          point in Schlegel diagrams.

        - ``orthonormal`` -- Boolean (default: True); whether to use
          orthonormal projections.

        - ``**kwds`` -- optional keyword parameters that are passed to
          all graphics objects.

        OUTPUT:

        A (multipart) graphics object.

        EXAMPLES::

            sage: square = polytopes.hypercube(2)
            sage: point = Polyhedron([[1,1]])
            sage: line = Polyhedron([[1,1],[2,1]])
            sage: cube = polytopes.hypercube(3)
            sage: hypercube = polytopes.hypercube(4)

        By default, the wireframe is rendered in blue and the fill in green::

            sage: square.plot()
            Graphics object consisting of 6 graphics primitives
            sage: point.plot()
            Graphics object consisting of 1 graphics primitive
            sage: line.plot()
            Graphics object consisting of 2 graphics primitives
            sage: cube.plot()
            Graphics3d Object
            sage: hypercube.plot()
            Graphics3d Object

        Draw the lines in red and nothing else::

            sage: square.plot(point=False, line='red', polygon=False)
            Graphics object consisting of 4 graphics primitives
            sage: point.plot(point=False, line='red', polygon=False)
            Graphics object consisting of 0 graphics primitives
            sage: line.plot(point=False, line='red', polygon=False)
            Graphics object consisting of 1 graphics primitive
            sage: cube.plot(point=False, line='red', polygon=False)
            Graphics3d Object
            sage: hypercube.plot(point=False, line='red', polygon=False)
            Graphics3d Object

        Draw points in red, no lines, and a blue polygon::

            sage: square.plot(point={'color':'red'}, line=False, polygon=(0,0,1))
            Graphics object consisting of 2 graphics primitives
            sage: point.plot(point={'color':'red'}, line=False, polygon=(0,0,1))
            Graphics object consisting of 1 graphics primitive
            sage: line.plot(point={'color':'red'}, line=False, polygon=(0,0,1))
            Graphics object consisting of 1 graphics primitive
            sage: cube.plot(point={'color':'red'}, line=False, polygon=(0,0,1))
            Graphics3d Object
            sage: hypercube.plot(point={'color':'red'}, line=False, polygon=(0,0,1))
            Graphics3d Object

        If we instead use the ``fill`` and ``wireframe`` options, the
        coloring depends on the dimension of the object::

            sage: square.plot(fill='green', wireframe='red')
            Graphics object consisting of 6 graphics primitives
            sage: point.plot(fill='green', wireframe='red')
            Graphics object consisting of 1 graphics primitive
            sage: line.plot(fill='green', wireframe='red')
            Graphics object consisting of 2 graphics primitives
            sage: cube.plot(fill='green', wireframe='red')
            Graphics3d Object
            sage: hypercube.plot(fill='green', wireframe='red')
            Graphics3d Object

        It is possible to draw polyhedra up to dimension 4, no matter what the
        ambient dimension is::

            sage: hcube = polytopes.hypercube(5)
            sage: facet = hcube.facets()[0].as_polyhedron();facet
            A 4-dimensional polyhedron in ZZ^5 defined as the convex hull of 16 vertices
            sage: facet.plot()
            Graphics3d Object

        TESTS::

            sage: for p in square.plot():
            ....:     print("{} {}".format(p.options()['rgbcolor'], p))
            blue Point set defined by 4 point(s)
            blue Line defined by 2 points
            blue Line defined by 2 points
            blue Line defined by 2 points
            blue Line defined by 2 points
            green Polygon defined by 4 points

            sage: for p in line.plot():
            ....:     print("{} {}".format(p.options()['rgbcolor'], p))
            blue Point set defined by 2 point(s)
            green Line defined by 2 points

            sage: for p in point.plot():
            ....:     print("{} {}".format(p.options()['rgbcolor'], p))
            green Point set defined by 1 point(s)

        Draw the lines in red and nothing else::

            sage: for p in square.plot(point=False, line='red', polygon=False):
            ....:     print("{} {}".format(p.options()['rgbcolor'], p))
            red Line defined by 2 points
            red Line defined by 2 points
            red Line defined by 2 points
            red Line defined by 2 points

        Draw vertices in red, no lines, and a blue polygon::

            sage: for p in square.plot(point={'color':'red'}, line=False, polygon=(0,0,1)):
            ....:     print("{} {}".format(p.options()['rgbcolor'], p))
            red Point set defined by 4 point(s)
            (0, 0, 1) Polygon defined by 4 points

            sage: for p in line.plot(point={'color':'red'}, line=False, polygon=(0,0,1)):
            ....:     print("{} {}".format(p.options()['rgbcolor'], p))
            red Point set defined by 2 point(s)

            sage: for p in point.plot(point={'color':'red'}, line=False, polygon=(0,0,1)):
            ....:     print("{} {}".format(p.options()['rgbcolor'], p))
            red Point set defined by 1 point(s)

        Draw in red without wireframe::

            sage: for p in square.plot(wireframe=False, fill="red"):
            ....:     print("{} {}".format(p.options()['rgbcolor'], p))
            red Polygon defined by 4 points

            sage: for p in line.plot(wireframe=False, fill="red"):
            ....:     print("{} {}".format(p.options()['rgbcolor'], p))
            red Line defined by 2 points

            sage: for p in point.plot(wireframe=False, fill="red"):
            ....:     print("{} {}".format(p.options()['rgbcolor'], p))
            red Point set defined by 1 point(s)

        We try to draw the polytope in 2 or 3 dimensions::

            sage: type(Polyhedron(ieqs=[(1,)]).plot())
            <class 'sage.plot.graphics.Graphics'>
            sage: type(polytopes.hypercube(1).plot())
            <class 'sage.plot.graphics.Graphics'>
            sage: type(polytopes.hypercube(2).plot())
            <class 'sage.plot.graphics.Graphics'>
            sage: type(polytopes.hypercube(3).plot())
            <class 'sage.plot.plot3d.base.Graphics3dGroup'>

        In 4d a projection to 3d is used::

            sage: type(polytopes.hypercube(4).plot())
            <class 'sage.plot.plot3d.base.Graphics3dGroup'>
            sage: type(polytopes.hypercube(5).plot())
            Traceback (most recent call last):
            ...
            NotImplementedError: plotting of 5-dimensional polyhedra not implemented

        If the polyhedron is not full-dimensional, the :meth:`affine_hull_projection` is used if necessary::

            sage: type(Polyhedron([(0,), (1,)]).plot())
            <class 'sage.plot.graphics.Graphics'>
            sage: type(Polyhedron([(0,0), (1,1)]).plot())
            <class 'sage.plot.graphics.Graphics'>
            sage: type(Polyhedron([(0,0,0), (1,1,1)]).plot())
            <class 'sage.plot.plot3d.base.Graphics3dGroup'>
            sage: type(Polyhedron([(0,0,0,0), (1,1,1,1)]).plot())
            <class 'sage.plot.graphics.Graphics'>
            sage: type(Polyhedron([(0,0,0,0,0), (1,1,1,1,1)]).plot())
            <class 'sage.plot.graphics.Graphics'>
            sage: type(Polyhedron([(0,0,0,0), (1,1,1,1), (1,0,0,0)]).plot())
            <class 'sage.plot.graphics.Graphics'>

        TESTS:

        Check that :trac:`30015` is fixed::

            sage: fcube = polytopes.hypercube(4)
            sage: tfcube = fcube.face_truncation(fcube.faces(0)[0])
            sage: sp = tfcube.schlegel_projection()
            sage: for face in tfcube.faces(2):
            ....:     vertices = face.ambient_Vrepresentation()
            ....:     indices = [sp.coord_index_of(vector(x)) for x in vertices]
            ....:     projected_vertices = [sp.transformed_coords[i] for i in indices]
            ....:     assert Polyhedron(projected_vertices).dim() == 2
        """
        def merge_options(*opts):
            merged = dict()
            for i in range(len(opts)):
                opt = opts[i]
                if opt is None:
                    continue
                elif opt is False:
                    return False
                elif isinstance(opt, (str, list, tuple)):
                    merged['color'] = opt
                else:
                    merged.update(opt)
            return merged

        d = min(self.dim(), 2)
        opts = [wireframe] * d + [fill] + [False] * (2-d)
        # The point/line/polygon options take precedence over wireframe/fill
        opts = [merge_options(opt1, opt2, kwds)
                for opt1, opt2 in zip(opts, [point, line, polygon])]

        def project(polyhedron, ortho):
            if polyhedron.ambient_dim() <= 3:
                return polyhedron.projection()
            elif polyhedron.dim() <= 3:
                if ortho:
                    return polyhedron.affine_hull_projection(orthonormal=True, extend=True).projection()
                else:
                    return polyhedron.affine_hull_projection().projection()
            elif polyhedron.dimension() == 4:
                # For 4d-polyhedron, we can use schlegel projections:
                return polyhedron.schlegel_projection(position=position)
            else:
                return polyhedron.projection()

        projection = project(self, orthonormal)
        try:
            plot_method = projection.plot
        except AttributeError:
            raise NotImplementedError('plotting of {0}-dimensional polyhedra not implemented'
                                          .format(self.ambient_dim()))
        return plot_method(*opts)

    def show(self, **kwds):
        """
        Display graphics immediately

        This method attempts to display the graphics immediately,
        without waiting for the currently running code (if any) to
        return to the command line. Be careful, calling it from within
        a loop will potentially launch a large number of external
        viewer programs.

        INPUT:

        - ``kwds`` -- optional keyword arguments. See :meth:`plot` for
          the description of available options.

        OUTPUT:

        This method does not return anything. Use :meth:`plot` if you
        want to generate a graphics object that can be saved or
        further transformed.

        EXAMPLES::

            sage: square = polytopes.hypercube(2)
            sage: square.show(point='red')
        """
        self.plot(**kwds).show()

    def tikz(self, view=[0, 0, 1], angle=0, scale=1,
             edge_color='blue!95!black', facet_color='blue!95!black',
             opacity=0.8, vertex_color='green', axis=False):
        r"""
        Return a string ``tikz_pic`` consisting of a tikz picture of ``self``
        according to a projection ``view`` and an angle ``angle``
        obtained via the threejs viewer.

        INPUT:

        - ``view`` - list (default: [0,0,1]) representing the rotation axis (see note below).
        - ``angle`` - integer (default: 0) angle of rotation in degree from 0 to 360 (see note
          below).
        - ``scale`` - integer (default: 1) specifying the scaling of the tikz picture.
        - ``edge_color`` - string (default: 'blue!95!black') representing colors which tikz
          recognize.
        - ``facet_color`` - string (default: 'blue!95!black') representing colors which tikz
          recognize.
        - ``vertex_color`` - string (default: 'green') representing colors which tikz
          recognize.
        - ``opacity`` - real number (default: 0.8) between 0 and 1 giving the opacity of
          the front facets.
        - ``axis`` - Boolean (default: False) draw the axes at the origin or not.

        OUTPUT:

        - LatexExpr -- containing the TikZ picture.

        .. NOTE::

            This is a wrapper of a method of the projection object
            `self.projection()`. See :meth:`~sage.geometry.polyhedron.plot.Projection.tikz`
            for more detail.

            The inputs ``view`` and ``angle`` can be obtained by visualizing it
            using ``.show(aspect_ratio=1)``. This will open an interactive view
            in your default browser, where you can rotate the polytope. Once
            the desired view angle is found, click on the information icon in
            the lower right-hand corner and select *Get Viewpoint*. This will
            copy a string of the form '[x,y,z],angle' to your local clipboard.
            Go back to Sage and type ``Img = P.tikz([x,y,z],angle)``.

            The inputs ``view`` and ``angle`` can also be obtained from the
            viewer Jmol::

                1) Right click on the image
                2) Select ``Console``
                3) Select the tab ``State``
                4) Scroll to the line ``moveto``

            It reads something like::

                moveto 0.0 {x y z angle} Scale

            The ``view`` is then [x,y,z] and ``angle`` is angle.
            The following number is the scale.

            Jmol performs a rotation of ``angle`` degrees along the
            vector [x,y,z] and show the result from the z-axis.


        EXAMPLES::

            sage: co = polytopes.cuboctahedron()
            sage: Img = co.tikz([0,0,1], 0)
            sage: print('\n'.join(Img.splitlines()[:9]))
            \begin{tikzpicture}%
                [x={(1.000000cm, 0.000000cm)},
                y={(0.000000cm, 1.000000cm)},
                z={(0.000000cm, 0.000000cm)},
                scale=1.000000,
                back/.style={loosely dotted, thin},
                edge/.style={color=blue!95!black, thick},
                facet/.style={fill=blue!95!black,fill opacity=0.800000},
                vertex/.style={inner sep=1pt,circle,draw=green!25!black,fill=green!75!black,thick}]
            sage: print('\n'.join(Img.splitlines()[12:21]))
            %% with the command: ._tikz_3d_in_3d and parameters:
            %% view = [0, 0, 1]
            %% angle = 0
            %% scale = 1
            %% edge_color = blue!95!black
            %% facet_color = blue!95!black
            %% opacity = 0.8
            %% vertex_color = green
            %% axis = False
            sage: print('\n'.join(Img.splitlines()[22:26]))
            %% Coordinate of the vertices:
            %%
            \coordinate (-1.00000, -1.00000, 0.00000) at (-1.00000, -1.00000, 0.00000);
            \coordinate (-1.00000, 0.00000, -1.00000) at (-1.00000, 0.00000, -1.00000);
        """
        return self.projection().tikz(view, angle, scale,
                                      edge_color, facet_color,
                                      opacity, vertex_color, axis)

    def _rich_repr_(self, display_manager, **kwds):
        r"""
        Rich Output Magic Method

        See :mod:`sage.repl.rich_output` for details.

        EXAMPLES::

            sage: from sage.repl.rich_output import get_display_manager
            sage: dm = get_display_manager()
            sage: polytopes.hypercube(2)._rich_repr_(dm)
            OutputPlainText container

        The ``supplemental_plot`` preference lets us control whether
        this object is shown as text or picture+text::

            sage: dm.preferences.supplemental_plot
            'never'
            sage: del dm.preferences.supplemental_plot
            sage: polytopes.hypercube(3)
            A 3-dimensional polyhedron in ZZ^3 defined as the convex hull of 8 vertices (use the .plot() method to plot)
            sage: dm.preferences.supplemental_plot = 'never'
        """
        prefs = display_manager.preferences
        is_small = (self.ambient_dim() <= 2)
        can_plot = (prefs.supplemental_plot != 'never')
        plot_graph = can_plot and (prefs.supplemental_plot == 'always' or is_small)
        # Under certain circumstances we display the plot as graphics
        if plot_graph:
            plot_kwds = dict(kwds)
            plot_kwds.setdefault('title', repr(self))
            output = self.plot(**plot_kwds)._rich_repr_(display_manager)
            if output is not None:
                return output
        # create text for non-graphical output
        if can_plot:
            text = '{0} (use the .plot() method to plot)'.format(repr(self))
        else:
            text = repr(self)
        # latex() produces huge tikz environment, override
        tp = display_manager.types
        if (prefs.text == 'latex' and tp.OutputLatex in display_manager.supported_output()):
            return tp.OutputLatex(r'\text{{{0}}}'.format(text))
        return tp.OutputPlainText(text)

    def cdd_Hrepresentation(self):
        r"""
        Write the inequalities/equations data of the polyhedron in
        cdd's H-representation format.

        .. SEEALSO::

            :meth:`write_cdd_Hrepresentation` -- export the polyhedron as a
            H-representation to a file.

        OUTPUT: a string

        EXAMPLES::

            sage: p = polytopes.hypercube(2)
            sage: print(p.cdd_Hrepresentation())
            H-representation
            begin
             4 3 rational
             1 -1 0
             1 0 -1
             1 1 0
             1 0 1
            end
            <BLANKLINE>

            sage: triangle = Polyhedron(vertices = [[1,0],[0,1],[1,1]],base_ring=AA)
            sage: triangle.base_ring()
            Algebraic Real Field
            sage: triangle.cdd_Hrepresentation()
            Traceback (most recent call last):
            ...
            TypeError: the base ring must be ZZ, QQ, or RDF
        """
        from .cdd_file_format import cdd_Hrepresentation
        try:
            cdd_type = self._cdd_type
        except AttributeError:
            if self.base_ring() is ZZ or self.base_ring() is QQ:
                cdd_type = 'rational'
            elif self.base_ring() is RDF:
                cdd_type = 'real'
            else:
                raise TypeError('the base ring must be ZZ, QQ, or RDF')
        return cdd_Hrepresentation(cdd_type,
                                   list(self.inequality_generator()),
                                   list(self.equation_generator()))

    def write_cdd_Hrepresentation(self, filename):
        r"""
        Export the polyhedron as a H-representation to a file.

        INPUT:

        - ``filename`` -- the output file.

        .. SEEALSO::

            :meth:`cdd_Hrepresentation` -- return the H-representation of the
            polyhedron as a string.

        EXAMPLES::

            sage: from sage.misc.temporary_file import tmp_filename
            sage: filename = tmp_filename(ext='.ext')
            sage: polytopes.cube().write_cdd_Hrepresentation(filename)
        """
        with open(filename, 'w') as f:
            f.write(self.cdd_Hrepresentation())

    def cdd_Vrepresentation(self):
        r"""
        Write the vertices/rays/lines data of the polyhedron in cdd's
        V-representation format.

        .. SEEALSO::

            :meth:`write_cdd_Vrepresentation` -- export the polyhedron as a
            V-representation to a file.

        OUTPUT: a string

        EXAMPLES::

            sage: q = Polyhedron(vertices = [[1,1],[0,0],[1,0],[0,1]])
            sage: print(q.cdd_Vrepresentation())
            V-representation
            begin
             4 3 rational
             1 0 0
             1 0 1
             1 1 0
             1 1 1
            end
        """
        from .cdd_file_format import cdd_Vrepresentation
        try:
            cdd_type = self._cdd_type
        except AttributeError:
            if self.base_ring() is ZZ or self.base_ring() is QQ:
                cdd_type = 'rational'
            elif self.base_ring() is RDF:
                cdd_type = 'real'
            else:
                raise TypeError('the base ring must be ZZ, QQ, or RDF')
        return cdd_Vrepresentation(cdd_type,
                                   list(self.vertex_generator()),
                                   list(self.ray_generator()),
                                   list(self.line_generator()))

    def write_cdd_Vrepresentation(self, filename):
        r"""
        Export the polyhedron as a V-representation to a file.

        INPUT:

        - ``filename`` -- the output file.

        .. SEEALSO::

            :meth:`cdd_Vrepresentation` -- return the V-representation of the
            polyhedron as a string.

        EXAMPLES::

            sage: from sage.misc.temporary_file import tmp_filename
            sage: filename = tmp_filename(ext='.ext')
            sage: polytopes.cube().write_cdd_Vrepresentation(filename)
        """
        with open(filename, 'w') as f:
            f.write(self.cdd_Vrepresentation())

    def to_linear_program(self, solver=None, return_variable=False, base_ring=None):
        r"""
        Return a linear optimization problem over the polyhedron in the form of
        a :class:`MixedIntegerLinearProgram`.

        INPUT:

        - ``solver`` -- select a solver (MIP backend). See the documentation
          of for :class:`MixedIntegerLinearProgram`. Set to ``None`` by default.

        - ``return_variable`` -- (default: ``False``) If ``True``, return a tuple
          ``(p, x)``, where ``p`` is the :class:`MixedIntegerLinearProgram` object
          and ``x`` is the vector-valued MIP variable in this problem, indexed
          from 0.  If ``False``, only return ``p``.

        - ``base_ring`` -- select a field over which the linear program should be
          set up.  Use ``RDF`` to request a fast inexact (floating point) solver
          even if ``self`` is exact.

        Note that the :class:`MixedIntegerLinearProgram` object will have the
        null function as an objective to be maximized.

        .. SEEALSO::

            :meth:`~MixedIntegerLinearProgram.polyhedron` -- return the
            polyhedron associated with a :class:`MixedIntegerLinearProgram`
            object.

        EXAMPLES:

        Exact rational linear program::

            sage: p = polytopes.cube()
            sage: p.to_linear_program()
            Linear Program (no objective, 3 variables, 6 constraints)
            sage: lp, x = p.to_linear_program(return_variable=True)
            sage: lp.set_objective(2*x[0] + 1*x[1] + 39*x[2])
            sage: lp.solve()
            42
            sage: lp.get_values(x[0], x[1], x[2])
            [1, 1, 1]

        Floating-point linear program::

            sage: lp, x = p.to_linear_program(return_variable=True, base_ring=RDF)
            sage: lp.set_objective(2*x[0] + 1*x[1] + 39*x[2])
            sage: lp.solve()
            42.0

        Irrational algebraic linear program over an embedded number field::

            sage: p=polytopes.icosahedron()
            sage: lp, x = p.to_linear_program(return_variable=True)
            sage: lp.set_objective(x[0] + x[1] + x[2])
            sage: lp.solve()
            1/4*sqrt5 + 3/4

        Same example with floating point::

            sage: lp, x = p.to_linear_program(return_variable=True, base_ring=RDF)
            sage: lp.set_objective(x[0] + x[1] + x[2])
            sage: lp.solve() # tol 1e-5
            1.3090169943749475

        Same example with a specific floating point solver::

            sage: lp, x = p.to_linear_program(return_variable=True, solver='GLPK')
            sage: lp.set_objective(x[0] + x[1] + x[2])
            sage: lp.solve() # tol 1e-8
            1.3090169943749475

        Irrational algebraic linear program over `AA`::

            sage: p=polytopes.icosahedron(base_ring=AA)
            sage: lp, x = p.to_linear_program(return_variable=True)
            sage: lp.set_objective(x[0] + x[1] + x[2])
            sage: lp.solve()  # long time
            1.309016994374948?

        TESTS::

            sage: p=polytopes.flow_polytope(digraphs.DeBruijn(3,2)); p
            A 19-dimensional polyhedron in QQ^27 defined as the convex hull of 1 vertex and 148 rays
            sage: p.to_linear_program().polyhedron() == p
            True
            sage: p=polytopes.icosahedron()
            sage: p.to_linear_program(solver='PPL')
            Traceback (most recent call last):
            ...
            TypeError: The PPL backend only supports rational data.

        Test that equations are handled correctly (:trac:`24154`)::

            sage: p = Polyhedron(vertices=[[19]])
            sage: lp, x = p.to_linear_program(return_variable=True)
            sage: lp.set_objective(x[0])
            sage: lp.solve()
            19
        """
        if base_ring is None:
            base_ring = self.base_ring()
        base_ring = base_ring.fraction_field()
        from sage.numerical.mip import MixedIntegerLinearProgram
        p = MixedIntegerLinearProgram(solver=solver, base_ring=base_ring)
        x = p.new_variable(real=True, nonnegative=False)

        for ineqn in self.inequalities_list():
            b = -ineqn.pop(0)
            p.add_constraint(p.sum([x[i]*ineqn[i] for i in range(len(ineqn))]) >= b)

        for eqn in self.equations_list():
            b = -eqn.pop(0)
            p.add_constraint(p.sum([x[i]*eqn[i] for i in range(len(eqn))]) == b)

        if return_variable:
            return p, x
        else:
            return p

    @cached_method
    def vertices_matrix(self, base_ring=None):
        """
        Return the coordinates of the vertices as the columns of a matrix.

        INPUT:

        - ``base_ring`` -- A ring or ``None`` (default). The base ring
          of the returned matrix. If not specified, the base ring of
          the polyhedron is used.

        OUTPUT:

        A matrix over ``base_ring`` whose columns are the coordinates
        of the vertices. A ``TypeError`` is raised if the coordinates
        cannot be converted to ``base_ring``.

        .. WARNING::

            If the polyhedron has lines, return the coordinates of the vertices
            of the ``Vrepresentation``. However, the represented polyhedron
            has no 0-dimensional faces (i.e. vertices)::

                sage: P = Polyhedron(rays=[[1,0,0]],lines=[[0,1,0]])
                sage: P.vertices_matrix()
                [0]
                [0]
                [0]
                sage: P.faces(0)
                ()

        EXAMPLES::

            sage: triangle = Polyhedron(vertices=[[1,0],[0,1],[1,1]])
            sage: triangle.vertices_matrix()
            [0 1 1]
            [1 0 1]
            sage: (triangle/2).vertices_matrix()
            [  0 1/2 1/2]
            [1/2   0 1/2]
            sage: (triangle/2).vertices_matrix(ZZ)
            Traceback (most recent call last):
            ...
            TypeError: no conversion of this rational to integer

        TESTS:

        Check that :trac:`28828` is fixed::

                sage: P.vertices_matrix().is_immutable()
                True
        """
        if base_ring is None:
            base_ring = self.base_ring()
        m = matrix(base_ring, self.ambient_dim(), self.n_vertices())
        for i, v in enumerate(self.vertices()):
            for j in range(self.ambient_dim()):
                m[j, i] = v[j]
        m.set_immutable()
        return m

    def bounded_edges(self):
        """
        Return the bounded edges (excluding rays and lines).

        OUTPUT:

        A generator for pairs of vertices, one pair per edge.

        EXAMPLES::

            sage: p = Polyhedron(vertices=[[1,0],[0,1]], rays=[[1,0],[0,1]])
            sage: [ e for e in p.bounded_edges() ]
            [(A vertex at (0, 1), A vertex at (1, 0))]
            sage: for e in p.bounded_edges(): print(e)
            (A vertex at (0, 1), A vertex at (1, 0))
        """
        obj = self.Vrepresentation()
        for i in range(len(obj)):
            if not obj[i].is_vertex():
                continue
            for j in range(i+1, len(obj)):
                if not obj[j].is_vertex():
                    continue
                if self.vertex_adjacency_matrix()[i, j] == 0:
                    continue
                yield (obj[i], obj[j])

    @cached_method
    def vertex_adjacency_matrix(self):
        """
        Return the binary matrix of vertex adjacencies.

        EXAMPLES::

            sage: polytopes.simplex(4).vertex_adjacency_matrix()
            [0 1 1 1 1]
            [1 0 1 1 1]
            [1 1 0 1 1]
            [1 1 1 0 1]
            [1 1 1 1 0]

        The rows and columns of the vertex adjacency matrix correspond
        to the :meth:`Vrepresentation` objects: vertices, rays, and
        lines. The `(i,j)` matrix entry equals `1` if the `i`-th and
        `j`-th V-representation object are adjacent.

        Two vertices are adjacent if they are the endpoints of an
        edge, that is, a one-dimensional face. For unbounded polyhedra
        this clearly needs to be generalized and we define two
        V-representation objects (see
        :mod:`sage.geometry.polyhedron.constructor`) to be adjacent if
        they together generate a one-face. There are three possible
        combinations:

        * Two vertices can bound a finite-length edge.

        * A vertex and a ray can generate a half-infinite edge
          starting at the vertex and with the direction given by the
          ray.

        * A vertex and a line can generate an infinite edge. The
          position of the vertex on the line is arbitrary in this
          case, only its transverse position matters. The direction of
          the edge is given by the line generator.

        For example, take the half-plane::

            sage: half_plane = Polyhedron(ieqs=[(0,1,0)])
            sage: half_plane.Hrepresentation()
            (An inequality (1, 0) x + 0 >= 0,)

        Its (non-unique) V-representation consists of a vertex, a ray,
        and a line. The only edge is spanned by the vertex and the
        line generator, so they are adjacent::

            sage: half_plane.Vrepresentation()
            (A line in the direction (0, 1), A ray in the direction (1, 0), A vertex at (0, 0))
            sage: half_plane.vertex_adjacency_matrix()
            [0 0 1]
            [0 0 0]
            [1 0 0]

        In one dimension higher, that is for a half-space in 3
        dimensions, there is no one-dimensional face. Hence nothing is
        adjacent::

            sage: Polyhedron(ieqs=[(0,1,0,0)]).vertex_adjacency_matrix()
            [0 0 0 0]
            [0 0 0 0]
            [0 0 0 0]
            [0 0 0 0]

        EXAMPLES:

        In a bounded polygon, every vertex has precisely two adjacent ones::

            sage: P = Polyhedron(vertices=[(0, 1), (1, 0), (3, 0), (4, 1)])
            sage: for v in P.Vrep_generator():
            ....:     print("{} {}".format(P.adjacency_matrix().row(v.index()), v))
            (0, 1, 0, 1) A vertex at (0, 1)
            (1, 0, 1, 0) A vertex at (1, 0)
            (0, 1, 0, 1) A vertex at (3, 0)
            (1, 0, 1, 0) A vertex at (4, 1)

        If the V-representation of the polygon contains vertices and
        one ray, then each V-representation object is adjacent to two
        V-representation objects::

            sage: P = Polyhedron(vertices=[(0, 1), (1, 0), (3, 0), (4, 1)],
            ....:                rays=[(0,1)])
            sage: for v in P.Vrep_generator():
            ....:       print("{} {}".format(P.adjacency_matrix().row(v.index()), v))
            (0, 1, 0, 0, 1) A ray in the direction (0, 1)
            (1, 0, 1, 0, 0) A vertex at (0, 1)
            (0, 1, 0, 1, 0) A vertex at (1, 0)
            (0, 0, 1, 0, 1) A vertex at (3, 0)
            (1, 0, 0, 1, 0) A vertex at (4, 1)

        If the V-representation of the polygon contains vertices and
        two distinct rays, then each vertex is adjacent to two
        V-representation objects (which can now be vertices or
        rays). The two rays are not adjacent to each other::

            sage: P = Polyhedron(vertices=[(0, 1), (1, 0), (3, 0), (4, 1)],
            ....:                rays=[(0,1), (1,1)])
            sage: for v in P.Vrep_generator():
            ....:     print("{} {}".format(P.adjacency_matrix().row(v.index()), v))
            (0, 1, 0, 0, 0) A ray in the direction (0, 1)
            (1, 0, 1, 0, 0) A vertex at (0, 1)
            (0, 1, 0, 0, 1) A vertex at (1, 0)
            (0, 0, 0, 0, 1) A ray in the direction (1, 1)
            (0, 0, 1, 1, 0) A vertex at (3, 0)

        The vertex adjacency matrix has base ring integers. This way one can express various
        counting questions::

            sage: P = polytopes.cube()
            sage: Q = P.stack(P.faces(2)[0])
            sage: M = Q.vertex_adjacency_matrix()
            sage: sum(M)
            (4, 4, 3, 3, 4, 4, 4, 3, 3)
            sage: G = Q.vertex_graph()
            sage: G.degree()
            [4, 4, 3, 3, 4, 4, 4, 3, 3]

        TESTS:

        Check that :trac:`28828` is fixed::

                sage: P.adjacency_matrix().is_immutable()
                True
        """
        return self.combinatorial_polyhedron().vertex_adjacency_matrix()

    adjacency_matrix = vertex_adjacency_matrix

    def boundary_complex(self):
        """
        Return the simplicial complex given by the boundary faces of ``self``,
        if it is simplicial.

        OUTPUT:

        A (spherical) simplicial complex

        EXAMPLES:

        The boundary complex of the octahedron::

            sage: oc = polytopes.octahedron()
            sage: sc_oc = oc.boundary_complex()
            sage: fl_oc = oc.face_lattice()
            sage: fl_sc = sc_oc.face_poset()
            sage: [len(x) for x in fl_oc.level_sets()]
            [1, 6, 12, 8, 1]
            sage: [len(x) for x in fl_sc.level_sets()]
            [6, 12, 8]
            sage: sc_oc.euler_characteristic()
            2
            sage: sc_oc.homology()
            {0: 0, 1: 0, 2: Z}

        The polyhedron should be simplicial::

            sage: c = polytopes.cube()
            sage: c.boundary_complex()
            Traceback (most recent call last):
            ...
            NotImplementedError: this function is only implemented for simplicial polytopes

        TESTS::

            sage: p = Polyhedron(rays=[[1,1]])
            sage: p.boundary_complex()
            Traceback (most recent call last):
            ...
            ValueError: self should be compact
        """
        from sage.topology.simplicial_complex import SimplicialComplex
        if not self.is_compact():
            raise ValueError("self should be compact")

        if self.is_simplicial():
            inc_mat_cols = self.incidence_matrix().columns()
            ineq_indices = [inc_mat_cols[i].nonzero_positions()
                            for i in range(self.n_Hrepresentation())
                            if self.Hrepresentation()[i].is_inequality()]
            return SimplicialComplex(ineq_indices, maximality_check=False)
        else:
            raise NotImplementedError("this function is only implemented for simplicial polytopes")

    @cached_method
    def facet_adjacency_matrix(self):
        """
        Return the adjacency matrix for the facets and hyperplanes.

        EXAMPLES::

            sage: s4 = polytopes.simplex(4, project=True)
            sage: s4.facet_adjacency_matrix()
            [0 1 1 1 1]
            [1 0 1 1 1]
            [1 1 0 1 1]
            [1 1 1 0 1]
            [1 1 1 1 0]

        The facet adjacency matrix has base ring integers. This way one can express various
        counting questions::

            sage: P = polytopes.cube()
            sage: Q = P.stack(P.faces(2)[0])
            sage: M = Q.facet_adjacency_matrix()
            sage: sum(M)
            (4, 4, 4, 4, 3, 3, 3, 3, 4)

        TESTS:

        Check that :trac:`28828` is fixed::

                sage: s4.facet_adjacency_matrix().is_immutable()
                True
        """
        return self._facet_adjacency_matrix()

    @cached_method
    def incidence_matrix(self):
        """
        Return the incidence matrix.

        .. NOTE::

            The columns correspond to inequalities/equations in the
            order :meth:`Hrepresentation`, the rows correspond to
            vertices/rays/lines in the order
            :meth:`Vrepresentation`.

        .. SEEALSO::

            :meth:`slack_matrix`.

        EXAMPLES::

            sage: p = polytopes.cuboctahedron()
            sage: p.incidence_matrix()
            [0 0 1 1 0 1 0 0 0 0 1 0 0 0]
            [0 0 0 1 0 0 1 0 1 0 1 0 0 0]
            [0 0 1 1 1 0 0 1 0 0 0 0 0 0]
            [1 0 0 1 1 0 1 0 0 0 0 0 0 0]
            [0 0 0 0 0 1 0 0 1 1 1 0 0 0]
            [0 0 1 0 0 1 0 1 0 0 0 1 0 0]
            [1 0 0 0 0 0 1 0 1 0 0 0 1 0]
            [1 0 0 0 1 0 0 1 0 0 0 0 0 1]
            [0 1 0 0 0 1 0 0 0 1 0 1 0 0]
            [0 1 0 0 0 0 0 0 1 1 0 0 1 0]
            [0 1 0 0 0 0 0 1 0 0 0 1 0 1]
            [1 1 0 0 0 0 0 0 0 0 0 0 1 1]
            sage: v = p.Vrepresentation(0)
            sage: v
            A vertex at (-1, -1, 0)
            sage: h = p.Hrepresentation(2)
            sage: h
            An inequality (1, 1, -1) x + 2 >= 0
            sage: h.eval(v)        # evaluation (1, 1, -1) * (-1/2, -1/2, 0) + 1
            0
            sage: h*v              # same as h.eval(v)
            0
            sage: p.incidence_matrix() [0,2]   # this entry is (v,h)
            1
            sage: h.contains(v)
            True
            sage: p.incidence_matrix() [2,0]   # note: not symmetric
            0

        The incidence matrix depends on the ambient dimension::

            sage: simplex = polytopes.simplex(); simplex
            A 3-dimensional polyhedron in ZZ^4 defined as the convex hull of 4 vertices
            sage: simplex.incidence_matrix()
            [1 1 1 1 0]
            [1 1 1 0 1]
            [1 1 0 1 1]
            [1 0 1 1 1]
            sage: simplex = simplex.affine_hull_projection(); simplex
            A 3-dimensional polyhedron in ZZ^3 defined as the convex hull of 4 vertices
            sage: simplex.incidence_matrix()
            [1 1 1 0]
            [1 1 0 1]
            [1 0 1 1]
            [0 1 1 1]

        An incidence matrix does not determine a unique
        polyhedron::

            sage: P = Polyhedron(vertices=[[0,1],[1,1],[1,0]])
            sage: P.incidence_matrix()
            [1 1 0]
            [1 0 1]
            [0 1 1]

            sage: Q = Polyhedron(vertices=[[0,1], [1,0]], rays=[[1,1]])
            sage: Q.incidence_matrix()
            [1 1 0]
            [1 0 1]
            [0 1 1]


        An example of two polyhedra with isomorphic face lattices
        but different incidence matrices::

            sage: Q.incidence_matrix()
            [1 1 0]
            [1 0 1]
            [0 1 1]

            sage: R = Polyhedron(vertices=[[0,1], [1,0]], rays=[[1,3/2], [3/2,1]])
            sage: R.incidence_matrix()
            [1 1 0]
            [1 0 1]
            [0 1 0]
            [0 0 1]

        The incidence matrix has base ring integers. This way one can express various
        counting questions::

            sage: P = polytopes.twenty_four_cell()
            sage: M = P.incidence_matrix()
            sage: sum(sum(x) for x in M) == P.flag_f_vector(0,3)
            True

        TESTS:

        Check that :trac:`28828` is fixed::

            sage: R.incidence_matrix().is_immutable()
            True

        Test that this method works for inexact base ring
        (``cdd`` sets the cache already)::

            sage: P = polytopes.dodecahedron(exact=False)
            sage: M = P.incidence_matrix.cache
            sage: P.incidence_matrix.clear_cache()
            sage: M == P.incidence_matrix()
            True
        """
        if self.base_ring() in (ZZ, QQ):
            # Much faster for integers or rationals.
            incidence_matrix = self.slack_matrix().zero_pattern_matrix(ZZ)
            incidence_matrix.set_immutable()
            return incidence_matrix

        incidence_matrix = matrix(ZZ, self.n_Vrepresentation(),
                                  self.n_Hrepresentation(), 0)

        Vvectors_vertices = tuple((v.vector(), v.index())
                                  for v in self.Vrep_generator()
                                  if v.is_vertex())
        Vvectors_rays_lines = tuple((v.vector(), v.index())
                                    for v in self.Vrep_generator()
                                    if not v.is_vertex())

        # Determine ``is_zero`` to save lots of time.
        if self.base_ring().is_exact():
            def is_zero(x):
                return not x
        else:
            is_zero = self._is_zero

        for H in self.Hrep_generator():
            Hconst = H.b()
            Hvec = H.A()
            Hindex = H.index()
            for Vvec, Vindex in Vvectors_vertices:
                if is_zero(Hvec*Vvec + Hconst):
                    incidence_matrix[Vindex, Hindex] = 1

            # A ray or line is considered incident with a hyperplane,
            # if it is orthogonal to the normal vector of the hyperplane.
            for Vvec, Vindex in Vvectors_rays_lines:
                if is_zero(Hvec*Vvec):
                    incidence_matrix[Vindex, Hindex] = 1

        incidence_matrix.set_immutable()
        return incidence_matrix

    @cached_method
    def slack_matrix(self):
        r"""
        Return the slack matrix.

        The entries correspond to the evaluation of the Hrepresentation
        elements on the  Vrepresentation elements.

        .. NOTE::

            The columns correspond to inequalities/equations in the
            order :meth:`Hrepresentation`, the rows correspond to
            vertices/rays/lines in the order
            :meth:`Vrepresentation`.

        .. SEEALSO::

            :meth:`incidence_matrix`.

        EXAMPLES::

            sage: P = polytopes.cube()
            sage: P.slack_matrix()
            [0 2 2 2 0 0]
            [0 0 2 2 0 2]
            [0 0 0 2 2 2]
            [0 2 0 2 2 0]
            [2 2 0 0 2 0]
            [2 2 2 0 0 0]
            [2 0 2 0 0 2]
            [2 0 0 0 2 2]

            sage: P = polytopes.cube(intervals='zero_one')
            sage: P.slack_matrix()
            [0 1 1 1 0 0]
            [0 0 1 1 0 1]
            [0 0 0 1 1 1]
            [0 1 0 1 1 0]
            [1 1 0 0 1 0]
            [1 1 1 0 0 0]
            [1 0 1 0 0 1]
            [1 0 0 0 1 1]

            sage: P = polytopes.dodecahedron().faces(2)[0].as_polyhedron()
            sage: P.slack_matrix()
            [1/2*sqrt5 - 1/2               0               0               1 1/2*sqrt5 - 1/2               0]
            [              0               0 1/2*sqrt5 - 1/2 1/2*sqrt5 - 1/2               1               0]
            [              0 1/2*sqrt5 - 1/2               1               0 1/2*sqrt5 - 1/2               0]
            [              1 1/2*sqrt5 - 1/2               0 1/2*sqrt5 - 1/2               0               0]
            [1/2*sqrt5 - 1/2               1 1/2*sqrt5 - 1/2               0               0               0]

            sage: P = Polyhedron(rays=[[1, 0], [0, 1]])
            sage: P.slack_matrix()
            [0 0]
            [0 1]
            [1 0]

        TESTS::

            sage: Polyhedron().slack_matrix()
            []
            sage: Polyhedron(base_ring=QuadraticField(2)).slack_matrix().base_ring()
            Number Field in a with defining polynomial x^2 - 2 with a = 1.41...
        """
        if not self.n_Vrepresentation() or not self.n_Hrepresentation():
            slack_matrix = matrix(self.base_ring(), self.n_Vrepresentation(),
                                  self.n_Hrepresentation(), 0)
        else:
            Vrep_matrix = matrix(self.base_ring(), self.Vrepresentation())
            Hrep_matrix = matrix(self.base_ring(), self.Hrepresentation())

            # Getting homogeneous coordinates of the Vrepresentation.
            hom_helper = matrix(self.base_ring(), [1 if v.is_vertex() else 0 for v in self.Vrepresentation()])
            hom_Vrep = hom_helper.stack(Vrep_matrix.transpose())

            slack_matrix = (Hrep_matrix * hom_Vrep).transpose()

        slack_matrix.set_immutable()
        return slack_matrix

    @cached_method
    def center(self):
        """
        Return the average of the vertices.

        .. SEEALSO::

            :meth:`representative_point`.

        OUTPUT:

        The center of the polyhedron. All rays and lines are
        ignored. Raises a ``ZeroDivisionError`` for the empty
        polytope.

        EXAMPLES::

            sage: p = polytopes.hypercube(3)
            sage: p = p + vector([1,0,0])
            sage: p.center()
            (1, 0, 0)
        """
        if self.dim() == 0:
            return self.vertices()[0].vector()
        else:
            vertex_sum = vector(self.base_ring(), [0]*self.ambient_dim())
            for v in self.vertex_generator():
                vertex_sum += v.vector()
            vertex_sum.set_immutable()
            return vertex_sum / self.n_vertices()

    @cached_method(do_pickle=True)
    def centroid(self, engine='auto', **kwds):
        r"""
        Return the center of the mass of the polytope.

        The mass is taken with respect to the induced Lebesgue measure,
        see :meth:`volume`.

        If the polyhedron is not compact, a ``NotImplementedError`` is
        raised.

        INPUT:

        - ``engine`` -- either 'auto' (default), 'internal',
          'TOPCOM', or 'normaliz'.  The 'internal' and 'TOPCOM' instruct
          this package to always use its own triangulation algorithms
          or TOPCOM's algorithms, respectively. By default ('auto'),
          TOPCOM is used if it is available and internal routines otherwise.

        - ``**kwds`` -- keyword arguments that are passed to the
          triangulation engine (see :meth:`triangulate`).

        OUTPUT: The centroid as vector.

        ALGORITHM:

        We triangulate the polytope and find the barycenter of the simplices.
        We add the individual barycenters weighted by the fraction of the total
        mass.

        EXAMPLES::

            sage: P = polytopes.hypercube(2).pyramid()
            sage: P.centroid()
            (1/4, 0, 0)

            sage: P = polytopes.associahedron(['A',2])
            sage: P.centroid()
            (2/21, 2/21)

            sage: P = polytopes.permutahedron(4, backend='normaliz')  # optional - pynormaliz
            sage: P.centroid()                                        # optional - pynormaliz
            (5/2, 5/2, 5/2, 5/2)

        The method is not implemented for unbounded polyhedra::

            sage: P = Polyhedron(vertices=[(0,0)],rays=[(1,0),(0,1)])
            sage: P.centroid()
            Traceback (most recent call last):
            ...
            NotImplementedError: the polyhedron is not compact

        The centroid of an empty polyhedron is not defined::

            sage: Polyhedron().centroid()
            Traceback (most recent call last):
            ...
            ZeroDivisionError: rational division by zero

        TESTS::

            sage: Polyhedron(vertices=[[0,1]]).centroid()
            (0, 1)
        """
        if not self.is_compact():
            raise NotImplementedError("the polyhedron is not compact")
        if self.n_vertices() == self.dim() + 1:
            # The centroid of a simplex is its center.
            return self.center()

        triangulation = self.triangulate(engine=engine, **kwds)

        if self.ambient_dim() == self.dim():
            pc = triangulation.point_configuration()
        else:
            from sage.geometry.triangulation.point_configuration import PointConfiguration
            A, b = self.affine_hull_projection(as_affine_map=True, orthogonal=True, orthonormal=True, extend=True)
            pc = PointConfiguration((A(v.vector()) for v in self.Vrep_generator()))

        barycenters = [sum(self.Vrepresentation(i).vector() for i in simplex)/(self.dim() + 1) for simplex in triangulation]
        volumes = [pc.volume(simplex) for simplex in triangulation]

        centroid = sum(volumes[i]*barycenters[i] for i in range(len(volumes)))/sum(volumes)
        if self.ambient_dim() != self.dim():
            # By the affine hull projection, the centroid has base ring ``AA``,
            # we try return the centroid in a reasonable ring.
            try:
                return centroid.change_ring(self.base_ring().fraction_field())
            except ValueError:
                pass
        return centroid

<<<<<<< HEAD
=======
    @cached_method
    def representative_point(self):
        """
        Return a "generic" point.

        .. SEEALSO::

            :meth:`center`.

        OUTPUT:

        A point as a coordinate vector. The point is chosen to be
        interior if possible. If the polyhedron is not
        full-dimensional, the point is in the relative interior. If
        the polyhedron is zero-dimensional, its single point is
        returned.

        EXAMPLES::

            sage: p = Polyhedron(vertices=[(3,2)], rays=[(1,-1)])
            sage: p.representative_point()
            (4, 1)
            sage: p.center()
            (3, 2)

            sage: Polyhedron(vertices=[(3,2)]).representative_point()
            (3, 2)
        """
        accumulator = vector(self.base_ring(), [0]*self.ambient_dim())
        for v in self.vertex_generator():
            accumulator += v.vector()
        accumulator /= self.n_vertices()
        for r in self.ray_generator():
            accumulator += r.vector()
        accumulator.set_immutable()
        return accumulator

    def _some_elements_(self):
        r"""
        Generate some points of ``self``.

        If ``self`` is empty, no points are generated; no exception will be raised.

        EXAMPLES::

            sage: P = polytopes.simplex()
            sage: P.an_element()            # indirect doctest
            (1/4, 1/4, 1/4, 1/4)
            sage: P.some_elements()         # indirect doctest
            [(1/4, 1/4, 1/4, 1/4),
             (0, 0, 0, 1),
             (0, 0, 1/2, 1/2),
             (0, 1/2, 1/4, 1/4),
             (1/2, 1/4, 1/8, 1/8)]
        """
        if self.is_empty():
            return
        yield self.representative_point()
        vertex_iter = iter(self.vertex_generator())
        try:
            p = next(vertex_iter).vector()
            yield vector(p, immutable=True)
            for i in range(4):
                p = (p + next(vertex_iter).vector()) / 2
                yield vector(p, immutable=True)
        except StopIteration:
            pass

>>>>>>> f716a0b3
    def a_maximal_chain(self):
        r"""
        Return a maximal chain of the face lattice in increasing order.

        EXAMPLES::

            sage: P = polytopes.cube()
            sage: P.a_maximal_chain()
            [A -1-dimensional face of a Polyhedron in ZZ^3,
             A 0-dimensional face of a Polyhedron in ZZ^3 defined as the convex hull of 1 vertex,
             A 1-dimensional face of a Polyhedron in ZZ^3 defined as the convex hull of 2 vertices,
             A 2-dimensional face of a Polyhedron in ZZ^3 defined as the convex hull of 4 vertices,
             A 3-dimensional face of a Polyhedron in ZZ^3 defined as the convex hull of 8 vertices]
            sage: P = polytopes.cube()
            sage: chain = P.a_maximal_chain(); chain
            [A -1-dimensional face of a Polyhedron in ZZ^3,
             A 0-dimensional face of a Polyhedron in ZZ^3 defined as the convex hull of 1 vertex,
             A 1-dimensional face of a Polyhedron in ZZ^3 defined as the convex hull of 2 vertices,
             A 2-dimensional face of a Polyhedron in ZZ^3 defined as the convex hull of 4 vertices,
             A 3-dimensional face of a Polyhedron in ZZ^3 defined as the convex hull of 8 vertices]
            sage: [face.ambient_V_indices() for face in chain]
            [(), (5,), (0, 5), (0, 3, 4, 5), (0, 1, 2, 3, 4, 5, 6, 7)]

        TESTS::

        Check output for the empty polyhedron::

            sage: P = Polyhedron()
            sage: P.a_maximal_chain()
            [A -1-dimensional face of a Polyhedron in ZZ^0]
        """
        comb_chain = self.combinatorial_polyhedron().a_maximal_chain()

        from sage.geometry.polyhedron.face import combinatorial_face_to_polyhedral_face
        empty_face = self.faces(-1)[0]
        universe = self.faces(self.dim())[0]

        if self.dim() == -1:
            return [empty_face]

        return [empty_face] + \
               [combinatorial_face_to_polyhedral_face(self, face)
                for face in comb_chain] + \
               [universe]

    @cached_method
    def radius_square(self):
        """
        Return the square of the maximal distance from the
        :meth:`center` to a vertex. All rays and lines are ignored.

        OUTPUT:

        The square of the radius, which is in :meth:`base_ring`.

        EXAMPLES::

            sage: p = polytopes.permutahedron(4, project = False)
            sage: p.radius_square()
            5
        """
        vertices = [v.vector() - self.center() for v in self.vertex_generator()]
        return max(v.dot_product(v) for v in vertices)

    def radius(self):
        """
        Return the maximal distance from the center to a vertex. All
        rays and lines are ignored.

        OUTPUT:

        The radius for a rational polyhedron is, in general, not
        rational.  use :meth:`radius_square` if you need a rational
        distance measure.

        EXAMPLES::

            sage: p = polytopes.hypercube(4)
            sage: p.radius()
            2
        """
        return self.radius_square().sqrt()

    def is_inscribed(self, certificate=False):
        """
        This function tests whether the vertices of the polyhedron are
        inscribed on a sphere.

        The polyhedron is expected to be compact and full-dimensional.
        A full-dimensional compact polytope is inscribed if there exists
        a point in space which is equidistant to all its vertices.

        ALGORITHM:

        The function first computes the circumsphere of a full-dimensional
        simplex with vertices of ``self``. It is found by lifting the points on a
        paraboloid to find the hyperplane on which the circumsphere is lifted.
        Then, it checks if all other vertices are equidistant to the
        circumcenter of that simplex.

        INPUT:

        - ``certificate`` -- (default: ``False``) boolean; specifies whether to
          return the circumcenter, if found.

        OUTPUT:

        If ``certificate`` is true, returns a tuple containing:

        1. Boolean.
        2. The circumcenter of the polytope or None.

        If ``certificate`` is false:

        - a Boolean.

        EXAMPLES::

            sage: q = Polyhedron(vertices = [[1,1,1,1],[-1,-1,1,1],[1,-1,-1,1],
            ....:                            [-1,1,-1,1],[1,1,1,-1],[-1,-1,1,-1],
            ....:                            [1,-1,-1,-1],[-1,1,-1,-1],[0,0,10/13,-24/13],
            ....:                            [0,0,-10/13,-24/13]])
            sage: q.is_inscribed(certificate=True)
            (True, (0, 0, 0, 0))

            sage: cube = polytopes.cube()
            sage: cube.is_inscribed()
            True

            sage: translated_cube = Polyhedron(vertices=[v.vector() + vector([1,2,3])
            ....:                                        for v in cube.vertices()])
            sage: translated_cube.is_inscribed(certificate=True)
            (True, (1, 2, 3))

            sage: truncated_cube = cube.face_truncation(cube.faces(0)[0])
            sage: truncated_cube.is_inscribed()
            False

        The method is not implemented for non-full-dimensional polytope or
        unbounded polyhedra::

            sage: square = Polyhedron(vertices=[[1,0,0],[0,1,0],[1,1,0],[0,0,0]])
            sage: square.is_inscribed()
            Traceback (most recent call last):
            ...
            NotImplementedError: this function is implemented for full-dimensional polyhedra only

            sage: p = Polyhedron(vertices=[(0,0)],rays=[(1,0),(0,1)])
            sage: p.is_inscribed()
            Traceback (most recent call last):
            ...
            NotImplementedError: this function is not implemented for unbounded polyhedra

        TESTS:

        We check that :trac:`28464` is fixed::

            sage: P = Polyhedron(vertices=[(-130658298093891402635075/416049251842505144482473,
            ....: 177469511761879509172000/1248147755527515433447419,
            ....: 485550543257132133136169/2496295511055030866894838,
            ....: 2010744967797898733758669/2496295511055030866894838),
            ....: (-146945725603929909850/706333405676769433081,
            ....: -84939725782618445000/706333405676769433081,
            ....: 560600045283000988081/1412666811353538866162,
            ....: 969778382942371268081/1412666811353538866162),
            ....: (-46275018824497300/140422338198040641,
            ....: -5747688262110000/46807446066013547, 1939357556329/7033601552658,
            ....: 1939357556329/7033601552658), (-17300/59929, -10000/59929, 39929/119858,
            ....: 39929/119858), (-4700/32209, -10000/32209, 12209/64418, 12209/64418),
            ....: (QQ(0), QQ(0), QQ(0), QQ(1)), (QQ(0), QQ(0), 1/2, 1/2), (300/10027,
            ....: -10000/30081, 10081/60162, 10081/60162), (112393975400/1900567733649,
            ....: 117311600000/633522577883, 43678681/95197362, 43678681/95197362),
            ....: (6109749955400/133380598418321, 37106807920000/133380598418321,
            ....: 2677964249/6680888498, 2677964249/6680888498),
            ....: (29197890764005600/402876806828660641,
            ....: -2150510776960000/402876806828660641,
            ....: 398575785274740641/805753613657321282,
            ....: 398575785274740641/805753613657321282),
            ....: (5576946899441759759983005325/110078073300232813237456943251,
            ....: -29071211718677797926570478000/110078073300232813237456943251,
            ....: 59439312069347378584317232001/220156146600465626474913886502,
            ....: 181346577228466312205473034501/220156146600465626474913886502),
            ....: (150040732779124914266530235300/6774574358246204311268446913881,
            ....: -2813827375989039189507000218000/6774574358246204311268446913881,
            ....: 1260217414021285074925933133881/13549148716492408622536893827762,
            ....: 3232518047094242684574253773881/13549148716492408622536893827762),
            ....: (3816349407976279597850158016285000/88842127448735433741180809504357161,
            ....: 27965821247423216557301387453968000/88842127448735433741180809504357161,
            ....: 68546256000224819256028677086357161/177684254897470867482361619008714322,
            ....: 86062257922545755787315412690197161/177684254897470867482361619008714322)])
            sage: P.is_inscribed()
            True

            sage: P = Polyhedron(vertices=[[0, -1, 0, 0],
            ....:                          [0, 0, -1, 0],
            ....:                          [0, 0, 0, -1],
            ....:                          [0, 0, +1, 0],
            ....:                          [0, 0, 0, +1],
            ....:                          [+1, 0, 0, 0]])
            sage: P.is_inscribed()
            True

        We check that :trac:`29125` is fixed::

            sage: P = Polyhedron(vertices=[[-2,-1], [-2,1], [0,-1], [0,1]], backend='field')
            sage: P.is_inscribed()
            True
            sage: V = P.Vrepresentation()
            sage: H = P.Hrepresentation()
            sage: parent = P.parent()
            sage: for V1 in Permutations(V):
            ....:     P1 = parent._element_constructor_(
            ....:         [V1, [], []], [H, []], Vrep_minimal=True, Hrep_minimal=True)
            ....:     assert P1.is_inscribed()
        """

        if not self.is_compact():
            raise NotImplementedError("this function is not implemented for unbounded polyhedra")

        if not self.is_full_dimensional():
            raise NotImplementedError("this function is implemented for full-dimensional polyhedra only")

        dimension = self.dimension()
        vertices = self.vertices()

        # We obtain vertices that are an affine basis of the affine hull.
        affine_basis = self.an_affine_basis()
        raw_data = []
        for vertex in affine_basis:
            vertex_vector = vertex.vector()
            raw_data += [[sum(i**2 for i in vertex_vector)] +
                         [i for i in vertex_vector] + [1]]
        matrix_data = matrix(raw_data)

        # The determinant "a" should not be zero because
        # the vertices in ``affine_basis`` are an affine basis.
        a = matrix_data.matrix_from_columns(range(1, dimension+2)).determinant()

        minors = [(-1)**(i)*matrix_data.matrix_from_columns([j for j in range(dimension+2) if j != i]).determinant()
                  for i in range(1, dimension+1)]
        c = (-1)**(dimension+1)*matrix_data.matrix_from_columns(range(dimension+1)).determinant()

        circumcenter = vector([minors[i]/(2*a) for i in range(dimension)])
        squared_circumradius = (sum(m**2 for m in minors) - 4 * a * c) / (4*a**2)

        # Checking if the circumcenter has the correct sign
        if not all(sum(i**2 for i in v.vector() - circumcenter) == squared_circumradius
                   for v in vertices if v in affine_basis):
            circumcenter = - circumcenter

        is_inscribed = all(sum(i**2 for i in v.vector() - circumcenter) == squared_circumradius
                           for v in vertices if v not in affine_basis)

        if certificate:
            if is_inscribed:
                return (True, circumcenter)
            else:
                return (False, None)
        else:
            return is_inscribed

    def is_compact(self):
        """
        Test for boundedness of the polytope.

        EXAMPLES::

            sage: p = polytopes.icosahedron()                                   # optional - sage.rings.number_field
            sage: p.is_compact()                                                # optional - sage.rings.number_field
            True
            sage: p = Polyhedron(ieqs = [[0,1,0,0],[0,0,1,0],[0,0,0,1],[1,-1,0,0]])
            sage: p.is_compact()
            False
        """
        return self.n_rays() == 0 and self.n_lines() == 0

    @cached_method
    def combinatorial_polyhedron(self):
        r"""
        Return the combinatorial type of ``self``.

        See :class:`sage.geometry.polyhedron.combinatorial_polyhedron.base.CombinatorialPolyhedron`.

        EXAMPLES::

            sage: polytopes.cube().combinatorial_polyhedron()
            A 3-dimensional combinatorial polyhedron with 6 facets

            sage: polytopes.cyclic_polytope(4,10).combinatorial_polyhedron()
            A 4-dimensional combinatorial polyhedron with 35 facets

            sage: Polyhedron(rays=[[0,1], [1,0]]).combinatorial_polyhedron()
            A 2-dimensional combinatorial polyhedron with 2 facets
        """
        from sage.geometry.polyhedron.combinatorial_polyhedron.base import CombinatorialPolyhedron
        return CombinatorialPolyhedron(self)

    def _test_combinatorial_polyhedron(self, tester=None, **options):
        """
        Run test suite of combinatorial polyhedron.

        TESTS::

            sage: polytopes.cross_polytope(3)._test_combinatorial_polyhedron()
        """
        from sage.misc.sage_unittest import TestSuite

        tester = self._tester(tester=tester, **options)
        tester.info("\n  Running the test suite of self.combinatorial_polyhedron()")
        TestSuite(self.combinatorial_polyhedron()).run(verbose=tester._verbose,
                                                       prefix=tester._prefix+"  ")
        tester.info(tester._prefix+" ", newline = False)

    def simplicity(self):
        r"""
        Return the largest integer `k` such that the polytope is `k`-simple.

        A polytope `P` is `k`-simple, if every `(d-1-k)`-face
        is contained in exactly `k+1` facets of `P` for `1 \leq k \leq d-1`.
        Equivalently it is `k`-simple if the polar/dual polytope is `k`-simplicial.
        If `self` is a simplex, it returns its dimension.

        EXAMPLES::

            sage: polytopes.hypersimplex(4,2).simplicity()
            1
            sage: polytopes.hypersimplex(5,2).simplicity()
            2
            sage: polytopes.hypersimplex(6,2).simplicity()
            3
            sage: polytopes.simplex(3).simplicity()
            3
            sage: polytopes.simplex(1).simplicity()
            1

        The method is not implemented for unbounded polyhedra::

            sage: p = Polyhedron(vertices=[(0,0)],rays=[(1,0),(0,1)])
            sage: p.simplicity()
            Traceback (most recent call last):
            ...
            NotImplementedError: this function is implemented for polytopes only
        """
        if not(self.is_compact()):
            raise NotImplementedError("this function is implemented for polytopes only")
        return self.combinatorial_polyhedron().simplicity()

    def is_simple(self):
        """
        Test for simplicity of a polytope.

        See :wikipedia:`Simple_polytope`

        EXAMPLES::

            sage: p = Polyhedron([[0,0,0],[1,0,0],[0,1,0],[0,0,1]])
            sage: p.is_simple()
            True
            sage: p = Polyhedron([[0,0,0],[4,4,0],[4,0,0],[0,4,0],[2,2,2]])
            sage: p.is_simple()
            False
        """
        if not self.is_compact():
            return False
        return self.combinatorial_polyhedron().is_simple()

    def simpliciality(self):
        r"""
        Return the largest integer `k` such that the polytope is `k`-simplicial.

        A polytope is `k`-simplicial, if every `k`-face is a simplex.
        If `self` is a simplex, returns its dimension.

        EXAMPLES::

            sage: polytopes.cyclic_polytope(10,4).simpliciality()
            3
            sage: polytopes.hypersimplex(5,2).simpliciality()
            2
            sage: polytopes.cross_polytope(4).simpliciality()
            3
            sage: polytopes.simplex(3).simpliciality()
            3
            sage: polytopes.simplex(1).simpliciality()
            1

        The method is not implemented for unbounded polyhedra::

            sage: p = Polyhedron(vertices=[(0,0)],rays=[(1,0),(0,1)])
            sage: p.simpliciality()
            Traceback (most recent call last):
            ...
            NotImplementedError: this function is implemented for polytopes only
        """
        if not(self.is_compact()):
            raise NotImplementedError("this function is implemented for polytopes only")
        return self.combinatorial_polyhedron().simpliciality()

    def is_simplicial(self):
        """
        Tests if the polytope is simplicial

        A polytope is simplicial if every facet is a simplex.

        See :wikipedia:`Simplicial_polytope`

        EXAMPLES::

            sage: p = polytopes.hypercube(3)
            sage: p.is_simplicial()
            False
            sage: q = polytopes.simplex(5, project=True)
            sage: q.is_simplicial()
            True
            sage: p = Polyhedron([[0,0,0],[1,0,0],[0,1,0],[0,0,1]])
            sage: p.is_simplicial()
            True
            sage: q = Polyhedron([[1,1,1],[-1,1,1],[1,-1,1],[-1,-1,1],[1,1,-1]])
            sage: q.is_simplicial()
            False
            sage: P = polytopes.simplex(); P
            A 3-dimensional polyhedron in ZZ^4 defined as the convex hull of 4 vertices
            sage: P.is_simplicial()
            True

        The method is not implemented for unbounded polyhedra::

            sage: p = Polyhedron(vertices=[(0,0)],rays=[(1,0),(0,1)])
            sage: p.is_simplicial()
            Traceback (most recent call last):
            ...
            NotImplementedError: this function is implemented for polytopes only
        """
        if not(self.is_compact()):
            raise NotImplementedError("this function is implemented for polytopes only")
        return self.combinatorial_polyhedron().is_simplicial()

    def is_pyramid(self, certificate=False):
        """
        Test whether the polytope is a pyramid over one of its facets.

        INPUT:

        - ``certificate`` -- boolean (default: ``False``); specifies whether
          to return a vertex of the polytope which is the apex of a pyramid,
          if found

        OUTPUT:

        If ``certificate`` is ``True``, returns a tuple containing:

        1. Boolean.
        2. The apex of the pyramid or ``None``.

        If ``certificate`` is ``False`` returns a boolean.

        EXAMPLES::

            sage: P = polytopes.simplex(3)
            sage: P.is_pyramid()
            True
            sage: P.is_pyramid(certificate=True)
            (True, A vertex at (1, 0, 0, 0))
            sage: egyptian_pyramid = polytopes.regular_polygon(4).pyramid()     # optional - sage.rings.number_field
            sage: egyptian_pyramid.is_pyramid()                                 # optional - sage.rings.number_field
            True
            sage: Q = polytopes.octahedron()
            sage: Q.is_pyramid()
            False

        For the `0`-dimensional polyhedron, the output is ``True``,
        but it cannot be constructed as a pyramid over the empty polyhedron::

            sage: P = Polyhedron([[0]])
            sage: P.is_pyramid()
            True
            sage: Polyhedron().pyramid()
            Traceback (most recent call last):
            ...
            ZeroDivisionError: rational division by zero
        """
        if not self.is_compact():
            raise ValueError("polyhedron has to be compact")

        return self.combinatorial_polyhedron().is_pyramid(certificate)

    def is_bipyramid(self, certificate=False):
        r"""
        Test whether the polytope is combinatorially equivalent to a
        bipyramid over some polytope.

        INPUT:

        - ``certificate`` -- boolean (default: ``False``); specifies whether
          to return two vertices of the polytope which are the apices of a
          bipyramid, if found

        OUTPUT:

        If ``certificate`` is ``True``, returns a tuple containing:

        1. Boolean.
        2. ``None`` or a tuple containing:
            a. The first apex.
            b. The second apex.

        If ``certificate`` is ``False`` returns a boolean.

        EXAMPLES::

            sage: P = polytopes.octahedron()
            sage: P.is_bipyramid()
            True
            sage: P.is_bipyramid(certificate=True)
            (True, [A vertex at (-1, 0, 0), A vertex at (1, 0, 0)])
            sage: Q = polytopes.cyclic_polytope(3,7)
            sage: Q.is_bipyramid()
            False
            sage: R = Q.bipyramid()
            sage: R.is_bipyramid(certificate=True)
            (True, [A vertex at (-1, 3, 13, 63), A vertex at (1, 3, 13, 63)])

        TESTS::

            sage: P = polytopes.permutahedron(4).bipyramid()
            sage: P.is_bipyramid()
            True

            sage: P = polytopes.cube()
            sage: P.is_bipyramid()
            False

            sage: P = Polyhedron(vertices=[[0,1], [1,0]], rays=[[1,1]])
            sage: P.is_bipyramid()
            Traceback (most recent call last):
            ...
            ValueError: polyhedron has to be compact

        ALGORITHM:

        Assume all faces of a polyhedron to be given as lists of vertices.

        A polytope is a bipyramid with apexes `v`, `w` if and only if for each
        proper face `v \in F` there exists a face `G` with
        `G \setminus \{w\} = F \setminus \{v\}`
        and vice versa (for each proper face
        `w \in F` there exists ...).

        To check this property it suffices to check for all facets of the polyhedron.
        """
        if not self.is_compact():
            raise ValueError("polyhedron has to be compact")

        from sage.misc.functional import is_odd
        n_verts = self.n_vertices()
        n_facets = self.n_facets()
        if is_odd(n_facets):
            if certificate:
                return (False, None)
            return False

        IM = self.incidence_matrix()
        if self.n_equations():
            # Remove equations from the incidence matrix,
            # such that this is the vertex-facet incidences matrix.
            I1 = IM.transpose()
            I2 = I1[[i for i in range(self.n_Hrepresentation())
                     if not self.Hrepresentation()[i].is_equation()]]
            IM = I2.transpose()

        facets_incidences = [set(column.nonzero_positions()) for column in IM.columns()]
        verts_incidences = dict()
        for i in range(n_verts):
            v_i = set(IM.row(i).nonzero_positions())
            if len(v_i) == n_facets/2:
                verts_incidences[i] = v_i

        # Find two vertices ``vert1`` and ``vert2`` such that one of them
        # lies on exactly half of the facets, and the other one lies on
        # exactly the other half.
        from itertools import combinations
        for index1, index2 in combinations(verts_incidences, 2):
            vert1_incidences = verts_incidences[index1]
            vert2_incidences = verts_incidences[index2]
            vert1and2 = vert1_incidences.union(vert2_incidences)
            if len(vert1and2) == n_facets:
                # We have found two candidates for apexes.
                # Remove from each facet ``index1`` resp. ``index2``.
                test_facets = set(frozenset(facet_inc.difference({index1, index2}))
                                  for facet_inc in facets_incidences)
                if len(test_facets) == n_facets/2:
                    # For each `F` containing `index1` there is
                    # `G` containing `index2` such that
                    # `F \setminus \{index1\} =  G \setminus \{index2\}
                    # and vice versa.
                    if certificate:
                        V = self.vertices()
                        return (True, [V[index1], V[index2]])
                    return True

        if certificate:
            return (False, None)
        return False

    def is_prism(self, certificate=False):
        """
        Test whether the polytope is combinatorially equivalent to a prism of
        some polytope.

        INPUT:

        - ``certificate`` -- boolean (default: ``False``); specifies whether
          to return two facets of the polytope which are the bases of a prism,
          if found

        OUTPUT:

        If ``certificate`` is ``True``, returns a tuple containing:

        1. Boolean.
        2. ``None`` or a tuple containing:
            a. List of the vertices of the first base facet.
            b. List of the vertices of the second base facet.

        If ``certificate`` is ``False`` returns a boolean.

        EXAMPLES::

            sage: P = polytopes.cube()
            sage: P.is_prism()
            True
            sage: P.is_prism(certificate=True)
            (True,
             [[A vertex at (1, -1, -1),
               A vertex at (1, 1, -1),
               A vertex at (1, 1, 1),
               A vertex at (1, -1, 1)],
              [A vertex at (-1, -1, 1),
               A vertex at (-1, -1, -1),
               A vertex at (-1, 1, -1),
               A vertex at (-1, 1, 1)]])
            sage: Q = polytopes.cyclic_polytope(3,8)
            sage: Q.is_prism()
            False
            sage: R = Q.prism()
            sage: R.is_prism(certificate=True)
            (True,
             [[A vertex at (1, 6, 36, 216),
               A vertex at (1, 0, 0, 0),
               A vertex at (1, 7, 49, 343),
               A vertex at (1, 5, 25, 125),
               A vertex at (1, 1, 1, 1),
               A vertex at (1, 2, 4, 8),
               A vertex at (1, 4, 16, 64),
               A vertex at (1, 3, 9, 27)],
              [A vertex at (0, 3, 9, 27),
               A vertex at (0, 6, 36, 216),
               A vertex at (0, 0, 0, 0),
               A vertex at (0, 7, 49, 343),
               A vertex at (0, 5, 25, 125),
               A vertex at (0, 1, 1, 1),
               A vertex at (0, 2, 4, 8),
               A vertex at (0, 4, 16, 64)]])

        TESTS::

            sage: P = polytopes.cross_polytope(5)
            sage: P.is_prism()
            False

            sage: P = polytopes.permutahedron(4).prism()
            sage: P.is_prism()
            True

            sage: P = Polyhedron(vertices=[[0,1], [1,0]], rays=[[1,1]])
            sage: P.is_prism()
            Traceback (most recent call last):
            ...
            NotImplementedError: polyhedron has to be compact

        ALGORITHM:

        See :meth:`Polyhedron_base.is_bipyramid`.
        """
        if not self.is_compact():
            raise NotImplementedError("polyhedron has to be compact")

        from sage.misc.functional import is_odd
        n_verts = self.n_vertices()
        n_facets = self.n_facets()
        if is_odd(n_verts):
            if certificate:
                return (False, None)
            return False

        IM = self.incidence_matrix()
        if self.n_equations():
            # Remove equations from the incidence matrix,
            # such that this is the vertex-facet incidences matrix.
            I1 = IM.transpose()
            I2 = I1[[i for i in range(self.n_Hrepresentation())
                     if not self.Hrepresentation()[i].is_equation()]]
            IM = I2.transpose()

        verts_incidences = [set(row.nonzero_positions()) for row in IM.rows()]
        facets_incidences = dict()
        for j in range(n_facets):
            F_j = set(IM.column(j).nonzero_positions())
            if len(F_j) == n_verts/2:
                facets_incidences[j] = F_j

        # Find two vertices ``facet1`` and ``facet2`` such that one of them
        # contains exactly half of the vertices, and the other one contains
        # exactly the other half.
        from itertools import combinations
        for index1, index2 in combinations(facets_incidences, 2):
            facet1_incidences = facets_incidences[index1]
            facet2_incidences = facets_incidences[index2]
            facet1and2 = facet1_incidences.union(facet2_incidences)
            if len(facet1and2) == n_verts:
                # We have found two candidates for base faces.
                # Remove from each vertex ``index1`` resp. ``index2``.
                test_verts = set(frozenset(vert_inc.difference({index1, index2}))
                                 for vert_inc in verts_incidences)
                if len(test_verts) == n_verts/2:
                    # For each vertex containing `index1` there is
                    # another one contained in `index2`
                    # and vice versa.
                    # Other than `index1` and `index2` both are contained in
                    # exactly the same facets.
                    if certificate:
                        V = self.vertices()
                        facet1_vertices = [V[i] for i in facet1_incidences]
                        facet2_vertices = [V[i] for i in facet2_incidences]
                        return (True, [facet1_vertices, facet2_vertices])
                    return True

        if certificate:
            return (False, None)
        return False

    def hyperplane_arrangement(self):
        """
        Return the hyperplane arrangement defined by the equations and
        inequalities.

        OUTPUT:

        A :class:`hyperplane arrangement
        <sage.geometry.hyperplane_arrangement.arrangement.HyperplaneArrangementElement>`
        consisting of the hyperplanes defined by the
        :meth:`Hrepresentation`.
        If the polytope is full-dimensional, this is the hyperplane
        arrangement spanned by the facets of the polyhedron.

        EXAMPLES::

            sage: p = polytopes.hypercube(2)
            sage: p.hyperplane_arrangement()
            Arrangement <-t0 + 1 | -t1 + 1 | t1 + 1 | t0 + 1>
        """
        names = tuple('t' + str(i) for i in range(self.ambient_dim()))
        from sage.geometry.hyperplane_arrangement.arrangement import HyperplaneArrangements
        field = self.base_ring().fraction_field()
        H = HyperplaneArrangements(field, names)
        return H(self)

    @cached_method
    def gale_transform(self):
        """
        Return the Gale transform of a polytope as described in the
        reference below.

        OUTPUT:

        A list of vectors, the Gale transform.  The dimension is the
        dimension of the affine dependencies of the vertices of the
        polytope.

        EXAMPLES:

        This is from the reference, for a triangular prism::

            sage: p = Polyhedron(vertices = [[0,0],[0,1],[1,0]])
            sage: p2 = p.prism()
            sage: p2.gale_transform()
            ((-1, 0), (0, -1), (1, 1), (-1, -1), (1, 0), (0, 1))

        REFERENCES:

            Lectures in Geometric Combinatorics, R.R.Thomas, 2006, AMS Press.

        .. SEEALSO::

            :func`~sage.geometry.polyhedron.library.gale_transform_to_polyhedron`.

        TESTS::

            sage: P = Polyhedron(rays=[[1,0,0]])
            sage: P.gale_transform()
            Traceback (most recent call last):
            ...
            ValueError: not a polytope

        Check that :trac:`29073` is fixed::

            sage: P = polytopes.icosahedron(exact=False)
            sage: sum(P.gale_transform()).norm() < 1e-15
            True
        """
        if not self.is_compact():
            raise ValueError('not a polytope')

        A = matrix(self.n_vertices(),
                   [[1]+x for x in self.vertex_generator()])
        A = A.transpose()
        A_ker = A.right_kernel_matrix(basis='computed')
        return tuple(A_ker.columns())

    def _test_gale_transform(self, tester=None, **options):
        """
        Run tests on the method :meth:`.gale_transform` and its inverse
        :meth:`~sage.geometry.polyhedron.library.gale_transform_to_polytope`.

        TESTS::

            sage: polytopes.cross_polytope(3)._test_gale_transform()
        """
        if tester is None:
            tester = self._tester(**options)

        if not self.is_compact():
            with tester.assertRaises(ValueError):
                self.gale_transform()
            return

        # Check :trac:`29073`.
        if not self.base_ring().is_exact() and self.ambient_dim() > 0:
            g = self.gale_transform()
            tester.assertTrue(sum(g).norm() < 1e-10 or sum(g).norm()/matrix(g).norm() < 1e-13)
            return

        # Prevent very long doctests.
        if self.n_vertices() + self.n_rays() > 50 or self.n_facets() > 50:
            return

        if not self.is_empty():
            # ``gale_transform_to_polytope`` needs at least one vertex to work.
            from sage.geometry.polyhedron.library import gale_transform_to_polytope
            g = self.gale_transform()
            P = gale_transform_to_polytope(g, base_ring=self.base_ring(), backend=self.backend())

            try:
                import sage.graphs.graph
            except ImportError:
                pass
            else:
                tester.assertTrue(self.is_combinatorially_isomorphic(P))

    @cached_method
    def normal_fan(self, direction='inner'):
        r"""
        Return the normal fan of a compact full-dimensional rational polyhedron.

        This returns the inner normal fan of ``self``. For the outer normal fan,
        use ``direction='outer'``.

        INPUT:

        - ``direction`` -- either ``'inner'`` (default) or ``'outer'``; if
          set to ``'inner'``, use the inner normal vectors to span the cones of
          the fan, if set to ``'outer'``, use the outer normal vectors.

        OUTPUT:

        A complete fan of the ambient space as a
        :class:`~sage.geometry.fan.RationalPolyhedralFan`.

        .. SEEALSO::

            :meth:`face_fan`.

        EXAMPLES::

            sage: S = Polyhedron(vertices = [[0, 0], [1, 0], [0, 1]])
            sage: S.normal_fan()
            Rational polyhedral fan in 2-d lattice N

            sage: C = polytopes.hypercube(4)
            sage: NF = C.normal_fan(); NF
            Rational polyhedral fan in 4-d lattice N

        Currently, it is only possible to get the normal fan of a bounded rational polytope::

            sage: P = Polyhedron(rays = [[1, 0], [0, 1]])
            sage: P.normal_fan()
            Traceback (most recent call last):
            ...
            NotImplementedError: the normal fan is only supported for polytopes (compact polyhedra).

            sage: Q = Polyhedron(vertices = [[1, 0, 0], [0, 1, 0], [0, 0, 1]])
            sage: Q.normal_fan()
            Traceback (most recent call last):
            ...
            ValueError: the normal fan is only defined for full-dimensional polytopes

            sage: R = Polyhedron(vertices = [[0, 0], [AA(sqrt(2)), 0], [0, AA(sqrt(2))]])
            sage: R.normal_fan()
            Traceback (most recent call last):
            ...
            NotImplementedError: normal fan handles only polytopes over the rationals

            sage: P = Polyhedron(vertices=[[0,0],[2,0],[0,2],[2,1],[1,2]])
            sage: P.normal_fan(direction=None)
            Traceback (most recent call last):
            ...
            TypeError: the direction should be 'inner' or 'outer'

            sage: inner_nf = P.normal_fan()
            sage: inner_nf.rays()
            N( 1,  0),
            N( 0, -1),
            N( 0,  1),
            N(-1,  0),
            N(-1, -1)
            in 2-d lattice N

            sage: outer_nf = P.normal_fan(direction='outer')
            sage: outer_nf.rays()
            N( 1,  0),
            N( 1,  1),
            N( 0,  1),
            N(-1,  0),
            N( 0, -1)
            in 2-d lattice N

        REFERENCES:

        For more information, see Chapter 7 of [Zie2007]_.
        """
        from sage.geometry.fan import NormalFan

        if not QQ.has_coerce_map_from(self.base_ring()):
            raise NotImplementedError('normal fan handles only polytopes over the rationals')
        if direction == 'inner':
            return NormalFan(self)
        elif direction == 'outer':
            return NormalFan(-self)
        else:
            raise TypeError("the direction should be 'inner' or 'outer'")

    @cached_method
    def face_fan(self):
        r"""
        Return the face fan of a compact rational polyhedron.

        OUTPUT:

        A fan of the ambient space as a
        :class:`~sage.geometry.fan.RationalPolyhedralFan`.

        .. SEEALSO::

            :meth:`normal_fan`.

        EXAMPLES::

            sage: T = polytopes.cuboctahedron()
            sage: T.face_fan()
            Rational polyhedral fan in 3-d lattice M

        The polytope should contain the origin in the interior::

            sage: P = Polyhedron(vertices = [[1/2, 1], [1, 1/2]])
            sage: P.face_fan()
            Traceback (most recent call last):
            ...
            ValueError: face fans are defined only for polytopes containing the origin as an interior point!

            sage: Q = Polyhedron(vertices = [[-1, 1/2], [1, -1/2]])
            sage: Q.contains([0,0])
            True
            sage: FF = Q.face_fan(); FF
            Rational polyhedral fan in 2-d lattice M

        The polytope has to have rational coordinates::

            sage: S = polytopes.dodecahedron()
            sage: S.face_fan()
            Traceback (most recent call last):
            ...
            NotImplementedError: face fan handles only polytopes over the rationals

        REFERENCES:

        For more information, see Chapter 7 of [Zie2007]_.
        """
        from sage.geometry.fan import FaceFan

        if not QQ.has_coerce_map_from(self.base_ring()):
            raise NotImplementedError('face fan handles only polytopes over the rationals')

        return FaceFan(self)

    def _triangulate_normaliz(self):
        r"""
        Gives a triangulation of the polyhedron using normaliz

        OUTPUT:

        A tuple of pairs ``(simplex,simplex_volume)`` used in the
        triangulation.

        .. NOTE::

            This function depends on Normaliz (i.e. the ``pynormaliz`` optional
            package). See the Normaliz documentation for further details.

        TESTS::

            sage: K = Polyhedron(vertices=[[1,1]], rays=[[1,0],[1,2]])
            sage: K._triangulate_normaliz()
            Traceback (most recent call last):
            ...
            TypeError: the polyhedron's backend should be 'normaliz'
        """
        raise TypeError("the polyhedron's backend should be 'normaliz'")

    def triangulate(self, engine='auto', connected=True, fine=False, regular=None, star=None):
        r"""
        Return a triangulation of the polytope.

        INPUT:

        - ``engine`` -- either 'auto' (default), 'internal',
          'TOPCOM', or 'normaliz'.  The 'internal' and 'TOPCOM' instruct
          this package to always use its own triangulation algorithms
          or TOPCOM's algorithms, respectively. By default ('auto'),
          TOPCOM is used if it is available and internal routines otherwise.

        The remaining keyword parameters are passed through to the
        :class:`~sage.geometry.triangulation.point_configuration.PointConfiguration`
        constructor:

        - ``connected`` -- boolean (default: ``True``). Whether the
          triangulations should be connected to the regular
          triangulations via bistellar flips. These are much easier to
          compute than all triangulations.

        - ``fine`` -- boolean (default: ``False``). Whether the
          triangulations must be fine, that is, make use of all points
          of the configuration.

        - ``regular`` -- boolean or ``None`` (default:
          ``None``). Whether the triangulations must be regular. A
          regular triangulation is one that is induced by a
          piecewise-linear convex support function. In other words,
          the shadows of the faces of a polyhedron in one higher
          dimension.

          * ``True``: Only regular triangulations.

          * ``False``: Only non-regular triangulations.

          * ``None`` (default): Both kinds of triangulation.

        - ``star`` -- either ``None`` (default) or a point. Whether
          the triangulations must be star. A triangulation is star if
          all maximal simplices contain a common point. The central
          point can be specified by its index (an integer) in the
          given points or by its coordinates (anything iterable.)

        OUTPUT:

        A triangulation of the convex hull of the vertices as a
        :class:`~sage.geometry.triangulation.point_configuration.Triangulation`. The
        indices in the triangulation correspond to the
        :meth:`Vrepresentation` objects.

        EXAMPLES::

            sage: cube = polytopes.hypercube(3)
            sage: triangulation = cube.triangulate(
            ....:    engine='internal') # to make doctest independent of TOPCOM
            sage: triangulation
            (<0,1,2,7>, <0,1,5,7>, <0,2,3,7>, <0,3,4,7>, <0,4,5,7>, <1,5,6,7>)
            sage: simplex_indices = triangulation[0]; simplex_indices
            (0, 1, 2, 7)
            sage: simplex_vertices = [ cube.Vrepresentation(i) for i in simplex_indices ]
            sage: simplex_vertices
            [A vertex at (1, -1, -1),
             A vertex at (1, 1, -1),
             A vertex at (1, 1, 1),
             A vertex at (-1, 1, 1)]
            sage: Polyhedron(simplex_vertices)
            A 3-dimensional polyhedron in ZZ^3 defined as the convex hull of 4 vertices

        It is possible to use ``'normaliz'`` as an engine. For this, the
        polyhedron should have the backend set to normaliz::

            sage: P = Polyhedron(vertices=[[0,0,1],[1,0,1],[0,1,1],[1,1,1]],backend='normaliz')  # optional - pynormaliz
            sage: P.triangulate(engine='normaliz')  # optional - pynormaliz
            (<0,1,2>, <1,2,3>)

            sage: P = Polyhedron(vertices=[[0,0,1],[1,0,1],[0,1,1],[1,1,1]])
            sage: P.triangulate(engine='normaliz')
            Traceback (most recent call last):
            ...
            TypeError: the polyhedron's backend should be 'normaliz'

        The normaliz engine can triangulate pointed cones::

            sage: C1 = Polyhedron(rays=[[0,0,1],[1,0,1],[0,1,1],[1,1,1]],backend='normaliz')  # optional - pynormaliz
            sage: C1.triangulate(engine='normaliz')  # optional - pynormaliz
            (<0,1,2>, <1,2,3>)
            sage: C2 = Polyhedron(rays=[[1,0,1],[0,0,1],[0,1,1],[1,1,10/9]],backend='normaliz')  # optional - pynormaliz
            sage: C2.triangulate(engine='normaliz')  # optional - pynormaliz
            (<0,1,2>, <1,2,3>)

        They can also be affine cones::

            sage: K = Polyhedron(vertices=[[1,1,1]],rays=[[1,0,0],[0,1,0],[1,1,-1],[1,1,1]], backend='normaliz')  # optional - pynormaliz
            sage: K.triangulate(engine='normaliz')  # optional - pynormaliz
            (<0,1,2>, <0,1,3>)
        """
        if self.lines():
            raise NotImplementedError('triangulation of polyhedra with lines is not supported')
        if len(self.vertices_list()) >= 2 and self.rays_list():
            raise NotImplementedError('triangulation of non-compact polyhedra that are not cones is not supported')
        if not self.is_compact() and engine != 'normaliz':
            raise NotImplementedError("triangulation of pointed polyhedra requires 'normaliz'")
        from sage.geometry.triangulation.point_configuration import PointConfiguration
        if self.is_compact():
            pc = PointConfiguration((v.vector() for v in self.vertex_generator()),
                                    connected=connected, fine=fine, regular=regular, star=star)
            # If the engine is not normaliz, we pass directly to the
            # PointConfiguration module.
            if engine != 'normaliz':
                pc.set_engine(engine)
                return pc.triangulate()
            else:
                return pc(self._triangulate_normaliz())
        else:  # From above, we have a pointed cone and the engine is normaliz
            try:
                pc = PointConfiguration((v.vector() for v in self.ray_generator()),
                                        connected=connected, fine=fine, regular=regular, star=star)
                return pc(self._triangulate_normaliz())
            except AssertionError:
                # PointConfiguration is not adapted to inhomogeneous cones
                # This is a hack. TODO: Implement the necessary things in
                # PointConfiguration to accept such cases.
                c = self.representative_point()
                normed_v = ((1/(r.vector()*c))*r.vector() for r in self.ray_generator())
                pc = PointConfiguration(normed_v, connected=connected, fine=fine, regular=regular, star=star)
                return pc(self._triangulate_normaliz())

    @coerce_binop
    def minkowski_sum(self, other):
        r"""
        Return the Minkowski sum.

        Minkowski addition of two subsets of a vector space is defined
        as

        .. MATH::

            X \oplus Y =
            \cup_{y\in Y} (X+y) =
            \cup_{x\in X, y\in Y} (x+y)

        See :meth:`minkowski_difference` for a partial inverse operation.

        INPUT:

        - ``other`` -- a :class:`Polyhedron_base`

        OUTPUT:

        The Minkowski sum of ``self`` and ``other``

        EXAMPLES::

            sage: X = polytopes.hypercube(3)
            sage: Y = Polyhedron(vertices=[(0,0,0), (0,0,1/2), (0,1/2,0), (1/2,0,0)])
            sage: X+Y
            A 3-dimensional polyhedron in QQ^3 defined as the convex hull of 13 vertices

            sage: four_cube = polytopes.hypercube(4)
            sage: four_simplex = Polyhedron(vertices = [[0, 0, 0, 1], [0, 0, 1, 0], [0, 1, 0, 0], [1, 0, 0, 0]])
            sage: four_cube + four_simplex
            A 4-dimensional polyhedron in ZZ^4 defined as the convex hull of 36 vertices
            sage: four_cube.minkowski_sum(four_simplex) == four_cube + four_simplex
            True

            sage: poly_spam = Polyhedron([[3,4,5,2],[1,0,0,1],[0,0,0,0],[0,4,3,2],[-3,-3,-3,-3]], base_ring=ZZ)
            sage: poly_eggs = Polyhedron([[5,4,5,4],[-4,5,-4,5],[4,-5,4,-5],[0,0,0,0]], base_ring=QQ)
            sage: poly_spam + poly_spam + poly_eggs
            A 4-dimensional polyhedron in QQ^4 defined as the convex hull of 12 vertices
        """
        new_vertices = []
        for v1 in self.vertex_generator():
            for v2 in other.vertex_generator():
                new_vertices.append(list(v1() + v2()))
        if new_vertices != []:
            new_rays = self.rays() + other.rays()
            new_lines = self.lines() + other.lines()
            return self.parent().element_class(self.parent(), [new_vertices, new_rays, new_lines], None)
        else:
            return self.parent().element_class(self.parent(), None, None)

    _add_ = minkowski_sum

    @coerce_binop
    def minkowski_difference(self, other):
        r"""
        Return the Minkowski difference.

        Minkowski subtraction can equivalently be defined via
        Minkowski addition (see :meth:`minkowski_sum`) or as
        set-theoretic intersection via

        .. MATH::

            X \ominus Y =
            (X^c \oplus Y)^c =
            \cap_{y\in Y} (X-y)

        where superscript-"c" means the complement in the ambient
        vector space. The Minkowski difference of convex sets is
        convex, and the difference of polyhedra is again a
        polyhedron. We only consider the case of polyhedra in the
        following. Note that it is not quite the inverse of
        addition. In fact:

        * `(X+Y)-Y = X` for any polyhedra `X`, `Y`.

        * `(X-Y)+Y \subseteq X`

        * `(X-Y)+Y = X` if and only if Y is a Minkowski summand of X.

        INPUT:

        - ``other`` -- a :class:`Polyhedron_base`

        OUTPUT:

        The Minkowski difference of ``self`` and ``other``. Also known
        as Minkowski subtraction of ``other`` from ``self``.

        EXAMPLES::

            sage: X = polytopes.hypercube(3)
            sage: Y = Polyhedron(vertices=[(0,0,0), (0,0,1), (0,1,0), (1,0,0)]) / 2
            sage: (X+Y)-Y == X
            True
            sage: (X-Y)+Y < X
            True

        The polyhedra need not be full-dimensional::

            sage: X2 = Polyhedron(vertices=[(-1,-1,0),(1,-1,0),(-1,1,0),(1,1,0)])
            sage: Y2 = Polyhedron(vertices=[(0,0,0), (0,1,0), (1,0,0)]) / 2
            sage: (X2+Y2)-Y2 == X2
            True
            sage: (X2-Y2)+Y2 < X2
            True

        Minus sign is really an alias for :meth:`minkowski_difference`
        ::

            sage: four_cube = polytopes.hypercube(4)
            sage: four_simplex = Polyhedron(vertices = [[0, 0, 0, 1], [0, 0, 1, 0], [0, 1, 0, 0], [1, 0, 0, 0]])
            sage: four_cube - four_simplex
            A 4-dimensional polyhedron in QQ^4 defined as the convex hull of 16 vertices
            sage: four_cube.minkowski_difference(four_simplex) == four_cube - four_simplex
            True

        Coercion of the base ring works::

            sage: poly_spam = Polyhedron([[3,4,5,2],[1,0,0,1],[0,0,0,0],[0,4,3,2],[-3,-3,-3,-3]], base_ring=ZZ)
            sage: poly_eggs = Polyhedron([[5,4,5,4],[-4,5,-4,5],[4,-5,4,-5],[0,0,0,0]], base_ring=QQ) / 100
            sage: poly_spam - poly_eggs
            A 4-dimensional polyhedron in QQ^4 defined as the convex hull of 5 vertices

        TESTS::

            sage: X = polytopes.hypercube(2)
            sage: Y = Polyhedron(vertices=[(1,1)])
            sage: (X-Y).Vrepresentation()
            (A vertex at (0, -2), A vertex at (0, 0), A vertex at (-2, 0), A vertex at (-2, -2))

            sage: Y = Polyhedron(vertices=[(1,1), (0,0)])
            sage: (X-Y).Vrepresentation()
            (A vertex at (0, -1), A vertex at (0, 0), A vertex at (-1, 0), A vertex at (-1, -1))

            sage: X = X + Y   # now Y is a Minkowski summand of X
            sage: (X+Y)-Y == X
            True
            sage: (X-Y)+Y == X
            True

        Testing that :trac:`28506` is fixed::

            sage: Q = Polyhedron([[1,0],[0,1]])
            sage: S = Polyhedron([[0,0],[1,2]])
            sage: S.minkowski_difference(Q)
            A 1-dimensional polyhedron in QQ^2 defined as the convex hull of 2 vertices
        """
        if other.is_empty():
            return self.parent().universe()   # empty intersection = everything
        if not other.is_compact():
            raise NotImplementedError('only subtracting compact polyhedra is implemented')
        new_eqns = []
        for eq in self.equations():
            values = [ eq.A() * v.vector() for v in other.vertices() ]
            eq = list(eq)
            eq[0] += min(values)   # shift constant term
            new_eqns.append(eq)
        P = self.parent()
        new_ieqs = []
        for ieq in self.inequalities():
            values = [ ieq.A() * v.vector() for v in other.vertices() ]
            ieq = list(ieq)
            ieq[0] += min(values)   # shift constant term
            new_ieqs.append(ieq)

        # Some vertices might need fractions.
        P = self.parent().change_ring(self.base_ring().fraction_field())
        return P.element_class(P, None, [new_ieqs, new_eqns])

    def __sub__(self, other):
        r"""
        Implement minus binary operation

        Polyhedra are not a ring with respect to dilatation and
        Minkowski sum, for example `X\oplus(-1)*Y \not= X\ominus Y`.

        INPUT:

        - ``other`` -- a translation vector or a polyhedron

        OUTPUT:

        Either translation by the negative of the given vector or
        Minkowski subtraction by the given polyhedron.

        EXAMPLES::

            sage: X = polytopes.hypercube(2)
            sage: v = vector([1,1])
            sage: (X - v/2).Vrepresentation()
            (A vertex at (-3/2, -3/2), A vertex at (-3/2, 1/2),
             A vertex at (1/2, -3/2), A vertex at (1/2, 1/2))
            sage: (X-v)+v == X
            True

            sage: Y = Polyhedron(vertices=[(1/2,0),(0,1/2)])
            sage: (X-Y).Vrepresentation()
            (A vertex at (1/2, -1), A vertex at (1/2, 1/2),
             A vertex at (-1, 1/2), A vertex at (-1, -1))
            sage: (X+Y)-Y == X
            True
        """
        if is_Polyhedron(other):
            return self.minkowski_difference(other)
        return self + (-other)

    def is_minkowski_summand(self, Y):
        r"""
        Test whether ``Y`` is a Minkowski summand.

        See :meth:`minkowski_sum`.

        OUTPUT:

        Boolean. Whether there exists another polyhedron `Z` such that
        ``self`` can be written as `Y\oplus Z`.

        EXAMPLES::

            sage: A = polytopes.hypercube(2)
            sage: B = Polyhedron(vertices=[(0,1), (1/2,1)])
            sage: C = Polyhedron(vertices=[(1,1)])
            sage: A.is_minkowski_summand(B)
            True
            sage: A.is_minkowski_summand(C)
            True
            sage: B.is_minkowski_summand(C)
            True
            sage: B.is_minkowski_summand(A)
            False
            sage: C.is_minkowski_summand(A)
            False
            sage: C.is_minkowski_summand(B)
            False
        """
        return self.minkowski_difference(Y).minkowski_sum(Y) == self

    def translation(self, displacement):
        """
        Return the translated polyhedron.

        INPUT:

        - ``displacement`` -- a displacement vector or a list/tuple of
          coordinates that determines a displacement vector

        OUTPUT:

        The translated polyhedron.

        EXAMPLES::

            sage: P = Polyhedron([[0,0],[1,0],[0,1]], base_ring=ZZ)
            sage: P.translation([2,1])
            A 2-dimensional polyhedron in ZZ^2 defined as the convex hull of 3 vertices
            sage: P.translation( vector(QQ,[2,1]) )
            A 2-dimensional polyhedron in QQ^2 defined as the convex hull of 3 vertices

        TESTS::

            sage: P = Polyhedron([[0,0],[1,0],[0,1]], base_ring=ZZ, backend='field')
            sage: P.translation([2,1]).backend()
            'field'

        Check that precomputed data is set up correctly::

            sage: P = polytopes.permutahedron(4)*Polyhedron(lines=[[1]])
            sage: Q = P.change_ring(P.base_ring(), backend='field')
            sage: P + vector([1,2,3,4,5]) == Q + vector([1,2,3,4,5])
            True
            sage: P + vector([1,2,3,4,5/2]) == Q + vector([1,2,3,4,5/2])
            True
        """
        Vrep, Hrep, parent = self._translation_double_description(displacement)

        pref_rep = 'Vrep' if self.n_vertices() + self.n_rays() <= self.n_inequalities() else 'Hrep'

        return parent.element_class(parent, Vrep, Hrep,
                                    Vrep_minimal=True, Hrep_minimal=True, pref_rep=pref_rep)

    def _translation_double_description(self, displacement):
        r"""
        Return the input parameters for the translation.

        INPUT:

        - ``displacement`` -- a displacement vector or a list/tuple of
          coordinates that determines a displacement vector

        OUTPUT: Tuple of consisting of new Vrepresentation, Hrepresentation and parent.

        .. SEEALSO::

            :meth:`translation`

        EXAMPLES::

            sage: P = Polyhedron([[0,0],[1,0],[0,1]], base_ring=ZZ)
            sage: Vrep, Hrep, parent = P._translation_double_description([2,1])
            sage: [tuple(x) for x in Vrep], [tuple(x) for x in Hrep], parent
            ([((2, 1), (2, 2), (3, 1)), (), ()],
             [((-2, 1, 0), (-1, 0, 1), (4, -1, -1)), ()],
             Polyhedra in ZZ^2)
        """
        displacement = vector(displacement)
        new_vertices = (x.vector()+displacement for x in self.vertex_generator())
        new_rays = self.rays()
        new_lines = self.lines()
        parent = self.parent().base_extend(displacement)

        # Replace a hyperplane of the form A*x + b >= 0 by
        # A(x-displacement) + b >= 0 <=> Ax + b - A*displacement >= 0.
        # Likewise for equations.
        def get_new(x):
            y = x.vector().change_ring(parent.base_ring())
            y[0] -= x.A()*displacement
            return y

        new_ieqs = (get_new(x) for x in self.inequality_generator())
        new_eqns = (get_new(x) for x in self.equation_generator())
        return [new_vertices, new_rays, new_lines], [new_ieqs, new_eqns], parent

    def product(self, other):
        """
        Return the Cartesian product.

        INPUT:

        - ``other`` -- a :class:`Polyhedron_base`

        OUTPUT:

        The Cartesian product of ``self`` and ``other`` with a
        suitable base ring to encompass the two.

        EXAMPLES::

            sage: P1 = Polyhedron([[0],[1]], base_ring=ZZ)
            sage: P2 = Polyhedron([[0],[1]], base_ring=QQ)
            sage: P1.product(P2)
            A 2-dimensional polyhedron in QQ^2 defined as the convex hull of 4 vertices

        The Cartesian product is the product in the semiring of polyhedra::

            sage: P1 * P1
            A 2-dimensional polyhedron in ZZ^2 defined as the convex hull of 4 vertices
            sage: P1 * P2
            A 2-dimensional polyhedron in QQ^2 defined as the convex hull of 4 vertices
            sage: P2 * P2
            A 2-dimensional polyhedron in QQ^2 defined as the convex hull of 4 vertices
            sage: 2 * P1
            A 1-dimensional polyhedron in ZZ^1 defined as the convex hull of 2 vertices
            sage: P1 * 2.0
            A 1-dimensional polyhedron in RDF^1 defined as the convex hull of 2 vertices

        An alias is :meth:`cartesian_product`::

            sage: P1.cartesian_product(P2) == P1.product(P2)
            True

        TESTS:

        Check that :trac:`15253` is fixed::

            sage: polytopes.hypercube(1) * polytopes.hypercube(2)
            A 3-dimensional polyhedron in ZZ^3 defined as the convex hull of 8 vertices
        """
        try:
            new_ring = self.parent()._coerce_base_ring(other)
        except TypeError:
            raise TypeError("no common canonical parent for objects with parents: " + str(self.parent())
                             + " and " + str(other.parent()))

        from itertools import chain

        new_vertices = (tuple(x) + tuple(y)
                        for x in self.vertex_generator() for y in other.vertex_generator())

        self_zero  = tuple(0 for _ in range( self.ambient_dim()))
        other_zero = tuple(0 for _ in range(other.ambient_dim()))

        rays = chain((tuple(r) + other_zero for r in  self.ray_generator()),
                     (self_zero + tuple(r)  for r in other.ray_generator()))

        lines = chain((tuple(l) + other_zero for l in  self.line_generator()),
                      (self_zero + tuple(l)  for l in other.line_generator()))

        if self.n_vertices() == 0 or other.n_vertices() == 0:
            # In this case we obtain the empty polyhedron.
            # There is not vertex to attach the rays or lines to.
            # By our convention, in this case the polyhedron shall also not have rays or lines.
            rays = ()
            lines = ()

        ieqs = chain((tuple(i) + other_zero               for i in  self.inequality_generator()),
                     ((i.b(),) + self_zero + tuple(i.A()) for i in other.inequality_generator()))

        eqns = chain((tuple(e) + other_zero               for e in  self.equation_generator()),
                     ((e.b(),) + self_zero + tuple(e.A()) for e in other.equation_generator()))

        pref_rep = 'Vrep' if self.n_vertices() + self.n_rays() + other.n_vertices() + other.n_rays() \
                             <= self.n_inequalities() + other.n_inequalities() else 'Hrep'

        parent = self.parent().change_ring(new_ring, ambient_dim=self.ambient_dim() + other.ambient_dim())
        return parent.element_class(parent, [new_vertices, rays, lines],
                                    [ieqs, eqns],
                                    Vrep_minimal=True, Hrep_minimal=True, pref_rep=pref_rep)

    _mul_ = product

    cartesian_product = product

    def _test_product(self, tester=None, **options):
        """
        Run tests on the method :meth:`.product`.

        TESTS::

            sage: polytopes.cross_polytope(3)._test_product()
        """
        from sage.geometry.polyhedron.library import polytopes
        if tester is None:
            tester = self._tester(**options)

        if self.n_vertices() + self.n_rays() < 40 and self.n_facets() < 40:
            # Check that the product preserves the backend, where possible.
            P = polytopes.simplex(backend="cdd")
            tester.assertEqual((self*P).backend(), self.backend())
            Q = polytopes.simplex(backend="ppl")
            tester.assertEqual((self*Q).backend(), self.backend())

            # And that it changes the backend correctly where necessary.
            if self.base_ring() is not AA and AA.has_coerce_map_from(self.base_ring()):
                R = self*polytopes.regular_polygon(5, exact=True)
                assert R
            if RDF.has_coerce_map_from(self.base_ring()):
                R = self*polytopes.regular_polygon(5, exact=False)
                assert R

        if self.base_ring() in (ZZ, QQ):
            # Check that the double description is set up correctly.
            self_field = self.base_extend(self.base_ring(), backend='field')
            P = polytopes.permutahedron(4, backend='field').base_extend(QQ)
            Q = Polyhedron(rays=[[1,0,0,0],[0,1,1,0]], lines=[[0,1,0,1]], backend='field')
            (self_field * P)._test_basic_properties(tester)
            (self_field * Q)._test_basic_properties(tester)

    def join(self, other):
        """
        Return the join of ``self`` and ``other``.

        The join of two polyhedra is obtained by first placing the two objects in
        two non-intersecting affine subspaces `V`, and `W` whose affine hull is
        the whole ambient space, and finally by taking the convex hull of their
        union. The dimension of the join is the sum of the dimensions of the
        two polyhedron plus 1.

        INPUT:

        - ``other`` -- a polyhedron

        EXAMPLES::

            sage: P1 = Polyhedron([[0],[1]], base_ring=ZZ)
            sage: P2 = Polyhedron([[0],[1]], base_ring=QQ)
            sage: P1.join(P2)
            A 3-dimensional polyhedron in QQ^3 defined as the convex hull of 4 vertices
            sage: P1.join(P1)
            A 3-dimensional polyhedron in ZZ^3 defined as the convex hull of 4 vertices
            sage: P2.join(P2)
            A 3-dimensional polyhedron in QQ^3 defined as the convex hull of 4 vertices

        An unbounded example::

            sage: R1 = Polyhedron(rays=[[1]])
            sage: R1.join(R1)
            A 3-dimensional polyhedron in ZZ^3 defined as the convex hull of 2 vertices and 2 rays

        TESTS::

            sage: C = polytopes.hypercube(5)
            sage: S = Polyhedron([[1]])
            sage: C.join(S).is_combinatorially_isomorphic(C.pyramid())
            True

            sage: P = polytopes.simplex(backend='cdd')
            sage: Q = polytopes.simplex(backend='ppl')
            sage: P.join(Q).backend()
            'cdd'
            sage: Q.join(P).backend()
            'ppl'
        """
        try:
            new_ring = self.parent()._coerce_base_ring(other)
        except TypeError:
            raise TypeError("no common canonical parent for objects with parents: " + str(self.parent())
                     + " and " + str(other.parent()))

        dim_self = self.ambient_dim()
        dim_other = other.ambient_dim()

        new_vertices = [list(x)+[0]*dim_other+[0] for x in self.vertex_generator()] + \
                       [[0]*dim_self+list(x)+[1] for x in other.vertex_generator()]
        new_rays = []
        new_rays.extend( [ r+[0]*dim_other+[0]
                           for r in self.ray_generator() ] )
        new_rays.extend( [ [0]*dim_self+r+[1]
                           for r in other.ray_generator() ] )
        new_lines = []
        new_lines.extend( [ l+[0]*dim_other+[0]
                            for l in self.line_generator() ] )
        new_lines.extend( [ [0]*dim_self+l+[1]
                            for l in other.line_generator() ] )

        parent = self.parent().change_ring(new_ring, ambient_dim=self.ambient_dim() + other.ambient_dim() + 1)
        return parent.element_class(parent, [new_vertices, new_rays, new_lines], None)

    def subdirect_sum(self, other):
        """
        Return the subdirect sum of ``self`` and ``other``.

        The subdirect sum of two polyhedron is a projection of the join of the
        two polytopes. It is obtained by placing the two objects in orthogonal subspaces
        intersecting at the origin.

        INPUT:

        - ``other`` -- a :class:`Polyhedron_base`

        EXAMPLES::

            sage: P1 = Polyhedron([[1],[2]], base_ring=ZZ)
            sage: P2 = Polyhedron([[3],[4]], base_ring=QQ)
            sage: sds = P1.subdirect_sum(P2);sds
            A 2-dimensional polyhedron in QQ^2 defined as the convex hull of 4
            vertices
            sage: sds.vertices()
            (A vertex at (0, 3),
             A vertex at (0, 4),
             A vertex at (1, 0),
             A vertex at (2, 0))

        .. SEEALSO::

            :meth:`join`
            :meth:`direct_sum`

        TESTS::

            sage: P = polytopes.simplex(backend='cdd')
            sage: Q = polytopes.simplex(backend='ppl')
            sage: P.subdirect_sum(Q).backend()
            'cdd'
            sage: Q.subdirect_sum(P).backend()
            'ppl'
        """
        try:
            new_ring = self.parent()._coerce_base_ring(other)
        except TypeError:
            raise TypeError("no common canonical parent for objects with parents: " + str(self.parent())
                     + " and " + str(other.parent()))

        dim_self = self.ambient_dim()
        dim_other = other.ambient_dim()

        new_vertices = [list(x)+[0]*dim_other for x in self.vertex_generator()] + \
                       [[0]*dim_self+list(x) for x in other.vertex_generator()]
        new_rays = []
        new_rays.extend( [ r+[0]*dim_other
                           for r in self.ray_generator() ] )
        new_rays.extend( [ [0]*dim_self+r
                           for r in other.ray_generator() ] )
        new_lines = []
        new_lines.extend( [ l+[0]*dim_other
                            for l in self.line_generator() ] )
        new_lines.extend( [ [0]*dim_self+l
                            for l in other.line_generator() ] )

        parent = self.parent().change_ring(new_ring, ambient_dim=self.ambient_dim() + other.ambient_dim())
        return parent.element_class(parent, [new_vertices, new_rays, new_lines], None)

    def direct_sum(self, other):
        """
        Return the direct sum of ``self`` and ``other``.

        The direct sum of two polyhedron is the subdirect sum of the two, when
        they have the origin in their interior. To avoid checking if the origin
        is contained in both, we place the affine subspace containing ``other``
        at the center of ``self``.

        INPUT:

        - ``other`` -- a :class:`Polyhedron_base`

        EXAMPLES::

            sage: P1 = Polyhedron([[1],[2]], base_ring=ZZ)
            sage: P2 = Polyhedron([[3],[4]], base_ring=QQ)
            sage: ds = P1.direct_sum(P2);ds
            A 2-dimensional polyhedron in QQ^2 defined as the convex hull of 4 vertices
            sage: ds.vertices()
            (A vertex at (1, 0),
             A vertex at (2, 0),
             A vertex at (3/2, -1/2),
             A vertex at (3/2, 1/2))

        .. SEEALSO::

            :meth:`join`
            :meth:`subdirect_sum`

        TESTS:

        Check that the backend is preserved::

            sage: P = polytopes.simplex(backend='cdd')
            sage: Q = polytopes.simplex(backend='ppl')
            sage: P.direct_sum(Q).backend()
            'cdd'
            sage: Q.direct_sum(P).backend()
            'ppl'

        Check that :trac:`28506` is fixed::

            sage: s2 = polytopes.simplex(2)
            sage: s3 = polytopes.simplex(3)
            sage: s2.direct_sum(s3)
            A 5-dimensional polyhedron in QQ^7 defined as the convex hull of 7 vertices
        """
        try:
            # Some vertices might need fractions.
            new_ring = self.parent()._coerce_base_ring(other).fraction_field()
        except TypeError:
            raise TypeError("no common canonical parent for objects with parents: " + str(self.parent())
                     + " and " + str(other.parent()))

        dim_self = self.ambient_dim()
        dim_other = other.ambient_dim()

        new_vertices = [list(x) + [0]*dim_other for x in self.vertex_generator()] + \
                       [list(self.center()) + list(x.vector() - other.center()) for x in other.vertex_generator()]
        new_rays = []
        new_rays.extend( [ r + [0]*dim_other
                           for r in self.ray_generator() ] )
        new_rays.extend( [ [0]*dim_self + r
                           for r in other.ray_generator() ] )
        new_lines = []
        new_lines.extend( [ l + [0]*dim_other
                            for l in self.line_generator() ] )
        new_lines.extend( [ [0]*dim_self + l
                            for l in other.line_generator() ] )

        parent = self.parent().change_ring(new_ring, ambient_dim=self.ambient_dim() + other.ambient_dim())
        return parent.element_class(parent, [new_vertices, new_rays, new_lines], None)

    def dilation(self, scalar):
        """
        Return the dilated (uniformly stretched) polyhedron.

        INPUT:

        - ``scalar`` -- A scalar, not necessarily in :meth:`base_ring`

        OUTPUT:

        The polyhedron dilated by that scalar, possibly coerced to a
        bigger base ring.

        EXAMPLES::

            sage: p = Polyhedron(vertices = [[t,t^2,t^3] for t in srange(2,6)])
            sage: next(p.vertex_generator())
            A vertex at (2, 4, 8)
            sage: p2 = p.dilation(2)
            sage: next(p2.vertex_generator())
            A vertex at (4, 8, 16)
            sage: p.dilation(2) == p * 2
            True

        TESTS:

        Dilation of empty polyhedra works, see :trac:`14987`::

            sage: p = Polyhedron(ambient_dim=2); p
            The empty polyhedron in ZZ^2
            sage: p.dilation(3)
            The empty polyhedron in ZZ^2

            sage: p = Polyhedron(vertices=[(1,1)], rays=[(1,0)], lines=[(0,1)])
            sage: (-p).rays()
            (A ray in the direction (-1, 0),)
            sage: (-p).lines()
            (A line in the direction (0, 1),)

            sage: (0*p).rays()
            ()
            sage: (0*p).lines()
            ()
        """
        parent = self.parent().base_extend(scalar)

        if scalar == 0:
            new_vertices = tuple(self.ambient_space().zero() for v in self.vertex_generator())
            new_rays = []
            new_lines = []
            return parent.element_class(parent, [new_vertices, new_rays, new_lines], None)

        one = parent.base_ring().one()
        sign = one if scalar > 0 else -one

        make_new_Hrep = lambda h: tuple(scalar*sign*x if i == 0 else sign*x
                                        for i, x in enumerate(h._vector))

        new_vertices = (tuple(scalar*x for x in v._vector) for v in self.vertex_generator())
        new_rays = (tuple(sign*x for x in r._vector) for r in self.ray_generator())
        new_lines = self.line_generator()
        new_inequalities = map(make_new_Hrep, self.inequality_generator())
        new_equations = map(make_new_Hrep, self.equation_generator())

        pref_rep = 'Vrep' if self.n_vertices() + self.n_rays() <= self.n_inequalities() else 'Hrep'

        return parent.element_class(parent, [new_vertices, new_rays, new_lines],
                                    [new_inequalities, new_equations],
                                    Vrep_minimal=True, Hrep_minimal=True, pref_rep=pref_rep)

    def _test_dilation(self, tester=None, **options):
        """
        Run tests on the method :meth:`.dilation`.

        TESTS::

            sage: polytopes.cross_polytope(3)._test_dilation()
        """
        if tester is None:
            tester = self._tester(**options)

        # Testing that the backend is preserved.
        tester.assertEqual(self.dilation(2*self.base_ring().gen()).backend(), self.backend())
        tester.assertEqual(self.dilation(ZZ(3)).backend(), self.backend())

        if self.n_vertices() + self.n_rays() > 40:
            # Avoid long time computations.
            return

        # Testing that the double description is set up correctly.
        if self.base_ring().is_exact():
            if self.base_ring() in (QQ, ZZ):
                p = self.base_extend(self.base_ring(), backend='field')
                (ZZ(2)*p)._test_basic_properties(tester)
                (ZZ(2)/2*p)._test_basic_properties(tester)
                (ZZ(-3)*p)._test_basic_properties(tester)
                (ZZ(-1)/2*p)._test_basic_properties(tester)
        else:
            tester.assertIsInstance(ZZ(1)/3*self, Polyhedron_base)

        if self.n_vertices() > 20 or self.base_ring() is AA:
            # Avoid long time computations.
            return

        # Some sanity check on the volume (only run for relatively small instances).
        if self.dim() > -1 and self.is_compact() and self.base_ring().is_exact():
            tester.assertEqual(self.dilation(3).volume(measure='induced'), self.volume(measure='induced')*3**self.dim())

        # Testing coercion with algebraic numbers.
        from sage.rings.number_field.number_field import QuadraticField
        K1 = QuadraticField(2, embedding=AA(2).sqrt())
        sqrt2 = K1.gen()
        K2 = QuadraticField(3, embedding=AA(3).sqrt())
        sqrt3 = K2.gen()

        if self.base_ring() in (QQ,ZZ,AA,RDF):
            tester.assertIsInstance(sqrt2*self, Polyhedron_base)
            tester.assertIsInstance(sqrt3*self, Polyhedron_base)
        elif hasattr(self.base_ring(), "composite_fields"):
            for scalar, K in ((sqrt2, K1), (sqrt3, K2)):
                new_ring = None
                try:
                    new_ring = self.base_ring().composite_fields()[0]
                except:
                    # This isn't about testing composite fields.
                    pass
                if new_ring:
                    p = self.change_ring(new_ring)
                    tester.assertIsInstance(scalar*p, Polyhedron_base)

    def linear_transformation(self, linear_transf, new_base_ring=None):
        """
        Return the linear transformation of ``self``.

        INPUT:

        - ``linear_transf`` -- a matrix, not necessarily in :meth:`base_ring`
        - ``new_base_ring`` -- ring (optional); specify the new base ring;
          may avoid coercion failure

        OUTPUT:

        The polyhedron transformed by that matrix, possibly coerced to a
        bigger base ring.

        EXAMPLES::

            sage: b3 = polytopes.Birkhoff_polytope(3)
            sage: proj_mat=matrix([[0,1,0,0,0,0,0,0,0],[0,0,0,1,0,0,0,0,0],[0,0,0,0,0,1,0,0,0],[0,0,0,0,0,0,0,1,0]])
            sage: b3_proj = proj_mat * b3; b3_proj
            A 3-dimensional polyhedron in ZZ^4 defined as the convex hull of 5 vertices

            sage: square = polytopes.regular_polygon(4)                         # optional - sage.rings.number_field
            sage: square.vertices_list()                                        # optional - sage.rings.number_field
            [[0, -1], [1, 0], [-1, 0], [0, 1]]
            sage: transf = matrix([[1,1],[0,1]])                                # optional - sage.rings.number_field
            sage: sheared = transf * square                                     # optional - sage.rings.number_field
            sage: sheared.vertices_list()                                       # optional - sage.rings.number_field
            [[-1, -1], [1, 0], [-1, 0], [1, 1]]
            sage: sheared == square.linear_transformation(transf)               # optional - sage.rings.number_field
            True

        Specifying the new base ring may avoid coercion failure::

            sage: K.<sqrt2> = QuadraticField(2)                                 # optional - sage.rings.number_field
            sage: L.<sqrt3> = QuadraticField(3)                                 # optional - sage.rings.number_field
            sage: P = polytopes.cube()*sqrt2                                    # optional - sage.rings.number_field
            sage: M = matrix([[sqrt3, 0, 0], [0, sqrt3, 0], [0, 0, 1]])         # optional - sage.rings.number_field
            sage: P.linear_transformation(M, new_base_ring=K.composite_fields(L)[0])   # optional - sage.rings.number_field
            A 3-dimensional polyhedron in (Number Field in sqrt2sqrt3 with defining polynomial x^4 - 10*x^2 + 1 with sqrt2sqrt3 = 0.3178372451957823?)^3 defined as the convex hull of 8 vertices

        Linear transformation without specified new base ring fails in this case::

            sage: M*P                                                           # optional - sage.rings.number_field
            Traceback (most recent call last):
            ...
            TypeError: unsupported operand parent(s) for *: 'Full MatrixSpace of 3 by 3 dense matrices over Number Field in sqrt3 with defining polynomial x^2 - 3 with sqrt3 = 1.732050807568878?' and 'Full MatrixSpace of 3 by 8 dense matrices over Number Field in sqrt2 with defining polynomial x^2 - 2 with sqrt2 = 1.414213562373095?'

        TESTS:

        Linear transformation respects backend::

            sage: P = polytopes.simplex(backend='field')
            sage: t = matrix([[1,1,1,1],[0,1,1,1],[0,0,1,1],[0,0,0,1]])
            sage: P.linear_transformation(t).backend()
            'field'

        Check that coercion works::

            sage: (1.0 * proj_mat) * b3
            A 3-dimensional polyhedron in RDF^4 defined as the convex hull of 5 vertices
            sage: (1/1 * proj_mat) * b3
            A 3-dimensional polyhedron in QQ^4 defined as the convex hull of 5 vertices
            sage: (AA(2).sqrt() * proj_mat) * b3                                # optional - sage.rings.number_field
            A 3-dimensional polyhedron in AA^4 defined as the convex hull of 5 vertices

        Check that zero-matrices act correctly::

            sage: Matrix([]) * b3
            A 0-dimensional polyhedron in ZZ^0 defined as the convex hull of 1 vertex
            sage: Matrix([[0 for _ in range(9)]]) * b3
            A 0-dimensional polyhedron in ZZ^1 defined as the convex hull of 1 vertex
            sage: Matrix([[0 for _ in range(9)] for _ in range(4)]) * b3
            A 0-dimensional polyhedron in ZZ^4 defined as the convex hull of 1 vertex
            sage: Matrix([[0 for _ in range(8)]]) * b3
            Traceback (most recent call last):
            ...
            TypeError: unsupported operand parent(s) for *: 'Full MatrixSpace of 1 by 8 dense matrices over Integer Ring' and 'Full MatrixSpace of 9 by 6 dense matrices over Integer Ring'
            sage: Matrix(ZZ, []) * b3
            A 0-dimensional polyhedron in ZZ^0 defined as the convex hull of 1 vertex
            sage: Matrix(ZZ, [[],[]]) * b3
            Traceback (most recent call last):
            ...
            TypeError: unsupported operand parent(s) for *: 'Full MatrixSpace of 2 by 0 dense matrices over Integer Ring' and 'Full MatrixSpace of 9 by 6 dense matrices over Integer Ring'

        Check that the precomputed double description is correct::

            sage: P = polytopes.permutahedron(4)
            sage: Q = P.change_ring(QQ, backend='field')
            sage: P.affine_hull_projection() == Q.affine_hull_projection()
            True

            sage: M = matrix([[1, 2, 3, 4], [2, 3, 4, 5], [0, 0, 5, 1], [0, 2, 0, 3]])
            sage: M*P == M*Q
            True

            sage: M = matrix([[1, 2, 3, 4], [2, 3, 4, 5], [0, 0, 5, 1], [0, 2, 0, 3], [0, 1, 0, -3]])
            sage: M*P == M*Q
            True
        """
        is_injective = False
        if linear_transf.nrows() != 0:
            if new_base_ring:
                R = new_base_ring
            else:
                R = self.base_ring()

            # Multiplying a matrix with a vector is slow.
            # So we multiply the entire vertex matrix etc.
            # Still we create generators, as possibly the Vrepresentation will be discarded later on.
            if self.n_vertices():
                new_vertices = ( v for v in ((linear_transf*self.vertices_matrix(R)).transpose()) )
            else:
                new_vertices = ()
            if self.n_rays():
                new_rays = ( r for r in matrix(R, self.rays())*linear_transf.transpose() )
            else:
                new_rays = ()
            if self.n_lines():
                new_lines = ( l for l in matrix(R, self.lines())*linear_transf.transpose() )
            else:
                new_lines = ()

            if self.is_compact() and self.n_vertices() and self.n_inequalities():
                homogeneous_basis = matrix(R, ( [1] + list(v) for v in self.an_affine_basis() )).transpose()

                # To convert first to a list and then to a matrix seems to be necessary to obtain a meaningful error,
                # in case the number of columns doesn't match the dimension.
                new_homogeneous_basis = matrix(list( [1] + list(linear_transf*vector(R, v)) for v in self.an_affine_basis()) ).transpose()

                if self.dim() + 1 == new_homogeneous_basis.rank():
                    # The transformation is injective on the polytope.
                    is_injective = True

                    # Let V be the homogeneous vertex matrix (each vertex a column)
                    # and M the linear transformation.
                    # Then M*V is the new homogeneous vertex matrix.

                    # Let H be the inequalities matrix (each inequality a row).
                    # If we find N such that N*M*V = V than the new inequalities are
                    # given by H*N.

                    # Note that such N must exist, as our map is injective on the polytope.
                    # It is uniquely defined by considering a basis of the homogeneous vertices.
                    N = new_homogeneous_basis.solve_left(homogeneous_basis)
                    new_inequalities = ( h for h in matrix(R, self.inequalities())*N )

                    # The equations are the left kernel matrix of the homogeneous vertices
                    # or equivalently a basis thereof.
                    new_equations = (new_homogeneous_basis.transpose()).right_kernel_matrix()

        else:
            new_vertices = [[] for v in self.vertex_generator() ]
            new_rays = []
            new_lines = []

        new_dim = linear_transf.nrows()
        par = self.parent()

        if new_base_ring:
            new_parent = par.change_ring(new_base_ring, ambient_dim=new_dim)
        else:
            new_parent = par.base_extend(linear_transf.base_ring(), ambient_dim=new_dim)

        if is_injective:
            # Set up with both Vrepresentation and Hrepresentation.
            pref_rep = 'Vrep' if self.n_vertices() <= self.n_inequalities() else 'Hrep'

            return new_parent.element_class(new_parent, [new_vertices, new_rays, new_lines],
                                            [new_inequalities, new_equations],
                                            Vrep_minimal=True, Hrep_minimal=True, pref_rep=pref_rep)

        return new_parent.element_class(new_parent, [tuple(new_vertices), tuple(new_rays), tuple(new_lines)], None)

    def _test_linear_transformation(self, tester=None, **options):
        """
        Run some tests on linear transformation.

        TESTS::

            sage: Polyhedron(rays=[(0,1)])._test_linear_transformation()
        """
        if tester is None:
            tester = self._tester(**options)

        if self.n_vertices() > 200 or self.n_facets() > 200:
            # Avoid very long doctests.
            return

        # Check that :trac:`30146` is fixed.
        from sage.matrix.special import identity_matrix
        tester.assertEqual(self, self.linear_transformation(identity_matrix(self.ambient_dim())))

    def _acted_upon_(self, actor, self_on_left):
        """
        Implement the action by scalars, vectors, matrices or other polyhedra.

        INPUT:

        - ``actor`` -- one of the following:
          - a scalar, not necessarily in :meth:`base_ring`,
          - a :class:`Polyhedron`,
          - a :class:`sage.modules.free_module_element.vector`,
          - a :class:`sage.matrix.constructor.matrix`,
        - ``self_on_right`` -- must be ``False`` for actor a matrix;
          ignored otherwise

        OUTPUT:

        - Dilation for a scalar
        - Product for a polyhedron
        - Translation for a vector
        - Linear transformation for a matrix

        EXAMPLES:

        ``actor`` is a scalar::

             sage: p = Polyhedron(vertices = [[t,t^2,t^3] for t in srange(2,6)])
             sage: p._acted_upon_(2, True) == p.dilation(2)
             True
             sage: p*2 == p.dilation(2)
             True

        ``actor`` is a polyhedron::

             sage: p*p == p.product(p)
             True

        ``actor`` is a vector::

             sage: p + vector(ZZ,[1,2,3]) == p.translation([1,2,3])
             True

        ``actor`` is a matrix::

             sage: matrix(ZZ,[[1,2,3]]) * p
             A 1-dimensional polyhedron in ZZ^1 defined as the convex hull of 2 vertices

        A matrix must act from the left::

             sage: p * matrix(ZZ, [[1,2,3]]*3)
             Traceback (most recent call last):
             ...
             ValueError: matrices should act on the left
        """
        if is_Polyhedron(actor):
            return self.product(actor)
        elif is_Vector(actor):
            return self.translation(actor)
        elif is_Matrix(actor):
            if self_on_left:
                raise ValueError("matrices should act on the left")
            else:
                return self.linear_transformation(actor)
        else:
            return self.dilation(actor)

    def __neg__(self):
        """
        Negation of a polytope is defined as inverting the coordinates.

        EXAMPLES::

            sage: t = polytopes.simplex(3,project=False);  t.vertices()
            (A vertex at (0, 0, 0, 1), A vertex at (0, 0, 1, 0),
             A vertex at (0, 1, 0, 0), A vertex at (1, 0, 0, 0))
            sage: neg_ = -t
            sage: neg_.vertices()
            (A vertex at (-1, 0, 0, 0), A vertex at (0, -1, 0, 0),
             A vertex at (0, 0, -1, 0), A vertex at (0, 0, 0, -1))

        TESTS::

            sage: p = Polyhedron(ieqs=[[1,1,0]])
            sage: p.rays()
            (A ray in the direction (1, 0),)
            sage: pneg = p.__neg__()
            sage: pneg.rays()
            (A ray in the direction (-1, 0),)
        """
        return self.dilation(-1)

    def __truediv__(self, scalar):
        """
        Divide by a scalar factor.

        See :meth:`dilation` for details.

        EXAMPLES::

            sage: p = Polyhedron(vertices = [[t,t^2,t^3] for t in srange(2,4)])
            sage: (p/5).Vrepresentation()
            (A vertex at (2/5, 4/5, 8/5), A vertex at (3/5, 9/5, 27/5))
            sage: (p/int(5)).Vrepresentation()
            (A vertex at (0.4, 0.8, 1.6), A vertex at (0.6, 1.8, 5.4))
        """
        return self.dilation(1/scalar)

    @coerce_binop
    def convex_hull(self, other):
        """
        Return the convex hull of the set-theoretic union of the two
        polyhedra.

        INPUT:

        - ``other`` -- a :class:`Polyhedron`

        OUTPUT:

        The convex hull.

        EXAMPLES::

            sage: a_simplex = polytopes.simplex(3, project=True)
            sage: verts = a_simplex.vertices()
            sage: verts = [[x[0]*3/5+x[1]*4/5, -x[0]*4/5+x[1]*3/5, x[2]] for x in verts]
            sage: another_simplex = Polyhedron(vertices = verts)
            sage: simplex_union = a_simplex.convex_hull(another_simplex)
            sage: simplex_union.n_vertices()
            7
        """
        hull_vertices = self.vertices() + other.vertices()
        hull_rays = self.rays() + other.rays()
        hull_lines = self.lines() + other.lines()
        return self.parent().element_class(self.parent(), [hull_vertices, hull_rays, hull_lines], None)

    @coerce_binop
    def intersection(self, other):
        r"""
        Return the intersection of one polyhedron with another.

        INPUT:

        - ``other`` -- a :class:`Polyhedron`

        OUTPUT:

        The intersection.

        Note that the intersection of two `\ZZ`-polyhedra might not be
        a `\ZZ`-polyhedron. In this case, a `\QQ`-polyhedron is
        returned.

        EXAMPLES::

            sage: cube = polytopes.hypercube(3)
            sage: oct = polytopes.cross_polytope(3)
            sage: cube.intersection(oct*2)
            A 3-dimensional polyhedron in ZZ^3 defined as the convex hull of 12 vertices

        As a shorthand, one may use::

            sage: cube & oct*2
            A 3-dimensional polyhedron in ZZ^3 defined as the convex hull of 12 vertices

        The intersection of two `\ZZ`-polyhedra is not necessarily a `\ZZ`-polyhedron::

            sage: P = Polyhedron([(0,0),(1,1)], base_ring=ZZ)
            sage: P.intersection(P)
            A 1-dimensional polyhedron in ZZ^2 defined as the convex hull of 2 vertices
            sage: Q = Polyhedron([(0,1),(1,0)], base_ring=ZZ)
            sage: P.intersection(Q)
            A 0-dimensional polyhedron in QQ^2 defined as the convex hull of 1 vertex
            sage: _.Vrepresentation()
            (A vertex at (1/2, 1/2),)

        TESTS:

        Check that :trac:`19012` is fixed::

            sage: K.<a> = QuadraticField(5)
            sage: P = Polyhedron([[0,0],[0,a],[1,1]])
            sage: Q = Polyhedron(ieqs=[[-1,a,1]])
            sage: P.intersection(Q)
            A 2-dimensional polyhedron in (Number Field in a with defining polynomial x^2 - 5 with a = 2.236067977499790?)^2 defined as the convex hull of 4 vertices
        """
        new_ieqs = self.inequalities() + other.inequalities()
        new_eqns = self.equations() + other.equations()
        parent = self.parent()
        try:
            intersection = parent.element_class(parent, None, [new_ieqs, new_eqns])

            # Force calculation of the vertices.
            _ = intersection.n_vertices()
            return intersection
        except TypeError as msg:
            if self.base_ring() is ZZ:
                parent = parent.base_extend(QQ)
                return parent.element_class(parent, None, [new_ieqs, new_eqns])
            else:
                raise TypeError(msg)

    __and__ = intersection

    def truncation(self, cut_frac=None):
        r"""
        Return a new polyhedron formed from two points on each edge
        between two vertices.

        INPUT:

        - ``cut_frac`` -- integer, how deeply to cut into the edge.
          Default is `\frac{1}{3}`.

        OUTPUT:

        A Polyhedron object, truncated as described above.

        EXAMPLES::

            sage: cube = polytopes.hypercube(3)
            sage: trunc_cube = cube.truncation()
            sage: trunc_cube.n_vertices()
            24
            sage: trunc_cube.n_inequalities()
            14

        TESTS::

            sage: polytopes.simplex(backend='field').truncation().backend()
            'field'
        """
        if cut_frac is None:
            cut_frac = ZZ.one() / 3

        new_vertices = []
        for e in self.bounded_edges():
            new_vertices.append((1 - cut_frac) * e[0]() + cut_frac * e[1]())
            new_vertices.append(cut_frac * e[0]() + (1 - cut_frac) * e[1]())

        new_vertices = [list(v) for v in new_vertices]
        new_rays = self.rays()
        new_lines = self.lines()

        parent = self.parent().base_extend(cut_frac)
        return parent.element_class(parent, [new_vertices, new_rays, new_lines], None)

    def face_truncation(self, face, linear_coefficients=None, cut_frac=None):
        r"""
        Return a new polyhedron formed by truncating a face by an hyperplane.

        By default, the normal vector of the hyperplane used to truncate the
        polyhedron is obtained by taking the barycenter vector of the cone
        corresponding to the truncated face in the normal fan of the
        polyhedron. It is possible to change the direction using the option
        ``linear_coefficients``.

        To determine how deep the truncation is done, the method uses the
        parameter ``cut_frac``. By default it is equal to `\frac{1}{3}`. Once
        the normal vector of the cutting hyperplane is chosen, the vertices of
        polyhedron are evaluated according to the corresponding linear
        function. The parameter `\frac{1}{3}` means that the cutting
        hyperplane is placed `\frac{1}{3}` of the way from the vertices of the
        truncated face to the next evaluated vertex.

        INPUT:

        - ``face`` -- a PolyhedronFace
        - ``linear_coefficients`` -- tuple of integer. Specifies the coefficient
          of the normal vector of the cutting hyperplane used to truncate the
          face.
          The default direction is determined using the normal fan of the
          polyhedron.
        - ``cut_frac`` -- number between 0 and 1. Determines where the
           hyperplane cuts the polyhedron. A value close to 0 cuts very close
           to the face, whereas a value close to 1 cuts very close to the next
           vertex (according to the normal vector of the cutting hyperplane).
           Default is `\frac{1}{3}`.

        OUTPUT:

        A Polyhedron object, truncated as described above.

        EXAMPLES::

            sage: Cube = polytopes.hypercube(3)
            sage: vertex_trunc1 = Cube.face_truncation(Cube.faces(0)[0])
            sage: vertex_trunc1.f_vector()
            (1, 10, 15, 7, 1)
            sage: tuple(f.ambient_V_indices() for f in vertex_trunc1.faces(2))
            ((4, 5, 6, 7, 9),
             (0, 3, 4, 8, 9),
             (0, 1, 6, 7, 8),
             (7, 8, 9),
             (2, 3, 4, 5),
             (1, 2, 5, 6),
             (0, 1, 2, 3))
            sage: vertex_trunc1.vertices()
            (A vertex at (1, -1, -1),
             A vertex at (1, 1, -1),
             A vertex at (1, 1, 1),
             A vertex at (1, -1, 1),
             A vertex at (-1, -1, 1),
             A vertex at (-1, 1, 1),
             A vertex at (-1, 1, -1),
             A vertex at (-1, -1/3, -1),
             A vertex at (-1/3, -1, -1),
             A vertex at (-1, -1, -1/3))
            sage: vertex_trunc2 = Cube.face_truncation(Cube.faces(0)[0],cut_frac=1/2)
            sage: vertex_trunc2.f_vector()
            (1, 10, 15, 7, 1)
            sage: tuple(f.ambient_V_indices() for f in vertex_trunc2.faces(2))
            ((4, 5, 6, 7, 9),
             (0, 3, 4, 8, 9),
             (0, 1, 6, 7, 8),
             (7, 8, 9),
             (2, 3, 4, 5),
             (1, 2, 5, 6),
             (0, 1, 2, 3))
            sage: vertex_trunc2.vertices()
            (A vertex at (1, -1, -1),
             A vertex at (1, 1, -1),
             A vertex at (1, 1, 1),
             A vertex at (1, -1, 1),
             A vertex at (-1, -1, 1),
             A vertex at (-1, 1, 1),
             A vertex at (-1, 1, -1),
             A vertex at (-1, 0, -1),
             A vertex at (0, -1, -1),
             A vertex at (-1, -1, 0))
            sage: vertex_trunc3 = Cube.face_truncation(Cube.faces(0)[0],cut_frac=0.3)
            sage: vertex_trunc3.vertices()
            (A vertex at (-1.0, -1.0, 1.0),
             A vertex at (-1.0, 1.0, -1.0),
             A vertex at (-1.0, 1.0, 1.0),
             A vertex at (1.0, 1.0, -1.0),
             A vertex at (1.0, 1.0, 1.0),
             A vertex at (1.0, -1.0, 1.0),
             A vertex at (1.0, -1.0, -1.0),
             A vertex at (-0.4, -1.0, -1.0),
             A vertex at (-1.0, -0.4, -1.0),
             A vertex at (-1.0, -1.0, -0.4))
            sage: edge_trunc = Cube.face_truncation(Cube.faces(1)[11])
            sage: edge_trunc.f_vector()
            (1, 10, 15, 7, 1)
            sage: tuple(f.ambient_V_indices() for f in edge_trunc.faces(2))
            ((0, 5, 6, 7),
             (1, 4, 5, 6, 8),
             (6, 7, 8, 9),
             (0, 2, 3, 7, 9),
             (1, 2, 8, 9),
             (0, 3, 4, 5),
             (1, 2, 3, 4))
             sage: face_trunc = Cube.face_truncation(Cube.faces(2)[2])
             sage: face_trunc.vertices()
             (A vertex at (1, -1, -1),
              A vertex at (1, 1, -1),
              A vertex at (1, 1, 1),
              A vertex at (1, -1, 1),
              A vertex at (-1/3, -1, 1),
              A vertex at (-1/3, 1, 1),
              A vertex at (-1/3, 1, -1),
              A vertex at (-1/3, -1, -1))
             sage: face_trunc.face_lattice().is_isomorphic(Cube.face_lattice())
             True

        TESTS:

        Testing that the backend is preserved::

            sage: Cube = polytopes.cube(backend='field')
            sage: face_trunc = Cube.face_truncation(Cube.faces(2)[0])
            sage: face_trunc.backend()
            'field'

        Testing that :trac:`28506` is fixed::

            sage: P = polytopes.twenty_four_cell()
            sage: P = P.dilation(6)
            sage: P = P.change_ring(ZZ)
            sage: P.face_truncation(P.faces(2)[0], cut_frac=1)
            A 4-dimensional polyhedron in QQ^4 defined as the convex hull of 27 vertices
        """
        if cut_frac is None:
            cut_frac = ZZ.one() / 3

        face_vertices = face.vertices()

        normal_vectors = []

        for facet in self.Hrepresentation():
            if all(facet.contains(x) and not facet.interior_contains(x)
                   for x in face_vertices):
                # The facet contains the face
                normal_vectors.append(facet.A())

        if linear_coefficients is not None:
            normal_vector = sum(linear_coefficients[i]*normal_vectors[i]
                                for i in range(len(normal_vectors)))
        else:
            normal_vector = sum(normal_vectors)

        B = - normal_vector * (face_vertices[0].vector())

        linear_evaluation = set(-normal_vector * (v.vector()) for v in self.vertices())

        if B == max(linear_evaluation):
            C = max(linear_evaluation.difference(set([B])))
        else:
            C = min(linear_evaluation.difference(set([B])))

        cut_height = (1 - cut_frac) * B + cut_frac * C
        ineq_vector = tuple([cut_height]) + tuple(normal_vector)

        new_ieqs = self.inequalities_list() + [ineq_vector]
        new_eqns = self.equations_list()

        # Some vertices might need fractions.
        parent = self.parent().base_extend(cut_frac/1)
        return parent.element_class(parent, None, [new_ieqs, new_eqns])

    def stack(self, face, position=None):
        r"""
        Return a new polyhedron formed by stacking onto a ``face``. Stacking a
        face adds a new vertex located slightly outside of the designated face.

        INPUT:

        - ``face`` -- a PolyhedronFace

        - ``position`` -- a positive number. Determines a relative distance
          from the barycenter of ``face``. A value close to 0 will place the
          new vertex close to the face and a large value further away. Default
          is `1`. If the given value is too large, an error is returned.

        OUTPUT:

        A Polyhedron object

        EXAMPLES::

            sage: cube = polytopes.cube()
            sage: square_face = cube.facets()[2]
            sage: stacked_square = cube.stack(square_face)
            sage: stacked_square.f_vector()
            (1, 9, 16, 9, 1)

            sage: edge_face = cube.faces(1)[3]
            sage: stacked_edge = cube.stack(edge_face)
            sage: stacked_edge.f_vector()
            (1, 9, 17, 10, 1)

            sage: cube.stack(cube.faces(0)[0])
            Traceback (most recent call last):
            ...
            ValueError: cannot stack onto a vertex

            sage: stacked_square_half = cube.stack(square_face,position=1/2)
            sage: stacked_square_half.f_vector()
            (1, 9, 16, 9, 1)
            sage: stacked_square_large = cube.stack(square_face,position=10)

            sage: hexaprism = polytopes.regular_polygon(6).prism()              # optional - sage.rings.number_field
            sage: hexaprism.f_vector()                                          # optional - sage.rings.number_field
            (1, 12, 18, 8, 1)
            sage: square_face = hexaprism.faces(2)[2]                           # optional - sage.rings.number_field
            sage: stacked_hexaprism = hexaprism.stack(square_face)              # optional - sage.rings.number_field
            sage: stacked_hexaprism.f_vector()                                  # optional - sage.rings.number_field
            (1, 13, 22, 11, 1)

            sage: hexaprism.stack(square_face,position=4)                       # optional - sage.rings.number_field
            Traceback (most recent call last):
            ...
            ValueError: the chosen position is too large

            sage: s = polytopes.simplex(7)
            sage: f = s.faces(3)[69]
            sage: sf = s.stack(f); sf
            A 7-dimensional polyhedron in QQ^8 defined as the convex hull of 9 vertices
            sage: sf.vertices()
            (A vertex at (-4, -4, -4, -4, 17/4, 17/4, 17/4, 17/4),
             A vertex at (0, 0, 0, 0, 0, 0, 0, 1),
             A vertex at (0, 0, 0, 0, 0, 0, 1, 0),
             A vertex at (0, 0, 0, 0, 0, 1, 0, 0),
             A vertex at (0, 0, 0, 0, 1, 0, 0, 0),
             A vertex at (0, 0, 0, 1, 0, 0, 0, 0),
             A vertex at (0, 0, 1, 0, 0, 0, 0, 0),
             A vertex at (0, 1, 0, 0, 0, 0, 0, 0),
             A vertex at (1, 0, 0, 0, 0, 0, 0, 0))

        It is possible to stack on unbounded faces::

            sage: Q = Polyhedron(vertices=[[0,1],[1,0]],rays=[[1,1]])
            sage: E = Q.faces(1)
            sage: Q.stack(E[0],1/2).Vrepresentation()
            (A vertex at (0, 1),
             A vertex at (1, 0),
             A ray in the direction (1, 1),
             A vertex at (2, 0))
            sage: Q.stack(E[1],1/2).Vrepresentation()
            (A vertex at (0, 1),
             A vertex at (0, 2),
             A vertex at (1, 0),
             A ray in the direction (1, 1))
            sage: Q.stack(E[2],1/2).Vrepresentation()
            (A vertex at (0, 0),
             A vertex at (0, 1),
             A vertex at (1, 0),
             A ray in the direction (1, 1))

        Stacking requires a proper face::

            sage: Q.stack(Q.faces(2)[0])
            Traceback (most recent call last):
            ...
            ValueError: can only stack on proper face

        TESTS:

        Checking that the backend is preserved::

            sage: Cube = polytopes.cube(backend='field')
            sage: stack = Cube.stack(Cube.faces(2)[0])
            sage: stack.backend()
            'field'

        Taking the stacking vertex too far with the parameter ``position``
        may result in a failure to produce the desired
        (combinatorial type of) polytope.
        The interval of permitted values is always open.
        This is the smallest unpermitted value::

            sage: P = polytopes.octahedron()
            sage: P.stack(P.faces(2)[0], position=4)
            Traceback (most recent call last):
            ...
            ValueError: the chosen position is too large

        Testing that :trac:`29057` is fixed::

            sage: P = polytopes.cross_polytope(4)
            sage: P.stack(P.faces(3)[0])
            A 4-dimensional polyhedron in QQ^4 defined as the convex hull of 9 vertices
        """
        from sage.geometry.polyhedron.face import PolyhedronFace
        if not isinstance(face, PolyhedronFace):
            raise TypeError("{} should be a PolyhedronFace of {}".format(face, self))
        elif face.dim() == 0:
            raise ValueError("cannot stack onto a vertex")
        elif face.dim() == -1 or face.dim() == self.dim():
            raise ValueError("can only stack on proper face")
        if position is None:
            position = 1

        barycenter = ZZ.one()*sum([v.vector() for v in face.vertices()]) / len(face.vertices())
        locus_polyhedron = face.stacking_locus()
        repr_point = locus_polyhedron.representative_point()
        new_vertex = (1-position)*barycenter + position*repr_point
        if not locus_polyhedron.relative_interior_contains(new_vertex):
            raise ValueError("the chosen position is too large")

        parent = self.parent().base_extend(new_vertex)
        return parent.element_class(parent, [self.vertices() + (new_vertex,), self.rays(), self.lines()], None)

    def wedge(self, face, width=1):
        r"""
        Return the wedge over a ``face`` of the polytope ``self``.

        The wedge over a face `F` of a polytope `P` with width `w \not= 0`
        is defined as:

        .. MATH::

            (P \times \mathbb{R}) \cap \{a^\top x + |w x_{d+1}| \leq b\}

        where `\{x | a^\top x = b\}` is a supporting hyperplane defining `F`.

        INPUT:

        - ``face`` -- a PolyhedronFace of ``self``, the face which we take
          the wedge over
        - ``width`` -- a nonzero number (default: ``1``);
          specifies how wide the wedge will be

        OUTPUT:

        A (bounded) polyhedron

        EXAMPLES::

            sage: P_4 = polytopes.regular_polygon(4)
            sage: W1 = P_4.wedge(P_4.faces(1)[0]); W1
            A 3-dimensional polyhedron in AA^3 defined as the convex hull of 6 vertices
            sage: triangular_prism = polytopes.regular_polygon(3).prism()
            sage: W1.is_combinatorially_isomorphic(triangular_prism)
            True

            sage: Q = polytopes.hypersimplex(4,2)
            sage: W2 = Q.wedge(Q.faces(2)[7]); W2
            A 4-dimensional polyhedron in QQ^5 defined as the convex hull of 9 vertices
            sage: W2.vertices()
            (A vertex at (1, 1, 0, 0, 1),
             A vertex at (1, 1, 0, 0, -1),
             A vertex at (1, 0, 1, 0, 1),
             A vertex at (1, 0, 1, 0, -1),
             A vertex at (1, 0, 0, 1, 1),
             A vertex at (1, 0, 0, 1, -1),
             A vertex at (0, 0, 1, 1, 0),
             A vertex at (0, 1, 1, 0, 0),
             A vertex at (0, 1, 0, 1, 0))

            sage: W3 = Q.wedge(Q.faces(1)[11]); W3
            A 4-dimensional polyhedron in QQ^5 defined as the convex hull of 10 vertices
            sage: W3.vertices()
            (A vertex at (1, 1, 0, 0, -2),
             A vertex at (1, 1, 0, 0, 2),
             A vertex at (1, 0, 1, 0, -2),
             A vertex at (1, 0, 1, 0, 2),
             A vertex at (1, 0, 0, 1, 1),
             A vertex at (1, 0, 0, 1, -1),
             A vertex at (0, 1, 0, 1, 0),
             A vertex at (0, 1, 1, 0, 1),
             A vertex at (0, 0, 1, 1, 0),
             A vertex at (0, 1, 1, 0, -1))

            sage: C_3_7 = polytopes.cyclic_polytope(3,7)
            sage: P_6 = polytopes.regular_polygon(6)
            sage: W4 = P_6.wedge(P_6.faces(1)[0])
            sage: W4.is_combinatorially_isomorphic(C_3_7.polar())
            True

        REFERENCES:

        For more information, see Chapter 15 of [HoDaCG17]_.

        TESTS:

        The backend should be preserved as long as the value of width permits.
        The base_ring will change to the field of fractions of the current
        base_ring, unless width forces a different ring. ::

            sage: P = polytopes.cyclic_polytope(3,7, base_ring=ZZ, backend='field')
            sage: W1 = P.wedge(P.faces(2)[0]); W1.base_ring(); W1.backend()
            Rational Field
            'field'
            sage: W2 = P.wedge(P.faces(2)[0], width=5/2); W2.base_ring(); W2.backend()
            Rational Field
            'field'
            sage: W2 = P.wedge(P.faces(2)[9], width=4/2); W2.base_ring(); W2.backend()
            Rational Field
            'field'
            sage: W2.vertices()
            (A vertex at (3, 9, 27, -1/2),
             A vertex at (4, 16, 64, -2),
             A vertex at (6, 36, 216, -10),
             A vertex at (5, 25, 125, -5),
             A vertex at (2, 4, 8, 0),
             A vertex at (1, 1, 1, 0),
             A vertex at (0, 0, 0, 0),
             A vertex at (3, 9, 27, 1/2),
             A vertex at (4, 16, 64, 2),
             A vertex at (6, 36, 216, 10),
             A vertex at (5, 25, 125, 5))
            sage: W2 = P.wedge(P.faces(2)[2], width=1.0); W2.base_ring(); W2.backend()
            Real Double Field
            'cdd'
        """
        width = width*ZZ.one()

        if not self.is_compact():
            raise ValueError("polyhedron 'self' must be a polytope")

        if width == 0:
            raise ValueError("the width should be nonzero")

        from sage.geometry.polyhedron.face import PolyhedronFace
        if not isinstance(face, PolyhedronFace):
            raise TypeError("{} should be a PolyhedronFace of {}".format(face, self))

        F_Hrep = vector([0]*(self.ambient_dim()+1))
        for facet in face.ambient_Hrepresentation():
            if facet.is_inequality():
                F_Hrep = F_Hrep + facet.vector()
        F_Hrep = list(F_Hrep)

        # Preserve the backend, if value of ``width`` permits.
        backend = None
        from .parent import does_backend_handle_base_ring
        if does_backend_handle_base_ring(width.base_ring().fraction_field(), self.backend()):
            backend = self.backend()

        L = Polyhedron(lines=[[1]])
        Q = self.product(L)
        ieqs = [F_Hrep + [width], F_Hrep + [-width]]
        H = Polyhedron(ieqs=ieqs, backend=backend)
        return Q.intersection(H)

    def lawrence_extension(self, v):
        """
        Return the Lawrence extension of ``self`` on the point ``v``.

        Let `P` be a polytope and `v` be a vertex of `P` or a point outside
        `P`. The Lawrence extension of `P` on `v` is the convex hull of
        `(v,1),(v,2)` and `(u,0)` for all vertices `u` in `P` other than `v`
        if `v` is a vertex.

        INPUT:
            - ``v`` -- a vertex of ``self`` or a point outside it

        EXAMPLES::

            sage: P = polytopes.cube()
            sage: P.lawrence_extension(P.vertices()[0])
            A 4-dimensional polyhedron in ZZ^4 defined as the convex hull of 9 vertices
            sage: P.lawrence_extension([-1,-1,-1])
            A 4-dimensional polyhedron in ZZ^4 defined as the convex hull of 9 vertices

        REFERENCES:

            For more information, see Section 6.6 of [Zie2007]_.
        """
        if not self.is_compact():
            raise NotImplementedError("self must be a polytope")

        V = self.vertices_list()
        v = list(v)

        if self.contains(v) and (v not in V):
            raise ValueError("{} must not be a vertex or outside self".format(v))

        lambda_V = [u + [0] for u in V if u != v] + [v+[1]] + [v+[2]]
        parent = self.parent().base_extend(vector(v), ambient_dim=self.ambient_dim() + 1)
        return parent.element_class(parent, [lambda_V, [], []], None)

    def lawrence_polytope(self):
        r"""
        Return the Lawrence polytope of ``self``.

        Let `P` be a `d`-polytope in `\RR^r` with `n` vertices. The Lawrence
        polytope of `P` is the polytope whose vertices are the columns of the
        following `(r+n)`-by-`2n` matrix.

        .. MATH::

            \begin{pmatrix}
             V      &   V    \\
             I_n    &   2I_n
            \end{pmatrix},

        where `V` is the `r`-by-`n` vertices matrix of `P`.

        EXAMPLES::

            sage: P = polytopes.octahedron()
            sage: L = P.lawrence_polytope(); L
            A 9-dimensional polyhedron in ZZ^9 defined as the convex hull of 12 vertices
            sage: V = P.vertices_list()
            sage: i = 0
            sage: for v in V:
            ....:     v = v + i*[0]
            ....:     P = P.lawrence_extension(v)
            ....:     i = i + 1
            sage: P == L
            True

        REFERENCES:

            For more information, see Section 6.6 of [Zie2007]_.
        """
        from sage.matrix.constructor import block_matrix

        if not self.is_compact():
            raise NotImplementedError("self must be a polytope")

        V = self.vertices_matrix().transpose()
        n = self.n_vertices()
        I_n = matrix.identity(n)
        lambda_V = block_matrix([[V, I_n], [V, 2*I_n]])
        parent = self.parent().change_ring(self.base_ring(), ambient_dim=self.ambient_dim() + n)
        return parent.element_class(parent, [lambda_V, [], []], None)

    def is_lawrence_polytope(self):
        """
        Return ``True`` if ``self`` is a Lawrence polytope.

        A polytope is called a Lawrence polytope if it has a centrally
        symmetric (normalized) Gale diagram.

        EXAMPLES::

            sage: P = polytopes.hypersimplex(5,2)
            sage: L = P.lawrence_polytope()
            sage: L.is_lattice_polytope()
            True
            sage: egyptian_pyramid = polytopes.regular_polygon(4).pyramid()
            sage: egyptian_pyramid.is_lawrence_polytope()
            True
            sage: polytopes.octahedron().is_lawrence_polytope()
            False

        REFERENCES:

            For more information, see [BaSt1990]_.
        """
        if not self.is_compact():
            raise NotImplementedError("self must be a polytope")

        return self.combinatorial_polyhedron().is_lawrence_polytope()

    def _test_lawrence(self, tester=None, **options):
        """
        Run tests on the methods related to lawrence extensions.

        TESTS:

        Check that :trac:`28725` is fixed::

            sage: polytopes.regular_polygon(3)._test_lawrence()                 # optional - sage.rings.number_field

        Check that :trac:`30293` is fixed::

            sage: polytopes.cube()._test_lawrence()
        """
        if tester is None:
            tester = self._tester(**options)

        if self.backend() == 'normaliz' and not self.base_ring() in (ZZ, QQ):
            # Speeds up the doctest for significantly.
            self = self.change_ring(self._normaliz_field)

        if not self.is_compact():
            with tester.assertRaises(NotImplementedError):
                self.lawrence_polytope()
            with tester.assertRaises(NotImplementedError):
                self.lawrence_extension(self.vertices()[0])
            return

        if self.n_vertices() > 1:
            # ``v`` must be a vertex or outside ``self``.
            with tester.assertRaises(ValueError):
                self.lawrence_extension(self.center())

        if self.n_vertices() >= 40 or self.n_facets() > 40:
            # Avoid very long tests.
            return

        if self.n_vertices():
            from sage.misc.prandom import randint
            v = self.vertices()[randint(0, self.n_vertices()-1)].vector()

            # A lawrence extension with a vertex.
            P = self.lawrence_extension(v)
            tester.assertEqual(self.dim() + 1, P.dim())
            tester.assertEqual(self.n_vertices() + 1, P.n_vertices())
            tester.assertEqual(self.backend(), P.backend())

            if self.n_vertices() > 1:
                # A lawrence extension with a point outside of the polyhedron.
                Q = self.lawrence_extension(2*v - self.center())
                tester.assertEqual(self.dim() + 1, Q.dim())
                tester.assertEqual(self.n_vertices() + 2, Q.n_vertices())
                tester.assertEqual(self.backend(), Q.backend())  # Any backend should handle the fraction field.

                import warnings

                with warnings.catch_warnings():
                    warnings.simplefilter("error")
                    try:
                        from sage.rings.real_double_field import RDF
                        two = RDF(2.0)
                        # Implicitly checks :trac:`30328`.
                        R = self.lawrence_extension(two * v - self.center())
                        tester.assertEqual(self.dim() + 1, R.dim())
                        tester.assertEqual(self.n_vertices() + 2, R.n_vertices())

                        tester.assertTrue(Q.is_combinatorially_isomorphic(R))
                    except ImportError:
                        # RDF not available
                        pass
                    except UserWarning:
                        # Data is numerically complicated.
                        pass
                    except ValueError as err:
                        if "Numerical inconsistency" not in err.args[0]:
                            raise err

        if self.n_vertices() >= 12 or (self.base_ring() not in (ZZ, QQ) and self.backend() == 'field'):
            # Avoid very long tests.
            return

        P = self.lawrence_polytope()
        tester.assertEqual(self.dim() + self.n_vertices(), P.dim())
        tester.assertEqual(self.n_vertices()*2, P.n_vertices())
        tester.assertEqual(self.backend(), P.backend())
        tester.assertTrue(P.is_lawrence_polytope())

        # Construct the lawrence polytope iteratively by lawrence extensions.
        V = self.vertices_list()
        Q = self
        i = 0
        for v in V:
            v = v + i*[0]
            Q = Q.lawrence_extension(v)
            i = i + 1
        tester.assertEqual(P, Q)

    def barycentric_subdivision(self, subdivision_frac=None):
        r"""
        Return the barycentric subdivision of a compact polyhedron.

        DEFINITION:

        The barycentric subdivision of a compact polyhedron is a standard way
        to triangulate its faces in such a way that maximal faces correspond to
        flags of faces of the starting polyhedron (i.e. a maximal chain in the
        face lattice of the polyhedron). As a simplicial complex, this is known
        as the order complex of the face lattice of the polyhedron.

        REFERENCE:

        See :wikipedia:`Barycentric_subdivision`
        Section 6.6, Handbook of Convex Geometry, Volume A, edited by P.M. Gruber and J.M.
        Wills. 1993, North-Holland Publishing Co..

        INPUT:

        - ``subdivision_frac`` -- number. Gives the proportion how far the new
          vertices are pulled out of the polytope. Default is `\frac{1}{3}` and
          the value should be smaller than `\frac{1}{2}`. The subdivision is
          computed on the polar polyhedron.

        OUTPUT:

        A Polyhedron object, subdivided as described above.

        EXAMPLES::

            sage: P = polytopes.hypercube(3)
            sage: P.barycentric_subdivision()
            A 3-dimensional polyhedron in QQ^3 defined as the convex hull
            of 26 vertices
            sage: P = Polyhedron(vertices=[[0,0,0],[0,1,0],[1,0,0],[0,0,1]])
            sage: P.barycentric_subdivision()
            A 3-dimensional polyhedron in QQ^3 defined as the convex hull
            of 14 vertices
            sage: P = Polyhedron(vertices=[[0,1,0],[0,0,1],[1,0,0]])
            sage: P.barycentric_subdivision()
            A 2-dimensional polyhedron in QQ^3 defined as the convex hull
            of 6 vertices
            sage: P = polytopes.regular_polygon(4, base_ring=QQ)                # optional - sage.rings.number_field
            sage: P.barycentric_subdivision()                                   # optional - sage.rings.number_field
            A 2-dimensional polyhedron in QQ^2 defined as the convex hull of 8
            vertices

        TESTS::

            sage: P.barycentric_subdivision(1/2)
            Traceback (most recent call last):
            ...
            ValueError: the subdivision fraction should be between 0 and 1/2
            sage: P = Polyhedron(ieqs=[[1,0,1],[0,1,0],[1,0,0],[0,0,1]])
            sage: P.barycentric_subdivision()
            Traceback (most recent call last):
            ...
            ValueError: the polytope has to be compact
            sage: P = Polyhedron(vertices=[[0,0,0],[0,1,0],[1,0,0],[0,0,1]], backend='field')
            sage: P.barycentric_subdivision()
            A 3-dimensional polyhedron in QQ^3 defined as the convex hull of 14 vertices

            sage: polytopes.simplex(backend='field').barycentric_subdivision().backend()
            'field'
            sage: polytopes.cube(backend='cdd').barycentric_subdivision().backend()
            'cdd'
        """
        if subdivision_frac is None:
            subdivision_frac = ZZ.one() / 3

        if not self.is_compact():
            raise ValueError("the polytope has to be compact")
        if not (0 < subdivision_frac < ZZ.one() / 2):
            raise ValueError("the subdivision fraction should be "
                             "between 0 and 1/2")

        barycenter = self.center()
        parent = self.parent().base_extend(subdivision_frac)

        start_polar = (self - barycenter).polar(in_affine_span=True)
        polar = (self - barycenter).polar(in_affine_span=True)

        for i in range(self.dimension() - 1):

            new_ineq = []
            subdivided_faces = list(start_polar.faces(i))
            Hrep = polar.Hrepresentation()

            for face in subdivided_faces:

                face_vertices = face.vertices()
                normal_vectors = []

                for facet in Hrep:
                    if all(facet.contains(v) and not facet.interior_contains(v)
                           for v in face_vertices):
                        # The facet contains the face
                        normal_vectors.append(facet.A())

                normal_vector = sum(normal_vectors)
                B = - normal_vector * (face_vertices[0].vector())
                linear_evaluation = set([-normal_vector * (v.vector())
                                         for v in polar.vertices()])

                if B == max(linear_evaluation):
                    C = max(linear_evaluation.difference(set([B])))
                else:
                    C = min(linear_evaluation.difference(set([B])))

                ineq_vector = [(1 - subdivision_frac) * B + subdivision_frac * C] + list(normal_vector)
                new_ineq += [ineq_vector]

            new_ieqs = polar.inequalities_list() + new_ineq
            new_eqns = polar.equations_list()

            polar = parent.element_class(parent, None, [new_ieqs, new_eqns])

        return (polar.polar(in_affine_span=True)) + barycenter

    def face_lattice(self):
        """
        Return the face-lattice poset.

        OUTPUT:

        A :class:`~sage.combinat.posets.posets.FinitePoset`. Elements
        are given as
        :class:`~sage.geometry.polyhedron.face.PolyhedronFace`.

        In the case of a full-dimensional polytope, the faces are
        pairs (vertices, inequalities) of the spanning vertices and
        corresponding saturated inequalities. In general, a face is
        defined by a pair (V-rep. objects, H-rep. objects). The
        V-representation objects span the face, and the corresponding
        H-representation objects are those inequalities and equations
        that are saturated on the face.

        The bottom-most element of the face lattice is the "empty
        face". It contains no V-representation object. All
        H-representation objects are incident.

        The top-most element is the "full face". It is spanned by all
        V-representation objects. The incident H-representation
        objects are all equations and no inequalities.

        In the case of a full-dimensional polytope, the "empty face"
        and the "full face" are the empty set (no vertices, all
        inequalities) and the full polytope (all vertices, no
        inequalities), respectively.

        ALGORITHM:

        See :mod:`sage.geometry.polyhedron.combinatorial_polyhedron.face_iterator`.

        .. NOTE::

            The face lattice is not cached, as long as this creates a memory leak, see :trac:`28982`.

        EXAMPLES::

            sage: square = polytopes.hypercube(2)
            sage: fl = square.face_lattice();fl
            Finite lattice containing 10 elements
            sage: list(f.ambient_V_indices() for f in fl)
            [(), (0,), (1,), (0, 1), (2,), (1, 2), (3,), (0, 3), (2, 3), (0, 1, 2, 3)]
            sage: poset_element = fl[5]
            sage: a_face = poset_element
            sage: a_face
            A 1-dimensional face of a Polyhedron in ZZ^2 defined as the convex hull of 2 vertices
            sage: a_face.ambient_V_indices()
            (1, 2)
            sage: set(a_face.ambient_Vrepresentation()) == \
            ....: set([square.Vrepresentation(1), square.Vrepresentation(2)])
            True
            sage: a_face.ambient_Vrepresentation()
            (A vertex at (1, 1), A vertex at (-1, 1))
            sage: a_face.ambient_Hrepresentation()
            (An inequality (0, -1) x + 1 >= 0,)

        A more complicated example::

            sage: c5_10 = Polyhedron(vertices = [[i,i^2,i^3,i^4,i^5] for i in range(1,11)])
            sage: c5_10_fl = c5_10.face_lattice()
            sage: [len(x) for x in c5_10_fl.level_sets()]
            [1, 10, 45, 100, 105, 42, 1]

        Note that if the polyhedron contains lines then there is a
        dimension gap between the empty face and the first non-empty
        face in the face lattice::

            sage: line = Polyhedron(vertices=[(0,)], lines=[(1,)])
            sage: [ fl.dim() for fl in line.face_lattice() ]
            [-1, 1]

        TESTS::

            sage: c5_20 = Polyhedron(vertices = [[i,i^2,i^3,i^4,i^5]
            ....:     for i in range(1,21)])
            sage: c5_20_fl = c5_20.face_lattice() # long time
            sage: [len(x) for x in c5_20_fl.level_sets()] # long time
            [1, 20, 190, 580, 680, 272, 1]
            sage: polytopes.hypercube(2).face_lattice().plot()
            Graphics object consisting of 27 graphics primitives
            sage: level_sets = polytopes.cross_polytope(2).face_lattice().level_sets()
            sage: level_sets[0][0].ambient_V_indices(), level_sets[-1][0].ambient_V_indices()
            ((), (0, 1, 2, 3))

        Various degenerate polyhedra::

            sage: [[ls.ambient_V_indices() for ls in lss] for lss in Polyhedron(vertices=[[0,0,0],[1,0,0],[0,1,0]]).face_lattice().level_sets()]
            [[()], [(0,), (1,), (2,)], [(0, 1), (0, 2), (1, 2)], [(0, 1, 2)]]
            sage: [[ls.ambient_V_indices() for ls in lss] for lss in Polyhedron(vertices=[(1,0,0),(0,1,0)], rays=[(0,0,1)]).face_lattice().level_sets()]
            [[()], [(1,), (2,)], [(0, 1), (0, 2), (1, 2)], [(0, 1, 2)]]
            sage: [[ls.ambient_V_indices() for ls in lss] for lss in Polyhedron(rays=[(1,0,0),(0,1,0)], vertices=[(0,0,1)]).face_lattice().level_sets()]
            [[()], [(0,)], [(0, 1), (0, 2)], [(0, 1, 2)]]
            sage: [[ls.ambient_V_indices() for ls in lss] for lss in Polyhedron(rays=[(1,0),(0,1)], vertices=[(0,0)]).face_lattice().level_sets()]
            [[()], [(0,)], [(0, 1), (0, 2)], [(0, 1, 2)]]
            sage: [[ls.ambient_V_indices() for ls in lss] for lss in Polyhedron(vertices=[(1,),(0,)]).face_lattice().level_sets()]
            [[()], [(0,), (1,)], [(0, 1)]]
            sage: [[ls.ambient_V_indices() for ls in lss] for lss in Polyhedron(vertices=[(1,0,0),(0,1,0)], lines=[(0,0,1)]).face_lattice().level_sets()]
            [[()], [(0, 1), (0, 2)], [(0, 1, 2)]]
            sage: [[ls.ambient_V_indices() for ls in lss] for lss in Polyhedron(lines=[(1,0,0)], vertices=[(0,0,1)]).face_lattice().level_sets()]
            [[()], [(0, 1)]]
            sage: [[ls.ambient_V_indices() for ls in lss] for lss in Polyhedron(lines=[(1,0),(0,1)], vertices=[(0,0)]).face_lattice().level_sets()]
            [[()], [(0, 1, 2)]]
            sage: [[ls.ambient_V_indices() for ls in lss] for lss in Polyhedron(lines=[(1,0)], rays=[(0,1)], vertices=[(0,0)]).face_lattice().level_sets()]
            [[()], [(0, 1)], [(0, 1, 2)]]
            sage: [[ls.ambient_V_indices() for ls in lss] for lss in Polyhedron(vertices=[(0,)], lines=[(1,)]).face_lattice().level_sets()]
            [[()], [(0, 1)]]
            sage: [[ls.ambient_V_indices() for ls in lss] for lss in Polyhedron(lines=[(1,0)], vertices=[(0,0)]).face_lattice().level_sets()]
            [[()], [(0, 1)]]

        """
        from sage.combinat.posets.lattices import FiniteLatticePoset
        return FiniteLatticePoset(self.hasse_diagram())

    @cached_method
    def hasse_diagram(self):
        r"""
        Return the Hasse diagram of the face lattice of ``self``.

        This is the Hasse diagram of the poset of the faces of ``self``.

        OUTPUT: a directed graph

        EXAMPLES::

            sage: P = polytopes.regular_polygon(4).pyramid()                    # optional - sage.rings.number_field
            sage: D = P.hasse_diagram(); D                                      # optional - sage.rings.number_field
            Digraph on 20 vertices
            sage: D.degree_polynomial()                                         # optional - sage.rings.number_field
            x^5 + x^4*y + x*y^4 + y^5 + 4*x^3*y + 8*x^2*y^2 + 4*x*y^3

        Faces of an mutable polyhedron are not hashable. Hence those are not suitable as
        vertices of the hasse diagram. Use the combinatorial polyhedron instead::

            sage: P = polytopes.regular_polygon(4).pyramid()                    # optional - sage.rings.number_field
            sage: parent = P.parent()                                           # optional - sage.rings.number_field
            sage: parent = parent.change_ring(QQ, backend='ppl')                # optional - sage.rings.number_field
            sage: Q = parent._element_constructor_(P, mutable=True)             # optional - sage.rings.number_field
            sage: Q.hasse_diagram()                                             # optional - sage.rings.number_field
            Traceback (most recent call last):
            ...
            TypeError: mutable polyhedra are unhashable
            sage: C = Q.combinatorial_polyhedron()                              # optional - sage.rings.number_field
            sage: D = C.hasse_diagram()                                         # optional - sage.rings.number_field
            sage: set(D.vertices()) == set(range(20))                           # optional - sage.rings.number_field
            True
            sage: def index_to_combinatorial_face(n):
            ....:     return C.face_by_face_lattice_index(n)
            sage: D.relabel(index_to_combinatorial_face, inplace=True)          # optional - sage.rings.number_field
            sage: D.vertices()                                                  # optional - sage.rings.number_field
            [A -1-dimensional face of a 3-dimensional combinatorial polyhedron,
             A 0-dimensional face of a 3-dimensional combinatorial polyhedron,
             A 0-dimensional face of a 3-dimensional combinatorial polyhedron,
             A 0-dimensional face of a 3-dimensional combinatorial polyhedron,
             A 0-dimensional face of a 3-dimensional combinatorial polyhedron,
             A 0-dimensional face of a 3-dimensional combinatorial polyhedron,
             A 1-dimensional face of a 3-dimensional combinatorial polyhedron,
             A 1-dimensional face of a 3-dimensional combinatorial polyhedron,
             A 1-dimensional face of a 3-dimensional combinatorial polyhedron,
             A 1-dimensional face of a 3-dimensional combinatorial polyhedron,
             A 1-dimensional face of a 3-dimensional combinatorial polyhedron,
             A 1-dimensional face of a 3-dimensional combinatorial polyhedron,
             A 1-dimensional face of a 3-dimensional combinatorial polyhedron,
             A 1-dimensional face of a 3-dimensional combinatorial polyhedron,
             A 2-dimensional face of a 3-dimensional combinatorial polyhedron,
             A 2-dimensional face of a 3-dimensional combinatorial polyhedron,
             A 2-dimensional face of a 3-dimensional combinatorial polyhedron,
             A 2-dimensional face of a 3-dimensional combinatorial polyhedron,
             A 2-dimensional face of a 3-dimensional combinatorial polyhedron,
             A 3-dimensional face of a 3-dimensional combinatorial polyhedron]
            sage: D.degree_polynomial()                                         # optional - sage.rings.number_field
            x^5 + x^4*y + x*y^4 + y^5 + 4*x^3*y + 8*x^2*y^2 + 4*x*y^3
        """

        from sage.geometry.polyhedron.face import combinatorial_face_to_polyhedral_face
        C = self.combinatorial_polyhedron()
        D = C.hasse_diagram()

        def index_to_polyhedron_face(n):
            return combinatorial_face_to_polyhedral_face(
                    self, C.face_by_face_lattice_index(n))

        return D.relabel(index_to_polyhedron_face, inplace=False, immutable=True)

    def face_generator(self, face_dimension=None, dual=None):
        r"""
        Return an iterator over the faces of given dimension.

        If dimension is not specified return an iterator over all faces.

        INPUT:

        - ``face_dimension`` -- integer (default ``None``),
          yield only faces of this dimension if specified
        - ``dual`` -- boolean (default ``None``);
          if ``True``, generate the faces using the vertices;
          if ``False``, generate the faces using the facets;
          if ``None``, pick automatically

        OUTPUT:

        A :class:`~sage.geometry.polyhedron.combinatorial_polyhedron.face_iterator.FaceIterator_geom`.
        This class iterates over faces as
        :class:`~sage.geometry.polyhedron.face.PolyhedronFace`. See
        :mod:`~sage.geometry.polyhedron.face` for details. The order
        is random but fixed.

        EXAMPLES::

            sage: P = polytopes.cube()
            sage: it = P.face_generator()
            sage: it
            Iterator over the faces of a 3-dimensional polyhedron in ZZ^3
            sage: list(it)
            [A 3-dimensional face of a Polyhedron in ZZ^3 defined as the convex hull of 8 vertices,
             A -1-dimensional face of a Polyhedron in ZZ^3,
             A 2-dimensional face of a Polyhedron in ZZ^3 defined as the convex hull of 4 vertices,
             A 2-dimensional face of a Polyhedron in ZZ^3 defined as the convex hull of 4 vertices,
             A 2-dimensional face of a Polyhedron in ZZ^3 defined as the convex hull of 4 vertices,
             A 2-dimensional face of a Polyhedron in ZZ^3 defined as the convex hull of 4 vertices,
             A 2-dimensional face of a Polyhedron in ZZ^3 defined as the convex hull of 4 vertices,
             A 2-dimensional face of a Polyhedron in ZZ^3 defined as the convex hull of 4 vertices,
             A 1-dimensional face of a Polyhedron in ZZ^3 defined as the convex hull of 2 vertices,
             A 1-dimensional face of a Polyhedron in ZZ^3 defined as the convex hull of 2 vertices,
             A 1-dimensional face of a Polyhedron in ZZ^3 defined as the convex hull of 2 vertices,
             A 1-dimensional face of a Polyhedron in ZZ^3 defined as the convex hull of 2 vertices,
             A 0-dimensional face of a Polyhedron in ZZ^3 defined as the convex hull of 1 vertex,
             A 0-dimensional face of a Polyhedron in ZZ^3 defined as the convex hull of 1 vertex,
             A 0-dimensional face of a Polyhedron in ZZ^3 defined as the convex hull of 1 vertex,
             A 0-dimensional face of a Polyhedron in ZZ^3 defined as the convex hull of 1 vertex,
             A 1-dimensional face of a Polyhedron in ZZ^3 defined as the convex hull of 2 vertices,
             A 1-dimensional face of a Polyhedron in ZZ^3 defined as the convex hull of 2 vertices,
             A 1-dimensional face of a Polyhedron in ZZ^3 defined as the convex hull of 2 vertices,
             A 0-dimensional face of a Polyhedron in ZZ^3 defined as the convex hull of 1 vertex,
             A 0-dimensional face of a Polyhedron in ZZ^3 defined as the convex hull of 1 vertex,
             A 1-dimensional face of a Polyhedron in ZZ^3 defined as the convex hull of 2 vertices,
             A 1-dimensional face of a Polyhedron in ZZ^3 defined as the convex hull of 2 vertices,
             A 0-dimensional face of a Polyhedron in ZZ^3 defined as the convex hull of 1 vertex,
             A 1-dimensional face of a Polyhedron in ZZ^3 defined as the convex hull of 2 vertices,
             A 1-dimensional face of a Polyhedron in ZZ^3 defined as the convex hull of 2 vertices,
             A 0-dimensional face of a Polyhedron in ZZ^3 defined as the convex hull of 1 vertex,
             A 1-dimensional face of a Polyhedron in ZZ^3 defined as the convex hull of 2 vertices]

             sage: P = polytopes.hypercube(4)
             sage: list(P.face_generator(2))[:4]
             [A 2-dimensional face of a Polyhedron in ZZ^4 defined as the convex hull of 4 vertices,
              A 2-dimensional face of a Polyhedron in ZZ^4 defined as the convex hull of 4 vertices,
              A 2-dimensional face of a Polyhedron in ZZ^4 defined as the convex hull of 4 vertices,
              A 2-dimensional face of a Polyhedron in ZZ^4 defined as the convex hull of 4 vertices]

        If a polytope has more facets than vertices, the dual mode is chosen::

            sage: P = polytopes.cross_polytope(3)
            sage: list(P.face_generator())
            [A 3-dimensional face of a Polyhedron in ZZ^3 defined as the convex hull of 6 vertices,
             A -1-dimensional face of a Polyhedron in ZZ^3,
             A 0-dimensional face of a Polyhedron in ZZ^3 defined as the convex hull of 1 vertex,
             A 0-dimensional face of a Polyhedron in ZZ^3 defined as the convex hull of 1 vertex,
             A 0-dimensional face of a Polyhedron in ZZ^3 defined as the convex hull of 1 vertex,
             A 0-dimensional face of a Polyhedron in ZZ^3 defined as the convex hull of 1 vertex,
             A 0-dimensional face of a Polyhedron in ZZ^3 defined as the convex hull of 1 vertex,
             A 0-dimensional face of a Polyhedron in ZZ^3 defined as the convex hull of 1 vertex,
             A 1-dimensional face of a Polyhedron in ZZ^3 defined as the convex hull of 2 vertices,
             A 1-dimensional face of a Polyhedron in ZZ^3 defined as the convex hull of 2 vertices,
             A 1-dimensional face of a Polyhedron in ZZ^3 defined as the convex hull of 2 vertices,
             A 1-dimensional face of a Polyhedron in ZZ^3 defined as the convex hull of 2 vertices,
             A 2-dimensional face of a Polyhedron in ZZ^3 defined as the convex hull of 3 vertices,
             A 2-dimensional face of a Polyhedron in ZZ^3 defined as the convex hull of 3 vertices,
             A 2-dimensional face of a Polyhedron in ZZ^3 defined as the convex hull of 3 vertices,
             A 2-dimensional face of a Polyhedron in ZZ^3 defined as the convex hull of 3 vertices,
             A 1-dimensional face of a Polyhedron in ZZ^3 defined as the convex hull of 2 vertices,
             A 1-dimensional face of a Polyhedron in ZZ^3 defined as the convex hull of 2 vertices,
             A 1-dimensional face of a Polyhedron in ZZ^3 defined as the convex hull of 2 vertices,
             A 2-dimensional face of a Polyhedron in ZZ^3 defined as the convex hull of 3 vertices,
             A 2-dimensional face of a Polyhedron in ZZ^3 defined as the convex hull of 3 vertices,
             A 1-dimensional face of a Polyhedron in ZZ^3 defined as the convex hull of 2 vertices,
             A 1-dimensional face of a Polyhedron in ZZ^3 defined as the convex hull of 2 vertices,
             A 2-dimensional face of a Polyhedron in ZZ^3 defined as the convex hull of 3 vertices,
             A 1-dimensional face of a Polyhedron in ZZ^3 defined as the convex hull of 2 vertices,
             A 1-dimensional face of a Polyhedron in ZZ^3 defined as the convex hull of 2 vertices,
             A 2-dimensional face of a Polyhedron in ZZ^3 defined as the convex hull of 3 vertices,
             A 1-dimensional face of a Polyhedron in ZZ^3 defined as the convex hull of 2 vertices]

        The face iterator can also be slightly modified.
        In non-dual mode we can skip subfaces of the current (proper) face::

            sage: P = polytopes.cube()
            sage: it = P.face_generator(dual=False)
            sage: _ = next(it), next(it)
            sage: face = next(it)
            sage: face.ambient_H_indices()
            (5,)
            sage: it.ignore_subfaces()
            sage: face = next(it)
            sage: face.ambient_H_indices()
            (4,)
            sage: it.ignore_subfaces()
            sage: [face.ambient_H_indices() for face in it]
            [(3,),
             (2,),
             (1,),
             (0,),
             (2, 3),
             (1, 3),
             (1, 2, 3),
             (1, 2),
             (0, 2),
             (0, 1, 2),
             (0, 1)]

        In dual mode we can skip supfaces of the current (proper) face::

            sage: P = polytopes.cube()
            sage: it = P.face_generator(dual=True)
            sage: _ = next(it), next(it)
            sage: face = next(it)
            sage: face.ambient_V_indices()
            (7,)
            sage: it.ignore_supfaces()
            sage: next(it)
            A 0-dimensional face of a Polyhedron in ZZ^3 defined as the convex hull of 1 vertex
            sage: face = next(it)
            sage: face.ambient_V_indices()
            (5,)
            sage: it.ignore_supfaces()
            sage: [face.ambient_V_indices() for face in it]
            [(4,),
             (3,),
             (2,),
             (1,),
             (0,),
             (1, 6),
             (3, 4),
             (2, 3),
             (0, 3),
             (0, 1, 2, 3),
             (1, 2),
             (0, 1)]

        In non-dual mode, we cannot skip supfaces::

            sage: it = P.face_generator(dual=False)
            sage: _ = next(it), next(it)
            sage: next(it)
            A 2-dimensional face of a Polyhedron in ZZ^3 defined as the convex hull of 4 vertices
            sage: it.ignore_supfaces()
            Traceback (most recent call last):
            ...
            ValueError: only possible when in dual mode

        In dual mode, we cannot skip subfaces::

            sage: it = P.face_generator(dual=True)
            sage: _ = next(it), next(it)
            sage: next(it)
            A 0-dimensional face of a Polyhedron in ZZ^3 defined as the convex hull of 1 vertex
            sage: it.ignore_subfaces()
            Traceback (most recent call last):
            ...
            ValueError: only possible when not in dual mode

        We can only skip sub-/supfaces of proper faces::

            sage: it = P.face_generator(dual=False)
            sage: next(it)
            A 3-dimensional face of a Polyhedron in ZZ^3 defined as the convex hull of 8 vertices
            sage: it.ignore_subfaces()
            Traceback (most recent call last):
            ...
            ValueError: iterator not set to a face yet

        .. SEEALSO::

            :class:`~sage.geometry.polyhedron.combinatorial_polyhedron.face_iterator.FaceIterator_geom`.

        ALGORITHM:

        See :class:`~sage.geometry.polyhedron.combinatorial_polyhedron.face_iterator.FaceIterator`.

        TESTS::

            sage: P = polytopes.simplex()
            sage: list(P.face_generator(-2))
            []
            sage: list(P.face_generator(-1))
            [A -1-dimensional face of a Polyhedron in ZZ^4]
            sage: list(P.face_generator(3))
            [A 3-dimensional face of a Polyhedron in ZZ^4 defined as the convex hull of 4 vertices]

            sage: list(Polyhedron().face_generator())
            [A -1-dimensional face of a Polyhedron in ZZ^0]

        Check that :trac:`29155` is fixed::

            sage: P = polytopes.permutahedron(3)
            sage: [f] = P.face_generator(2)
            sage: f.ambient_Hrepresentation()
            (An equation (1, 1, 1) x - 6 == 0,)
        """
        from sage.geometry.polyhedron.combinatorial_polyhedron.face_iterator import FaceIterator_geom
        return FaceIterator_geom(self, output_dimension=face_dimension, dual=dual)

    def faces(self, face_dimension):
        """
        Return the faces of given dimension

        INPUT:

        - ``face_dimension`` -- integer. The dimension of the faces
          whose representation will be returned.

        OUTPUT:

        A tuple of
        :class:`~sage.geometry.polyhedron.face.PolyhedronFace`. See
        :mod:`~sage.geometry.polyhedron.face` for details. The order
        is random but fixed.

        .. SEEALSO::

            :meth:`face_generator`,
            :meth:`facet`.

        EXAMPLES:

        Here we find the vertex and face indices of the eight three-dimensional
        facets of the four-dimensional hypercube::

            sage: p = polytopes.hypercube(4)
            sage: list(f.ambient_V_indices() for f in p.faces(3))
            [(0, 5, 6, 7, 8, 9, 14, 15),
             (1, 4, 5, 6, 10, 13, 14, 15),
             (1, 2, 6, 7, 8, 10, 11, 15),
             (8, 9, 10, 11, 12, 13, 14, 15),
             (0, 3, 4, 5, 9, 12, 13, 14),
             (0, 2, 3, 7, 8, 9, 11, 12),
             (1, 2, 3, 4, 10, 11, 12, 13),
             (0, 1, 2, 3, 4, 5, 6, 7)]

            sage: face = p.faces(3)[3]
            sage: face.ambient_Hrepresentation()
            (An inequality (1, 0, 0, 0) x + 1 >= 0,)
            sage: face.vertices()
            (A vertex at (-1, -1, 1, -1),
             A vertex at (-1, -1, 1, 1),
             A vertex at (-1, 1, -1, -1),
             A vertex at (-1, 1, 1, -1),
             A vertex at (-1, 1, 1, 1),
             A vertex at (-1, 1, -1, 1),
             A vertex at (-1, -1, -1, 1),
             A vertex at (-1, -1, -1, -1))

        You can use the
        :meth:`~sage.geometry.polyhedron.representation.PolyhedronRepresentation.index`
        method to enumerate vertices and inequalities::

            sage: def get_idx(rep): return rep.index()
            sage: [get_idx(_) for _ in face.ambient_Hrepresentation()]
            [4]
            sage: [get_idx(_) for _ in face.ambient_Vrepresentation()]
            [8, 9, 10, 11, 12, 13, 14, 15]

            sage: [ ([get_idx(_) for _ in face.ambient_Vrepresentation()],
            ....:    [get_idx(_) for _ in face.ambient_Hrepresentation()])
            ....:   for face in p.faces(3) ]
            [([0, 5, 6, 7, 8, 9, 14, 15], [7]),
             ([1, 4, 5, 6, 10, 13, 14, 15], [6]),
             ([1, 2, 6, 7, 8, 10, 11, 15], [5]),
             ([8, 9, 10, 11, 12, 13, 14, 15], [4]),
             ([0, 3, 4, 5, 9, 12, 13, 14], [3]),
             ([0, 2, 3, 7, 8, 9, 11, 12], [2]),
             ([1, 2, 3, 4, 10, 11, 12, 13], [1]),
             ([0, 1, 2, 3, 4, 5, 6, 7], [0])]

        TESTS::

            sage: pr = Polyhedron(rays = [[1,0,0],[-1,0,0],[0,1,0]], vertices = [[-1,-1,-1]], lines=[(0,0,1)])
            sage: pr.faces(4)
            ()
            sage: pr.faces(3)[0].ambient_V_indices()
            (0, 1, 2, 3)
            sage: pr.facets()[0].ambient_V_indices()
            (0, 1, 2)
            sage: pr.faces(1)
            ()
            sage: pr.faces(0)
            ()
            sage: pr.faces(-1)
            (A -1-dimensional face of a Polyhedron in QQ^3,)
        """
        return tuple(self.face_generator(face_dimension))

    def facets(self):
        r"""
        Return the facets of the polyhedron.

        Facets are the maximal nontrivial faces of polyhedra.
        The empty face and the polyhedron itself are trivial.

        A facet of a `d`-dimensional polyhedron is a face of dimension
        `d-1`. For `d \neq 0` the converse is true as well.

        OUTPUT:

        A tuple of
        :class:`~sage.geometry.polyhedron.face.PolyhedronFace`. See
        :mod:`~sage.geometry.polyhedron.face` for details. The order
        is random but fixed.

        .. SEEALSO:: :meth:`facets`

        EXAMPLES:

        Here we find the eight three-dimensional facets of the
        four-dimensional hypercube::

            sage: p = polytopes.hypercube(4)
            sage: p.facets()
            (A 3-dimensional face of a Polyhedron in ZZ^4 defined as the convex hull of 8 vertices,
             A 3-dimensional face of a Polyhedron in ZZ^4 defined as the convex hull of 8 vertices,
             A 3-dimensional face of a Polyhedron in ZZ^4 defined as the convex hull of 8 vertices,
             A 3-dimensional face of a Polyhedron in ZZ^4 defined as the convex hull of 8 vertices,
             A 3-dimensional face of a Polyhedron in ZZ^4 defined as the convex hull of 8 vertices,
             A 3-dimensional face of a Polyhedron in ZZ^4 defined as the convex hull of 8 vertices,
             A 3-dimensional face of a Polyhedron in ZZ^4 defined as the convex hull of 8 vertices,
             A 3-dimensional face of a Polyhedron in ZZ^4 defined as the convex hull of 8 vertices)

        This is the same result as explicitly finding the
        three-dimensional faces::

            sage: dim = p.dimension()
            sage: p.faces(dim-1)
            (A 3-dimensional face of a Polyhedron in ZZ^4 defined as the convex hull of 8 vertices,
             A 3-dimensional face of a Polyhedron in ZZ^4 defined as the convex hull of 8 vertices,
             A 3-dimensional face of a Polyhedron in ZZ^4 defined as the convex hull of 8 vertices,
             A 3-dimensional face of a Polyhedron in ZZ^4 defined as the convex hull of 8 vertices,
             A 3-dimensional face of a Polyhedron in ZZ^4 defined as the convex hull of 8 vertices,
             A 3-dimensional face of a Polyhedron in ZZ^4 defined as the convex hull of 8 vertices,
             A 3-dimensional face of a Polyhedron in ZZ^4 defined as the convex hull of 8 vertices,
             A 3-dimensional face of a Polyhedron in ZZ^4 defined as the convex hull of 8 vertices)

        The ``0``-dimensional polyhedron does not have facets::

            sage: P = Polyhedron([[0]])
            sage: P.facets()
            ()
        """
        if self.dimension() == 0:
            return ()
        return self.faces(self.dimension()-1)

    def join_of_Vrep(self, *Vrepresentatives):
        r"""
        Return the smallest face that contains ``Vrepresentatives``.

        INPUT:

        - ``Vrepresentatives`` -- vertices/rays/lines of ``self`` or indices of such

        OUTPUT: a :class:`~sage.geometry.polyhedron.face.PolyhedronFace`

        .. NOTE::

            In the case of unbounded polyhedra, the join of rays etc. may not be well-defined.

        EXAMPLES::

            sage: P = polytopes.permutahedron(5)
            sage: P.join_of_Vrep(1)
            A 0-dimensional face of a Polyhedron in ZZ^5 defined as the convex hull of 1 vertex
            sage: P.join_of_Vrep()
            A -1-dimensional face of a Polyhedron in ZZ^5
            sage: P.join_of_Vrep(0,12,13).ambient_V_indices()
            (0, 12, 13, 68)

        The input is flexible::

            sage: P.join_of_Vrep(2, P.vertices()[3], P.Vrepresentation(4))
            A 2-dimensional face of a Polyhedron in ZZ^5 defined as the convex hull of 6 vertices

        ::

            sage: P = polytopes.cube()
            sage: a, b = P.faces(0)[:2]
            sage: P.join_of_Vrep(a, b)
            A 1-dimensional face of a Polyhedron in ZZ^3 defined as the convex hull of 2 vertices

        In the case of an unbounded polyhedron, the join may not be well-defined::

            sage: P = Polyhedron(vertices=[[1,0], [0,1]], rays=[[1,1]])
            sage: P.join_of_Vrep(0)
            A 0-dimensional face of a Polyhedron in QQ^2 defined as the convex hull of 1 vertex
            sage: P.join_of_Vrep(0,1)
            A 1-dimensional face of a Polyhedron in QQ^2 defined as the convex hull of 2 vertices
            sage: P.join_of_Vrep(0,2)
            A 1-dimensional face of a Polyhedron in QQ^2 defined as the convex hull of 1 vertex and 1 ray
            sage: P.join_of_Vrep(1,2)
            A 1-dimensional face of a Polyhedron in QQ^2 defined as the convex hull of 1 vertex and 1 ray
            sage: P.join_of_Vrep(2)
            Traceback (most recent call last):
            ...
            ValueError: the join is not well-defined

        The ``Vrepresentatives`` must be of ``self``::

            sage: P = polytopes.cube(backend='ppl')
            sage: Q = polytopes.cube(backend='field')
            sage: v = P.vertices()[0]
            sage: P.join_of_Vrep(v)
            A 0-dimensional face of a Polyhedron in ZZ^3 defined as the convex hull of 1 vertex
            sage: Q.join_of_Vrep(v)
            Traceback (most recent call last):
            ...
            ValueError: not a Vrepresentative of ``self``
            sage: f = P.faces(0)[0]
            sage: P.join_of_Vrep(v)
            A 0-dimensional face of a Polyhedron in ZZ^3 defined as the convex hull of 1 vertex
            sage: Q.join_of_Vrep(v)
            Traceback (most recent call last):
            ...
            ValueError: not a Vrepresentative of ``self``

        TESTS:

        ``least_common_superface_of_Vrep`` is an alias::

            sage: P.least_common_superface_of_Vrep(v)
            A 0-dimensional face of a Polyhedron in ZZ^3 defined as the convex hull of 1 vertex
            sage: P.least_common_superface_of_Vrep == P.join_of_Vrep
            True

        Error message for invalid input::

            sage: P.join_of_Vrep('foo')
            Traceback (most recent call last):
            ...
            ValueError: foo is not a Vrepresentative
        """
        from sage.geometry.polyhedron.representation import Vrepresentation
        from sage.geometry.polyhedron.face import PolyhedronFace

        new_indices = [0]*len(Vrepresentatives)
        for i, v in enumerate(Vrepresentatives):
            if isinstance(v, PolyhedronFace) and v.dim() == 0:
                if v.polyhedron() is not self:
                    raise ValueError("not a Vrepresentative of ``self``")
                new_indices[i] = v.ambient_V_indices()[0]
            elif v in ZZ:
                new_indices[i] = v
            elif isinstance(v, Vrepresentation):
                if v.polyhedron() is not self:
                    raise ValueError("not a Vrepresentative of ``self``")
                new_indices[i] = v.index()
            else:
                raise ValueError("{} is not a Vrepresentative".format(v))

        return self.face_generator().join_of_Vrep(*new_indices)

    least_common_superface_of_Vrep = join_of_Vrep

    def meet_of_Hrep(self, *Hrepresentatives):
        r"""
        Return the largest face that is contained in ``Hrepresentatives``.

        INPUT:

        - ``Hrepresentatives`` -- facets or indices of Hrepresentatives;
          the indices are assumed to be the indices of the Hrepresentation

        OUTPUT: a :class:`~sage.geometry.polyhedron.face.PolyhedronFace`

        EXAMPLES::

            sage: P = polytopes.permutahedron(5)
            sage: P.meet_of_Hrep()
            A 4-dimensional face of a Polyhedron in ZZ^5 defined as the convex hull of 120 vertices
            sage: P.meet_of_Hrep(1)
            A 3-dimensional face of a Polyhedron in ZZ^5 defined as the convex hull of 24 vertices
            sage: P.meet_of_Hrep(4)
            A 3-dimensional face of a Polyhedron in ZZ^5 defined as the convex hull of 12 vertices
            sage: P.meet_of_Hrep(1,3,7)
            A 1-dimensional face of a Polyhedron in ZZ^5 defined as the convex hull of 2 vertices
            sage: P.meet_of_Hrep(1,3,7).ambient_H_indices()
            (0, 1, 3, 7)

        The indices are the indices of the Hrepresentation.
        ``0`` corresponds to an equation and is ignored::

            sage: P.meet_of_Hrep(0)
            A 4-dimensional face of a Polyhedron in ZZ^5 defined as the convex hull of 120 vertices

        The input is flexible::

            sage: P.meet_of_Hrep(P.facets()[-1], P.inequalities()[2], 7)
            A 1-dimensional face of a Polyhedron in ZZ^5 defined as the convex hull of 2 vertices

        The ``Hrepresentatives`` must belong to ``self``::

            sage: P = polytopes.cube(backend='ppl')
            sage: Q = polytopes.cube(backend='field')
            sage: f = P.facets()[0]
            sage: P.meet_of_Hrep(f)
            A 2-dimensional face of a Polyhedron in ZZ^3 defined as the convex hull of 4 vertices
            sage: Q.meet_of_Hrep(f)
            Traceback (most recent call last):
            ...
            ValueError: not a facet of ``self``
            sage: f = P.inequalities()[0]
            sage: P.meet_of_Hrep(f)
            A 2-dimensional face of a Polyhedron in ZZ^3 defined as the convex hull of 4 vertices
            sage: Q.meet_of_Hrep(f)
            Traceback (most recent call last):
            ...
            ValueError: not a facet of ``self``

        TESTS:

        Equations are not considered by the combinatorial polyhedron.
        We check that the index corresponds to the Hrepresentation index::

            sage: P = polytopes.permutahedron(3, backend='field')
            sage: P.Hrepresentation()
            (An inequality (0, 0, 1) x - 1 >= 0,
             An inequality (0, 1, 0) x - 1 >= 0,
             An inequality (0, 1, 1) x - 3 >= 0,
             An inequality (1, 0, 0) x - 1 >= 0,
             An inequality (1, 0, 1) x - 3 >= 0,
             An inequality (1, 1, 0) x - 3 >= 0,
             An equation (1, 1, 1) x - 6 == 0)
            sage: P.meet_of_Hrep(0).ambient_Hrepresentation()
            (An inequality (0, 0, 1) x - 1 >= 0, An equation (1, 1, 1) x - 6 == 0)

            sage: P = polytopes.permutahedron(3, backend='ppl')
            sage: P.Hrepresentation()
            (An equation (1, 1, 1) x - 6 == 0,
             An inequality (1, 1, 0) x - 3 >= 0,
             An inequality (-1, -1, 0) x + 5 >= 0,
             An inequality (0, 1, 0) x - 1 >= 0,
             An inequality (-1, 0, 0) x + 3 >= 0,
             An inequality (1, 0, 0) x - 1 >= 0,
             An inequality (0, -1, 0) x + 3 >= 0)
            sage: P.meet_of_Hrep(1).ambient_Hrepresentation()
            (An equation (1, 1, 1) x - 6 == 0, An inequality (1, 1, 0) x - 3 >= 0)

        ``greatest_common_subface_of_Hrep`` is an alias::

            sage: P.greatest_common_subface_of_Hrep(1).ambient_Hrepresentation()
            (An equation (1, 1, 1) x - 6 == 0, An inequality (1, 1, 0) x - 3 >= 0)
            sage: P.greatest_common_subface_of_Hrep == P.meet_of_Hrep
            True

        Error message for invalid input::

            sage: P.meet_of_Hrep('foo')
            Traceback (most recent call last):
            ...
            ValueError: foo is not a Hrepresentative
        """
        from sage.geometry.polyhedron.representation import Inequality, Equation
        from sage.geometry.polyhedron.face import PolyhedronFace

        # Equations are ignored by combinatorial polyhedron for indexing.
        offset = 0
        if self.n_equations() and self.Hrepresentation(0).is_equation():
            offset = self.n_equations()

        new_indices = []
        for i, facet in enumerate(Hrepresentatives):
            if isinstance(facet, PolyhedronFace) and facet.dim() + 1 == self.dim():
                if facet.polyhedron() is not self:
                    raise ValueError("not a facet of ``self``")
                H_indices = facet.ambient_H_indices()
                facet = H_indices[0] if H_indices[0] >= offset else H_indices[-1]

            if facet in ZZ and facet >= offset:
                # Note that ``CombinatorialPolyhedron`` ignores indices of equations
                # and has equations last.
                new_indices.append(facet - offset)
            elif isinstance(facet, Inequality):
                if facet.polyhedron() is not self:
                    raise ValueError("not a facet of ``self``")
                new_indices.append(facet.index() - offset)
            elif isinstance(facet, Equation):
                # Ignore equations.
                continue
            elif facet in ZZ and 0 <= facet < offset:
                # Ignore equations.
                continue
            else:
                raise ValueError("{} is not a Hrepresentative".format(facet))

        return self.face_generator().meet_of_Hrep(*new_indices)

    greatest_common_subface_of_Hrep = meet_of_Hrep

    def _test_combinatorial_face_as_combinatorial_polyhedron(self, tester=None, **options):
        """
        Run tests on obtaining the combinatorial face as combinatorial polyhedron.

        TESTS::

            sage: polytopes.cross_polytope(3)._test_combinatorial_face_as_combinatorial_polyhedron()
        """
        if not self.is_compact():
            return
        if self.dim() > 7 or self.n_vertices() > 100 or self.n_facets() > 100:
            # Avoid very long tests.
            return
        if self.dim() < 1:
            # Avoid trivial cases.
            return

        from sage.misc.prandom import random

        if tester is None:
            tester = self._tester(**options)

        it = self.face_generator()
        _ = next(it), next(it)  # get rid of non_proper faces
        C1 = self.combinatorial_polyhedron()
        it1 = C1.face_iter()
        C2 = C1.dual()
        it2 = C2.face_iter(dual=not it1.dual)

        for f in it:
            f1 = next(it1)
            f2 = next(it2)
            if random() < 0.95:
                # Only test a random 5 percent of the faces.
                continue

            P = f.as_polyhedron()
            D1 = f1.as_combinatorial_polyhedron()
            D2 = f2.as_combinatorial_polyhedron(quotient=True).dual()
            D1._test_bitsets(tester, **options)
            D2._test_bitsets(tester, **options)
            try:
                import sage.graphs.graph
            except ImportError:
                pass
            else:
                tester.assertTrue(P.combinatorial_polyhedron().vertex_facet_graph().is_isomorphic(D1.vertex_facet_graph()))
                tester.assertTrue(P.combinatorial_polyhedron().vertex_facet_graph().is_isomorphic(D2.vertex_facet_graph()))

    @cached_method(do_pickle=True)
    def f_vector(self, num_threads=None, parallelization_depth=None):
        r"""
        Return the f-vector.

        INPUT:

        - ``num_threads`` -- integer (optional); specify the number of threads;
          otherwise determined by :func:`~sage.parallel.ncpus.ncpus`

        - ``parallelization_depth`` -- integer (optional); specify
          how deep in the lattice the parallelization is done

        OUTPUT:

        Return a vector whose `i`-th entry is the number of
        `i-2`-dimensional faces of the polytope.

        .. NOTE::

            The ``vertices`` as given by :meth:`Polyhedron_base.vertices`
            do not need to correspond to `0`-dimensional faces. If a polyhedron
            contains `k` lines they correspond to `k`-dimensional faces.
            See example below

        EXAMPLES::

            sage: p = Polyhedron(vertices=[[1, 2, 3], [1, 3, 2],
            ....:     [2, 1, 3], [2, 3, 1], [3, 1, 2], [3, 2, 1], [0, 0, 0]])
            sage: p.f_vector()
            (1, 7, 12, 7, 1)

            sage: polytopes.cyclic_polytope(4,10).f_vector()
            (1, 10, 45, 70, 35, 1)

            sage: polytopes.hypercube(5).f_vector()
            (1, 32, 80, 80, 40, 10, 1)

        Polyhedra with lines do not have `0`-faces::

            sage: Polyhedron(ieqs=[[1,-1,0,0],[1,1,0,0]]).f_vector()
            (1, 0, 0, 2, 1)

        However, the method :meth:`Polyhedron_base.vertices` returns
        two points that belong to the ``Vrepresentation``::

            sage: P = Polyhedron(ieqs=[[1,-1,0],[1,1,0]])
            sage: P.vertices()
            (A vertex at (1, 0), A vertex at (-1, 0))
            sage: P.f_vector()
            (1, 0, 2, 1)

        TESTS:

        Check that :trac:`28828` is fixed::

            sage: P.f_vector().is_immutable()
            True

        The cache of the f-vector is being pickled::

            sage: P = polytopes.cube()
            sage: P.f_vector()
            (1, 8, 12, 6, 1)
            sage: Q = loads(dumps(P))
            sage: Q.f_vector.is_in_cache()
            True
        """
        return self.combinatorial_polyhedron().f_vector(num_threads, parallelization_depth)

    def flag_f_vector(self, *args):
        r"""
        Return the flag f-vector.

        For each `-1 < i_0 < \dots < i_n < d` the flag f-vector
        counts the number of flags `F_0 \subset \dots \subset F_n`
        with `F_j` of dimension `i_j` for each `0 \leq j \leq n`,
        where `d` is the dimension of the polyhedron.

        INPUT:

        - ``args`` -- integers (optional); specify an entry of the
          flag-f-vector; must be an increasing sequence of integers

        OUTPUT:

        - a dictionary, if no arguments were given

        - an Integer, if arguments were given

        EXAMPLES:

        Obtain the entire flag-f-vector::

            sage: P = polytopes.twenty_four_cell()
            sage: P.flag_f_vector()
                {(-1,): 1,
                 (0,): 24,
                 (0, 1): 192,
                 (0, 1, 2): 576,
                 (0, 1, 2, 3): 1152,
                 (0, 1, 3): 576,
                 (0, 2): 288,
                 (0, 2, 3): 576,
                 (0, 3): 144,
                 (1,): 96,
                 (1, 2): 288,
                 (1, 2, 3): 576,
                 (1, 3): 288,
                 (2,): 96,
                 (2, 3): 192,
                 (3,): 24,
                 (4,): 1}

        Specify an entry::

            sage: P.flag_f_vector(0,3)
            144
            sage: P.flag_f_vector(2)
            96

        Leading ``-1`` and trailing entry of dimension are allowed::

            sage: P.flag_f_vector(-1,0,3)
            144
            sage: P.flag_f_vector(-1,0,3,4)
            144

        One can get the number of trivial faces::

            sage: P.flag_f_vector(-1)
            1
            sage: P.flag_f_vector(4)
            1

        Polyhedra with lines, have ``0`` entries accordingly::

            sage: P = (Polyhedron(lines=[[1]]) * polytopes.cross_polytope(3))
            sage: P.flag_f_vector()
            {(-1,): 1,
             (0, 1): 0,
             (0, 1, 2): 0,
             (0, 1, 3): 0,
             (0, 2): 0,
             (0, 2, 3): 0,
             (0, 3): 0,
             (0,): 0,
             (1, 2): 24,
             (1, 2, 3): 48,
             (1, 3): 24,
             (1,): 6,
             (2, 3): 24,
             (2,): 12,
             (3,): 8,
             4: 1}

        If the arguments are not stricly increasing or out of range, a key error is raised::

            sage: P.flag_f_vector(-1,0,3,6)
            Traceback (most recent call last):
            ...
            KeyError: (0, 3, 6)
            sage: P.flag_f_vector(-1,3,0)
            Traceback (most recent call last):
            ...
            KeyError: (3, 0)
        """
        flag = self._flag_f_vector()
        if len(args) == 0:
            return flag
        elif len(args) == 1:
            return flag[(args[0],)]
        else:
            dim = self.dimension()
            if args[0] == -1:
                args = args[1:]
            if args[-1] == dim:
                args = args[:-1]
            return flag[tuple(args)]

    @cached_method(do_pickle=True)
    def _flag_f_vector(self):
        r"""
        Return the flag-f-vector.

        See :meth:`flag_f_vector`.

        TESTS::

            sage: polytopes.hypercube(4)._flag_f_vector()
            {(-1,): 1,
            (0,): 16,
            (0, 1): 64,
            (0, 1, 2): 192,
            (0, 1, 2, 3): 384,
            (0, 1, 3): 192,
            (0, 2): 96,
            (0, 2, 3): 192,
            (0, 3): 64,
            (1,): 32,
            (1, 2): 96,
            (1, 2, 3): 192,
            (1, 3): 96,
            (2,): 24,
            (2, 3): 48,
            (3,): 8,
            (4,): 1}
        """
        return self.combinatorial_polyhedron()._flag_f_vector()

    def vertex_graph(self):
        """
        Return a graph in which the vertices correspond to vertices
        of the polyhedron, and edges to edges.

        ..NOTE::

            The graph of a polyhedron with lines has no vertices,
            as the polyhedron has no vertices (`0`-faces).

            The method :meth:`Polyhedron_base:vertices` returns
            the defining points in this case.

        EXAMPLES::

            sage: g3 = polytopes.hypercube(3).vertex_graph(); g3
            Graph on 8 vertices
            sage: g3.automorphism_group().cardinality()
            48
            sage: s4 = polytopes.simplex(4).vertex_graph(); s4
            Graph on 5 vertices
            sage: s4.is_eulerian()
            True

        The graph of an unbounded polyhedron
        is the graph of the bounded complex::

            sage: open_triangle = Polyhedron(vertices=[[1,0], [0,1]],
            ....:                            rays    =[[1,1]])
            sage: open_triangle.vertex_graph()
            Graph on 2 vertices

        The graph of a polyhedron with lines has no vertices::

            sage: line = Polyhedron(lines=[[0,1]])
            sage: line.vertex_graph()
            Graph on 0 vertices

        TESTS:

        Check for a line segment (:trac:`30545`)::

            sage: polytopes.simplex(1).graph().edges()
            [(A vertex at (0, 1), A vertex at (1, 0), None)]
        """
        return self.combinatorial_polyhedron().vertex_graph()

    graph = vertex_graph

    def vertex_digraph(self, f, increasing=True):
        r"""
        Return the directed graph of the polyhedron according to a linear form.

        The underlying undirected graph is the graph of vertices and edges.

        INPUT:

        - ``f`` -- a linear form. The linear form can be provided as:

            - a vector space morphism with one-dimensional codomain, (see
              :meth:`sage.modules.vector_space_morphism.linear_transformation`
              and
              :class:`sage.modules.vector_space_morphism.VectorSpaceMorphism`)
            - a vector ; in this case the linear form is obtained by duality
              using the dot product: ``f(v) = v.dot_product(f)``.

        - ``increasing`` -- boolean (default ``True``) whether to orient
          edges in the increasing or decreasing direction.

        By default, an edge is oriented from `v` to `w` if
        `f(v) \leq f(w)`.

        If `f(v)=f(w)`, then two opposite edges are created.

        EXAMPLES::

            sage: penta = Polyhedron([[0,0],[1,0],[0,1],[1,2],[3,2]])
            sage: G = penta.vertex_digraph(vector([1,1])); G
            Digraph on 5 vertices
            sage: G.sinks()
            [A vertex at (3, 2)]

            sage: A = matrix(ZZ, [[1], [-1]])
            sage: f = linear_transformation(A)
            sage: G = penta.vertex_digraph(f) ; G
            Digraph on 5 vertices
            sage: G.is_directed_acyclic()
            False

        .. SEEALSO::

            :meth:`vertex_graph`
        """
        from sage.modules.vector_space_morphism import VectorSpaceMorphism
        if isinstance(f, VectorSpaceMorphism):
            if f.codomain().dimension() == 1:
                orientation_check = lambda v: f(v) >= 0
            else:
                raise TypeError('the linear map f must have '
                                'one-dimensional codomain')
        else:
            try:
                if f.is_vector():
                    orientation_check = lambda v: v.dot_product(f) >= 0
                else:
                    raise TypeError('f must be a linear map or a vector')
            except AttributeError:
                raise TypeError('f must be a linear map or a vector')
        if not increasing:
            f = -f
        from sage.graphs.digraph import DiGraph
        dg = DiGraph()
        for j in range(self.n_vertices()):
            vj = self.Vrepresentation(j)
            for vi in vj.neighbors():
                if orientation_check(vj.vector() - vi.vector()):
                    dg.add_edge(vi, vj)
        return dg

    def polar(self, in_affine_span=False):
        """
        Return the polar (dual) polytope.

        The original vertices are translated so that their barycenter
        is at the origin, and then the vertices are used as the
        coefficients in the polar inequalities.

        The polytope must be full-dimensional, unless ``in_affine_span`` is ``True``.
        If ``in_affine_span`` is ``True``, then the operation will be performed in the
        linear/affine span of the polyhedron (after translation).

        EXAMPLES::

            sage: p = Polyhedron(vertices = [[0,0,1],[0,1,0],[1,0,0],[0,0,0],[1,1,1]], base_ring=QQ)
            sage: p
            A 3-dimensional polyhedron in QQ^3 defined as the convex hull of 5 vertices
            sage: p.polar()
            A 3-dimensional polyhedron in QQ^3 defined as the convex hull of 6 vertices

            sage: cube = polytopes.hypercube(3)
            sage: octahedron = polytopes.cross_polytope(3)
            sage: cube_dual = cube.polar()
            sage: octahedron == cube_dual
            True

        ``in_affine_span`` somewhat ignores equations, performing the polar in the
        spanned subspace (after translating barycenter to origin)::

            sage: P = polytopes.simplex(3, base_ring=QQ)
            sage: P.polar(in_affine_span=True)
            A 3-dimensional polyhedron in QQ^4 defined as the convex hull of 4 vertices

        Embedding the polytope in a higher dimension, commutes with polar in this case::

            sage: point = Polyhedron([[0]])
            sage: P = polytopes.cube().change_ring(QQ)
            sage: (P*point).polar(in_affine_span=True) == P.polar()*point
            True

        TESTS::

            Check that :trac:`25081` is fixed::

            sage: C = polytopes.hypercube(4,backend='cdd')
            sage: C.polar().backend()
            'cdd'

        Check that :trac:`28850` is fixed::

            sage: P = polytopes.simplex(3, base_ring=QQ)
            sage: P.polar()
            Traceback (most recent call last):
            ...
            ValueError: not full-dimensional; try with 'in_affine_span=True'

        Check that the double description is set up correctly::

            sage: P = Polyhedron([[1,0],[0,1],[-1,-1]], backend='field')
            sage: Q = P.change_ring(QQ, backend='ppl')
            sage: P.polar() == Q.polar()
            True

            sage: P = polytopes.simplex(4, backend='field')
            sage: Q = P.change_ring(QQ, backend='ppl')
            sage: P.polar(in_affine_span=True) == Q.polar(in_affine_span=True)
            True

        Check that it works, even when the equations are not orthogonal to each other::

            sage: P = polytopes.cube()*Polyhedron([[0,0,0]])
            sage: P = P.change_ring(QQ)

            sage: from sage.geometry.polyhedron.backend_field import Polyhedron_field
            sage: from sage.geometry.polyhedron.parent import Polyhedra_field
            sage: parent = Polyhedra_field(QQ, 6, 'field')
            sage: equations = [[0, 0, 0, 0, 1, 1, 1], [0, 0, 0, 0, -1, 1, -1], [0, 0, 0, 0, 1, -1, -1]]
            sage: Q = Polyhedron_field(parent, [P.vertices(), [], []], [P.inequalities(), equations],
            ....:                      Vrep_minimal=True, Hrep_minimal=True)
            sage: Q == P
            True
            sage: Q.polar(in_affine_span=True) == P.polar(in_affine_span=True)
            True
        """
        if not self.is_compact():
            raise ValueError("not a polytope")
        if not in_affine_span and not self.dim() == self.ambient_dim():
            raise ValueError("not full-dimensional; try with 'in_affine_span=True'")

        t_Vrep, t_Hrep, parent = self._translation_double_description(-self.center())
        t_verts = t_Vrep[0]
        t_ieqs = t_Hrep[0]
        t_eqns = t_Hrep[1]

        new_ieqs = ((1,) + tuple(-v) for v in t_verts)
        if self.n_vertices() == 1:
            new_verts = self.vertices()
        elif not self.n_equations():
            new_verts = ((-h/h[0])[1:] for h in t_ieqs)
        else:
            # Transform the equations such that the normals are pairwise orthogonal.
            t_eqns = list(t_eqns)
            for i, h in enumerate(t_eqns):
                for h1 in t_eqns[:i]:
                    a = h[1:]*h1[1:]
                    if a:
                        b = h1[1:]*h1[1:]
                        t_eqns[i] = b*h - a*h1

            def move_vertex_to_subspace(vertex):
                for h in t_eqns:
                    offset = vertex*h[1:]+h[0]
                    vertex = vertex-h[1:]*offset/(h[1:]*h[1:])
                return vertex

            new_verts = (move_vertex_to_subspace((-h/h[0])[1:]) for h in t_ieqs)

        pref_rep = 'Hrep' if self.n_vertices() <= self.n_inequalities() else 'Vrep'

        return parent.element_class(parent, [new_verts, [], []],
                                    [new_ieqs, t_eqns],
                                    Vrep_minimal=True, Hrep_minimal=True, pref_rep=pref_rep)

    def is_self_dual(self):
        r"""
        Return whether the polytope is self-dual.

        A polytope is self-dual if its face lattice is isomorphic to the face
        lattice of its dual polytope.

        EXAMPLES::

            sage: polytopes.simplex().is_self_dual()
            True
            sage: polytopes.twenty_four_cell().is_self_dual()
            True
            sage: polytopes.cube().is_self_dual()
            False
            sage: polytopes.hypersimplex(5,2).is_self_dual()
            False
            sage: P = Polyhedron(vertices=[[1/2, 1/3]], rays=[[1, 1]]).is_self_dual()
            Traceback (most recent call last):
            ...
            ValueError: polyhedron has to be compact

        """
        if not self.is_compact():
            raise ValueError("polyhedron has to be compact")

        n = self.n_vertices()
        m = self.n_facets()
        if n != m:
            return False

        G1 = self.vertex_facet_graph()
        G2 = G1.reverse()
        return G1.is_isomorphic(G2)

    def pyramid(self):
        """
        Return a polyhedron that is a pyramid over the original.

        EXAMPLES::

            sage: square = polytopes.hypercube(2);  square
            A 2-dimensional polyhedron in ZZ^2 defined as the convex hull of 4 vertices
            sage: egyptian_pyramid = square.pyramid();  egyptian_pyramid
            A 3-dimensional polyhedron in QQ^3 defined as the convex hull of 5 vertices
            sage: egyptian_pyramid.n_vertices()
            5
            sage: for v in egyptian_pyramid.vertex_generator(): print(v)
            A vertex at (0, -1, -1)
            A vertex at (0, -1, 1)
            A vertex at (0, 1, -1)
            A vertex at (0, 1, 1)
            A vertex at (1, 0, 0)

        TESTS::

            sage: polytopes.simplex(backend='cdd').pyramid().backend()
            'cdd'
        """
        assert self.is_compact(), "Not a polytope."
        c = self.center()

        from itertools import chain
        new_verts = chain(([0] + x for x in self.Vrep_generator()),
                          [[1] + list(c)])
        new_ieqs = chain(([i.b()] + [-c*i.A() - i.b()] + list(i.A()) for i in self.inequalities()),
                         [[0, 1] + [0]*self.ambient_dim()])
        new_eqns = ([e.b()] + [0] + list(e.A()) for e in self.equations())

        pref_rep = 'Hrep' if self.n_vertices() > self.n_inequalities() else 'Vrep'
        parent = self.parent().base_extend(self.center().parent(), ambient_dim=self.ambient_dim()+1)

        if self.n_vertices() == 1:
            # Fix the polyhedron with one vertex.
            return parent.element_class(parent, [new_verts, [], []], None)

        return parent.element_class(parent, [new_verts, [], []],
                                    [new_ieqs, new_eqns],
                                    Vrep_minimal=True, Hrep_minimal=True, pref_rep=pref_rep)

    def _test_pyramid(self, tester=None, **options):
        """
        Run tests on the methods related to pyramids.

        TESTS:

            sage: polytopes.regular_polygon(4)._test_pyramid()                  # optional - sage.rings.number_field
        """
        if tester is None:
            tester = self._tester(**options)

        def check_pyramid_certificate(P, cert):
            others = set(v for v in P.vertices() if not v == cert)
            if len(others):
                tester.assertTrue(any(set(f.ambient_Vrepresentation()) == others for f in P.facets()))

        if self.is_compact():
            b, cert = self.is_pyramid(certificate=True)
            if b:
                check_pyramid_certificate(self, cert)

            if 1 < self.n_vertices() < 50 and self.n_facets() < 50:
                pyr = self.pyramid()
                b, cert = pyr.is_pyramid(certificate=True)
                tester.assertTrue(b)
                check_pyramid_certificate(pyr, cert)
        else:
            with tester.assertRaises(AssertionError):
                pyr = self.pyramid()

        if self.is_compact() and 1 < self.n_vertices() < 50 and self.n_facets() < 50:
            # Check the pyramid of the polar.
            self_fraction_field = self.base_extend(QQ)

            polar = self_fraction_field.polar(in_affine_span=True)
            pyr_polar = polar.pyramid()
            b, cert = pyr_polar.is_pyramid(certificate=True)
            tester.assertTrue(b)
            check_pyramid_certificate(pyr_polar, cert)

            pyr = self_fraction_field.pyramid()
            polar_pyr = pyr.polar(in_affine_span=True)
            b, cert = polar_pyr.is_pyramid(certificate=True)
            tester.assertTrue(b)
            check_pyramid_certificate(polar_pyr, cert)

            try:
                import sage.graphs.graph
            except ImportError:
                pass
            else:
                tester.assertTrue(pyr_polar.is_combinatorially_isomorphic(pyr_polar))

            # Basic properties of the pyramid.

            # Check that the prism preserves the backend.
            tester.assertEqual(pyr.backend(), self.backend())

            tester.assertEqual(1 + self.n_vertices(), pyr.n_vertices())
            tester.assertEqual(self.n_equations(), pyr.n_equations())
            tester.assertEqual(1 + self.n_inequalities(), pyr.n_inequalities())

            if self.n_vertices() < 15 and self.n_facets() < 15:
                pyr._test_basic_properties()

    def bipyramid(self):
        """
        Return a polyhedron that is a bipyramid over the original.

        EXAMPLES::

            sage: octahedron = polytopes.cross_polytope(3)
            sage: cross_poly_4d = octahedron.bipyramid()
            sage: cross_poly_4d.n_vertices()
            8
            sage: q = [list(v) for v in cross_poly_4d.vertex_generator()]
            sage: q
            [[-1, 0, 0, 0],
             [0, -1, 0, 0],
             [0, 0, -1, 0],
             [0, 0, 0, -1],
             [0, 0, 0, 1],
             [0, 0, 1, 0],
             [0, 1, 0, 0],
             [1, 0, 0, 0]]

        Now check that bipyramids of cross-polytopes are cross-polytopes::

            sage: q2 = [list(v) for v in polytopes.cross_polytope(4).vertex_generator()]
            sage: [v in q2 for v in q]
            [True, True, True, True, True, True, True, True]

        TESTS::

            sage: polytopes.simplex(backend='cdd').bipyramid().backend()
            'cdd'
        """
        c = self.center()
        from itertools import chain
        new_verts = chain(([0] + list(x) for x in self.vertex_generator()),
                          [[1] + list(c), [-1] + list(c)])
        new_rays =  ([0] + r for r in self.rays())
        new_lines = ([0] + l for l in self.lines())
        new_ieqs = chain(([i.b()] + [ c*i.A() + i.b()] + list(i.A()) for i in self.inequalities()),
                         ([i.b()] + [-c*i.A() - i.b()] + list(i.A()) for i in self.inequalities()))
        new_eqns = ([e.b()] + [0] + list(e.A()) for e in self.equations())

        pref_rep = 'Hrep' if 2 + (self.n_vertices() + self.n_rays()) >= 2*self.n_inequalities() else 'Vrep'
        parent = self.parent().base_extend(self.center().parent(), ambient_dim=self.ambient_dim()+1)

        if c not in self.relative_interior():
            # Fix polyhedra with non-proper center.
            return parent.element_class(parent, [new_verts, new_rays, new_lines], None)

        return parent.element_class(parent, [new_verts, new_rays, new_lines],
                                    [new_ieqs, new_eqns],
                                    Vrep_minimal=True, Hrep_minimal=True, pref_rep=pref_rep)

    def _test_bipyramid(self, tester=None, **options):
        """
        Run tests on the method :meth:`.bipyramid`.

        TESTS::

            sage: polytopes.cross_polytope(3)._test_bipyramid()
        """
        if tester is None:
            tester = self._tester(**options)

        if (self.n_vertices() + self.n_rays() >= 40
                or self.n_facets() >= 40
                or self.n_vertices() <= 1):
            return

        bipyramid = self.bipyramid()

        # Check that the double description is set up correctly.
        if self.base_ring().is_exact() and self.n_vertices() + self.n_rays() < 15 and self.n_facets() < 15:
            bipyramid._test_basic_properties(tester)

        # Check that the bipyramid preserves the backend.
        tester.assertEqual(bipyramid.backend(), self.backend())

        if self.center() not in self.relative_interior():
            # In this case (unbounded) the bipyramid behaves a bit different.
            return

        tester.assertEqual(2 + self.n_vertices(), bipyramid.n_vertices())
        tester.assertEqual(self.n_rays(), bipyramid.n_rays())
        tester.assertEqual(self.n_lines(), bipyramid.n_lines())
        tester.assertEqual(self.n_equations(), bipyramid.n_equations())
        tester.assertEqual(2*self.n_inequalities(), bipyramid.n_inequalities())

        if not self.is_compact():
            # ``is_bipyramid`` is only implemented for compact polyhedra.
            return

        b, cert = bipyramid.is_bipyramid(certificate=True)
        tester.assertTrue(b)

        if not self.is_bipyramid() and self.base_ring().is_exact():
            # In this case the certificate is unique.

            R = self.base_ring()
            a = (R(1),) + tuple(self.center())
            b = (R(-1),) + tuple(self.center())
            c, d = [tuple(v) for v in cert]
            tester.assertEqual(sorted([a, b]), sorted([c, d]))

    def prism(self):
        """
        Return a prism of the original polyhedron.

        EXAMPLES::

            sage: square = polytopes.hypercube(2)
            sage: cube = square.prism()
            sage: cube
            A 3-dimensional polyhedron in ZZ^3 defined as the convex hull of 8 vertices
            sage: hypercube = cube.prism()
            sage: hypercube.n_vertices()
            16

        TESTS::

            sage: polytopes.simplex(backend='cdd').prism().backend()
            'cdd'
        """
        from itertools import chain
        new_verts = chain(([0] + v for v in self.vertices()),
                          ([1] + v for v in self.vertices()))
        new_rays =  ([0] + r for r in self.rays())
        new_lines = ([0] + l for l in self.lines())
        new_eqns = ([e.b()] + [0] + list(e[1:]) for e in self.equations())
        new_ieqs = chain(([i.b()] + [0] + list(i[1:]) for i in self.inequalities()),
                         [[0, 1] + [0]*self.ambient_dim(), [1, -1] + [0]*self.ambient_dim()])

        pref_rep = 'Hrep' if 2*(self.n_vertices() + self.n_rays()) >= self.n_inequalities() + 2 else 'Vrep'
        parent = self.parent().change_ring(self.base_ring(), ambient_dim=self.ambient_dim()+1)

        if not self.vertices():
            # Fix the empty polyhedron.
            return parent.element_class(parent, [[], [], []], None)

        return parent.element_class(parent, [new_verts, new_rays, new_lines],
                                    [new_ieqs, new_eqns],
                                    Vrep_minimal=True, Hrep_minimal=True, pref_rep=pref_rep)

    def _test_prism(self, tester=None, **options):
        """
        Run tests on the method :meth:`.prism`.

        TESTS::

            sage: polytopes.cross_polytope(3)._test_prism()
        """
        if tester is None:
            tester = self._tester(**options)

        if self.n_vertices() + self.n_rays() < 40 and self.n_facets() < 40:
            prism = self.prism()

            # Check that the double description is set up correctly.
            if self.base_ring().is_exact() and self.n_vertices() + self.n_rays() < 15 and self.n_facets() < 15:
                prism._test_basic_properties(tester)

            # Check that the prism preserves the backend.
            tester.assertEqual(prism.backend(), self.backend())

            tester.assertEqual(2*self.n_vertices(), prism.n_vertices())
            tester.assertEqual(self.n_rays(), prism.n_rays())
            tester.assertEqual(self.n_lines(), prism.n_lines())
            tester.assertEqual(self.n_equations(), prism.n_equations())
            if self.is_empty():
                return

            tester.assertEqual(2 + self.n_inequalities(), prism.n_inequalities())

            if not self.is_compact():
                # ``is_prism`` only implemented for compact polyhedra.
                return

            b, cert = prism.is_prism(certificate=True)
            tester.assertTrue(b)

            if not self.is_prism() and self.base_ring().is_exact():
                # In this case the certificate is unique.

                R = self.base_ring()
                cert_set = set(frozenset(tuple(v) for v in f) for f in cert)
                expected_cert = set(frozenset((i,) + tuple(v)
                                              for v in self.vertices())
                                    for i in (R(0), R(1)))
                tester.assertEqual(cert_set, expected_cert)

    def one_point_suspension(self, vertex):
        """
        Return the one-point suspension of ``self`` by splitting the vertex
        ``vertex``.

        The resulting polyhedron has one more vertex and its dimension
        increases by one.

        INPUT:

        - ``vertex`` -- a Vertex of ``self``

        EXAMPLES::

            sage: cube = polytopes.cube()
            sage: v = cube.vertices()[0]
            sage: ops_cube = cube.one_point_suspension(v)
            sage: ops_cube.f_vector()
            (1, 9, 24, 24, 9, 1)

            sage: pentagon  = polytopes.regular_polygon(5)                      # optional - sage.rings.number_field
            sage: v = pentagon.vertices()[0]                                    # optional - sage.rings.number_field
            sage: ops_pentagon = pentagon.one_point_suspension(v)               # optional - sage.rings.number_field
            sage: ops_pentagon.f_vector()                                       # optional - sage.rings.number_field
            (1, 6, 12, 8, 1)

        It works with a polyhedral face as well::

            sage: vv = cube.faces(0)[1]
            sage: ops_cube2 = cube.one_point_suspension(vv)
            sage: ops_cube == ops_cube2
            True

        .. SEEALSO::

            :meth:`face_split`

        TESTS::

            sage: e = cube.faces(1)[0]
            sage: cube.one_point_suspension(e)
            Traceback (most recent call last):
            ...
            TypeError: the vertex A 1-dimensional face of a Polyhedron in ZZ^3 defined as the convex hull of 2 vertices should be a Vertex or PolyhedronFace of dimension 0
        """
        from sage.geometry.polyhedron.representation import Vertex
        from sage.geometry.polyhedron.face import PolyhedronFace
        if isinstance(vertex, Vertex):
            return self.face_split(vertex)
        elif isinstance(vertex, PolyhedronFace) and vertex.dim() == 0:
            return self.face_split(vertex)
        else:
            raise TypeError("the vertex {} should be a Vertex or PolyhedronFace of dimension 0".format(vertex))

    def face_split(self, face):
        """
        Return the face splitting of the face ``face``.

        Splitting a face correspond to the bipyramid (see :meth:`bipyramid`)
        of ``self`` where the two new vertices are placed above and below
        the center of ``face`` instead of the center of the whole polyhedron.
        The two new vertices are placed in the new dimension at height `-1` and
        `1`.

        INPUT:

        - ``face`` -- a PolyhedronFace or a Vertex

        EXAMPLES::

            sage: pentagon  = polytopes.regular_polygon(5)                      # optional - sage.rings.number_field
            sage: f = pentagon.faces(1)[0]                                      # optional - sage.rings.number_field
            sage: fsplit_pentagon = pentagon.face_split(f)                      # optional - sage.rings.number_field
            sage: fsplit_pentagon.f_vector()                                    # optional - sage.rings.number_field
            (1, 7, 14, 9, 1)

        TESTS:

        Check that :trac:`28668` is fixed::

            sage: P = polytopes.octahedron()
            sage: P.face_split(P.faces(2)[0])
            A 4-dimensional polyhedron in QQ^4 defined as the convex hull of 8 vertices

        .. SEEALSO::

            :meth:`one_point_suspension`
        """
        from sage.geometry.polyhedron.representation import Vertex
        from sage.geometry.polyhedron.face import PolyhedronFace
        if isinstance(face, Vertex):
            new_vertices = [list(x) + [0] for x in self.vertex_generator()] + \
                           [list(face) + [x] for x in [-1, 1]]  # Splitting the vertex
        elif isinstance(face, PolyhedronFace):
            new_vertices = [list(x) + [0] for x in self.vertex_generator()] + \
                           [list(face.as_polyhedron().center()) + [x] for x in [-1, 1]]  # Splitting the face
        else:
            raise TypeError("the face {} should be a Vertex or PolyhedronFace".format(face))

        new_rays = []
        new_rays.extend( [ r + [0] for r in self.ray_generator() ] )

        new_lines = []
        new_lines.extend( [ l + [0] for l in self.line_generator() ] )

        parent = self.parent().change_ring(self.base_ring().fraction_field(), ambient_dim=self.ambient_dim()+1)
        return parent.element_class(parent, [new_vertices, new_rays, new_lines], None)

    def projection(self, projection=None):
        """
        Return a projection object.

        INPUT:

        - ``proj`` -- a projection function

        OUTPUT:

        The identity projection. This is useful for plotting
        polyhedra.

        .. SEEALSO::

            :meth:`~sage.geometry.polyhedron.base.Polyhedron_base.schlegel_projection` for a more interesting projection.

        EXAMPLES::

            sage: p = polytopes.hypercube(3)
            sage: proj = p.projection()
            sage: proj
            The projection of a polyhedron into 3 dimensions
        """
        from .plot import Projection
        if projection is not None:
            self.projection = Projection(self, projection)
        else:
            self.projection = Projection(self)
        return self.projection

    def render_solid(self, **kwds):
        """
        Return a solid rendering of a 2- or 3-d polytope.

        EXAMPLES::

            sage: p = polytopes.hypercube(3)
            sage: p_solid = p.render_solid(opacity = .7)
            sage: type(p_solid)
            <class 'sage.plot.plot3d.index_face_set.IndexFaceSet'>
        """
        proj = self.projection()
        if self.ambient_dim() == 3:
            return proj.render_solid_3d(**kwds)
        if self.ambient_dim() == 2:
            return proj.render_fill_2d(**kwds)
        raise ValueError("render_solid is only defined for 2 and 3 dimensional polyhedra")

    def render_wireframe(self, **kwds):
        """
        For polytopes in 2 or 3 dimensions, return the edges
        as a list of lines.

        EXAMPLES::

            sage: p = Polyhedron([[1,2,],[1,1],[0,0]])
            sage: p_wireframe = p.render_wireframe()
            sage: p_wireframe._objects
            [Line defined by 2 points, Line defined by 2 points, Line defined by 2 points]
        """
        proj = self.projection()
        if self.ambient_dim() == 3:
            return proj.render_wireframe_3d(**kwds)
        if self.ambient_dim() == 2:
            return proj.render_outline_2d(**kwds)
        raise ValueError("render_wireframe is only defined for 2 and 3 dimensional polyhedra")

    def schlegel_projection(self, facet=None, position=None):
        """
        Return the Schlegel projection.

        * The facet is orthonormally transformed into its affine hull.

        * The position specifies a point coming out of the barycenter of the
          facet from which the other vertices will be projected into the facet.

        INPUT:

        - ``facet`` -- a PolyhedronFace. The facet into which the Schlegel
          diagram is created. The default is the first facet.

        - ``position`` -- a positive number. Determines a relative distance
          from the barycenter of ``facet``. A value close to 0 will place the
          projection point close to the facet and a large value further away.
          Default is `1`. If the given value is too large, an error is returned.

        OUTPUT:

        A :class:`~sage.geometry.polyhedron.plot.Projection` object.

        EXAMPLES::

            sage: p = polytopes.hypercube(3)
            sage: sch_proj = p.schlegel_projection()
            sage: schlegel_edge_indices = sch_proj.lines
            sage: schlegel_edges = [sch_proj.coordinates_of(x) for x in schlegel_edge_indices]
            sage: len([x for x in schlegel_edges if x[0][0] > 0])
            8

        The Schlegel projection preserves the convexity of facets, see :trac:`30015`::

            sage: fcube = polytopes.hypercube(4)
            sage: tfcube = fcube.face_truncation(fcube.faces(0)[0])
            sage: tfcube.facets()[-1]
            A 3-dimensional face of a Polyhedron in QQ^4 defined as the convex hull of 8 vertices
            sage: sp = tfcube.schlegel_projection(tfcube.facets()[-1])
            sage: sp.plot()
            Graphics3d Object

        The same truncated cube but see inside the tetrahedral facet::

            sage: tfcube.facets()[4]
            A 3-dimensional face of a Polyhedron in QQ^4 defined as the convex hull of 4 vertices
            sage: sp = tfcube.schlegel_projection(tfcube.facets()[4])
            sage: sp.plot()
            Graphics3d Object

        A different values of ``position`` changes the projection::

            sage: sp = tfcube.schlegel_projection(tfcube.facets()[4],1/2)
            sage: sp.plot()
            Graphics3d Object
            sage: sp = tfcube.schlegel_projection(tfcube.facets()[4],4)
            sage: sp.plot()
            Graphics3d Object

        A value which is too large give a projection point that sees more than
        one facet resulting in a error::

            sage: sp = tfcube.schlegel_projection(tfcube.facets()[4],5)
            Traceback (most recent call last):
            ...
            ValueError: the chosen position is too large
        """
        proj = self.projection()
        return proj.schlegel(facet, position)

    def _volume_lrs(self, verbose=False):
        """
        Computes the volume of a polytope using lrs.

        OUTPUT:

        The volume, cast to RDF (although lrs seems to output a
        rational value this must be an approximation in some cases).

        EXAMPLES::

            sage: polytopes.hypercube(3)._volume_lrs() # optional - lrslib
            8.0
            sage: (polytopes.hypercube(3)*2)._volume_lrs() # optional - lrslib
            64.0
            sage: polytopes.twenty_four_cell()._volume_lrs() # optional - lrslib
            2.0

        REFERENCES:

        - David Avis's lrs program.
        """
        from sage.features.lrs import Lrs
        Lrs().require()

        from sage.misc.temporary_file import tmp_filename
        from subprocess import Popen, PIPE

        in_str = self.cdd_Vrepresentation()
        in_str += 'volume'
        in_filename = tmp_filename()
        in_file = open(in_filename, 'w')
        in_file.write(in_str)
        in_file.close()
        if verbose:
            print(in_str)

        lrs_procs = Popen(['lrs', in_filename],
                          stdin=PIPE, stdout=PIPE, stderr=PIPE)
        ans, err = lrs_procs.communicate()
        ans = bytes_to_str(ans)
        err = bytes_to_str(err)
        if verbose:
            print(ans)
        # FIXME: check err

        for a_line in ans.splitlines():
            if 'Volume=' in a_line:
                volume = a_line.split('Volume=')[1]
                volume = RDF(QQ(volume))
                return volume

        raise ValueError("lrs did not return a volume")

    def _volume_latte(self, verbose=False, algorithm='triangulate', **kwargs):
        """
        Computes the volume of a polytope using LattE integrale.

        INPUT:

        - ``arg`` -- a cdd or LattE description string

        - ``algorithm`` -- (default: 'triangulate') the integration method. Use 'triangulate' for
          polytope triangulation or 'cone-decompose' for tangent cone decomposition method.

        - ``raw_output`` -- if ``True`` then return directly the output string from LattE.

        - ``verbose`` -- if ``True`` then return directly verbose output from LattE.

        - For all other options, consult the LattE manual.

        OUTPUT:

        A rational value, or a string if ``raw_output`` if set to ``True``.

        .. NOTE::

            This function depends on LattE (i.e., the ``latte_int`` optional
            package). See the LattE documentation for further details.

        EXAMPLES::

            sage: polytopes.hypercube(3)._volume_latte() # optional - latte_int
            8
            sage: (polytopes.hypercube(3)*2)._volume_latte() # optional - latte_int
            64
            sage: polytopes.twenty_four_cell()._volume_latte() # optional - latte_int
            2
            sage: polytopes.cuboctahedron()._volume_latte() # optional - latte_int
            20/3

        TESTS:

        Testing triangulate algorithm::

            sage: polytopes.cuboctahedron()._volume_latte(algorithm='triangulate') # optional - latte_int
            20/3

        Testing cone decomposition algorithm::

            sage: polytopes.cuboctahedron()._volume_latte(algorithm='cone-decompose') # optional - latte_int
            20/3

        Testing raw output::

            sage: polytopes.cuboctahedron()._volume_latte(raw_output=True) # optional - latte_int
            '20/3'

        Testing inexact rings::

            sage: P = Polyhedron(vertices=[[0,0],[1,0],[0,1]],base_ring=RDF)
            sage: P.volume(engine='latte')
            Traceback (most recent call last):
            ...
            ValueError: LattE integrale cannot be applied over inexact rings
        """
        from sage.interfaces.latte import integrate
        if self.base_ring() == RDF:
            raise ValueError("LattE integrale cannot be applied over inexact rings")
        else:
            return integrate(self.cdd_Hrepresentation(), algorithm=algorithm, cdd=True, verbose=verbose, **kwargs)

    def _volume_normaliz(self, measure='induced'):
        r"""
        Computes the volume of a polytope using normaliz.

        INPUT:

        - ``measure`` -- (default: 'induced') the measure to take. 'induced'
          correspond to ``EuclideanVolume`` in normaliz and 'induced_lattice'
          correspond to ``Volume`` in normaliz

        OUTPUT:

        A float value (when ``measure`` is 'induced') or a rational number
        (when ``measure`` is 'induced_lattice')

        .. NOTE::

            This function depends on Normaliz (i.e., the ``pynormaliz`` optional
            package). See the Normaliz documentation for further details.

        TESTS::

            sage: P = Polyhedron(vertices=[[0,0],[1,0],[0,1],[1,1]])
            sage: P._volume_normaliz()
            Traceback (most recent call last):
            ...
            TypeError: the backend should be normaliz
        """
        raise TypeError("the backend should be normaliz")

    @cached_method(do_pickle=True)
    def volume(self, measure='ambient', engine='auto', **kwds):
        """
        Return the volume of the polytope.

        INPUT:

        - ``measure`` -- string. The measure to use. Allowed values are:

          * ``ambient`` (default): Lebesgue measure of ambient space (volume)
          * ``induced``: Lebesgue measure of the affine hull (relative volume)
          * ``induced_rational``: Scaling of the Lebesgue measure for rational
            polytopes, such that the unit hypercube has volume 1
          * ``induced_lattice``: Scaling of the Lebesgue measure, such that the
            volume of the hypercube is factorial(n)

        - ``engine`` -- string. The backend to use. Allowed values are:

          * ``'auto'`` (default): choose engine according to measure
          * ``'internal'``: see :meth:`triangulate`
          * ``'TOPCOM'``: see :meth:`triangulate`
          * ``'lrs'``: use David Avis's lrs program (optional)
          * ``'latte'``: use LattE integrale program (optional)
          * ``'normaliz'``: use Normaliz program (optional)

        - ``**kwds`` -- keyword arguments that are passed to the
          triangulation engine

        OUTPUT:

        The volume of the polytope

        EXAMPLES::

            sage: polytopes.hypercube(3).volume()
            8
            sage: (polytopes.hypercube(3)*2).volume()
            64
            sage: polytopes.twenty_four_cell().volume()
            2

        Volume of the same polytopes, using the optional package lrslib
        (which requires a rational polytope).  For mysterious historical
        reasons, Sage casts lrs's exact answer to a float::

            sage: I3 = polytopes.hypercube(3)
            sage: I3.volume(engine='lrs') # optional - lrslib
            8.0
            sage: C24 = polytopes.twenty_four_cell()
            sage: C24.volume(engine='lrs') # optional - lrslib
            2.0

        If the base ring is exact, the answer is exact::

            sage: P5 = polytopes.regular_polygon(5)                             # optional - sage.rings.number_field
            sage: P5.volume()                                                   # optional - sage.rings.number_field
            2.377641290737884?

            sage: polytopes.icosahedron().volume()                              # optional - sage.rings.number_field
            5/12*sqrt5 + 5/4
            sage: numerical_approx(_) # abs tol 1e9                             # optional - sage.rings.number_field
            2.18169499062491

        When considering lower-dimensional polytopes, we can ask for the
        ambient (full-dimensional), the induced measure (of the affine
        hull) or, in the case of lattice polytopes, for the induced rational measure.
        This is controlled by the parameter `measure`. Different engines
        may have different ideas on the definition of volume of a
        lower-dimensional object::

            sage: P = Polyhedron([[0, 0], [1, 1]])
            sage: P.volume()
            0
            sage: P.volume(measure='induced')
            1.414213562373095?
            sage: P.volume(measure='induced_rational') # optional -- latte_int
            1

            sage: S = polytopes.regular_polygon(6); S                           # optional - sage.rings.number_field
            A 2-dimensional polyhedron in AA^2 defined as the convex hull of 6 vertices
            sage: edge = S.faces(1)[4].as_polyhedron()                          # optional - sage.rings.number_field
            sage: edge.vertices()                                               # optional - sage.rings.number_field
            (A vertex at (0.866025403784439?, 1/2), A vertex at (0, 1))
            sage: edge.volume()                                                 # optional - sage.rings.number_field
            0
            sage: edge.volume(measure='induced')                                # optional - sage.rings.number_field
            1

            sage: P = Polyhedron(backend='normaliz',vertices=[[1,0,0],[0,0,1],[-1,1,1],[-1,2,0]]) # optional - pynormaliz
            sage: P.volume()  # optional - pynormaliz
            0
            sage: P.volume(measure='induced')  # optional - pynormaliz          # optional - sage.rings.number_field
            2.598076211353316?
            sage: P.volume(measure='induced',engine='normaliz')  # optional - pynormaliz
            2.598076211353316
            sage: P.volume(measure='induced_rational')  # optional - pynormaliz, latte_int
            3/2
            sage: P.volume(measure='induced_rational',engine='normaliz')  # optional - pynormaliz
            3/2
            sage: P.volume(measure='induced_lattice')  # optional - pynormaliz
            3

        The same polytope without normaliz backend::

            sage: P = Polyhedron(vertices=[[1,0,0],[0,0,1],[-1,1,1],[-1,2,0]])
            sage: P.volume(measure='induced_lattice',engine='latte')  # optional - latte_int
            3

            sage: Dexact = polytopes.dodecahedron()                             # optional - sage.rings.number_field
            sage: v = Dexact.faces(2)[0].as_polyhedron().volume(measure='induced', engine='internal'); v   # optional - sage.rings.number_field
            1.53406271079097?
            sage: v = Dexact.faces(2)[4].as_polyhedron().volume(measure='induced', engine='internal'); v   # optional - sage.rings.number_field
            1.53406271079097?
            sage: RDF(v)    # abs tol 1e-9                                      # optional - sage.rings.number_field
            1.53406271079044

            sage: Dinexact = polytopes.dodecahedron(exact=False)
            sage: w = Dinexact.faces(2)[2].as_polyhedron().volume(measure='induced', engine='internal'); RDF(w) # abs tol 1e-9
            1.5340627082974878

            sage: [polytopes.simplex(d).volume(measure='induced') for d in range(1,5)] == [sqrt(d+1)/factorial(d) for d in range(1,5)]
            True

            sage: I = Polyhedron([[-3, 0], [0, 9]])
            sage: I.volume(measure='induced')                                   # optional - sage.rings.number_field
            9.48683298050514?
            sage: I.volume(measure='induced_rational') # optional -- latte_int
            3

            sage: T = Polyhedron([[3, 0, 0], [0, 4, 0], [0, 0, 5]])
            sage: T.volume(measure='induced')                                   # optional - sage.rings.number_field
            13.86542462386205?
            sage: T.volume(measure='induced_rational') # optional -- latte_int
            1/2

            sage: Q = Polyhedron(vertices=[(0, 0, 1, 1), (0, 1, 1, 0), (1, 1, 0, 0)])
            sage: Q.volume(measure='induced')
            1
            sage: Q.volume(measure='induced_rational') # optional -- latte_int
            1/2

        The volume of a full-dimensional unbounded polyhedron is infinity::

            sage: P = Polyhedron(vertices = [[1, 0], [0, 1]], rays = [[1, 1]])
            sage: P.volume()
            +Infinity

        The volume of a non full-dimensional unbounded polyhedron depends on the measure used::

            sage: P = Polyhedron(ieqs = [[1,1,1],[-1,-1,-1],[3,1,0]]); P
            A 1-dimensional polyhedron in QQ^2 defined as the convex hull of 1 vertex and 1 ray
            sage: P.volume()
            0
            sage: P.volume(measure='induced')
            +Infinity
            sage: P.volume(measure='ambient')
            0
            sage: P.volume(measure='induced_rational')  # optional - pynormaliz
            +Infinity
            sage: P.volume(measure='induced_rational',engine='latte')  # optional - latte_int
            +Infinity

        The volume in `0`-dimensional space is taken by counting measure::

            sage: P = Polyhedron(vertices=[[]]); P
            A 0-dimensional polyhedron in ZZ^0 defined as the convex hull of 1 vertex
            sage: P.volume()
            1
            sage: P = Polyhedron(vertices=[]); P
            The empty polyhedron in ZZ^0
            sage: P.volume()
            0

        TESTS:

        The cache of the volume is being pickled::

            sage: P = polytopes.cube()
            sage: P.volume()
            8
            sage: Q = loads(dumps(P))
            sage: Q.volume.is_in_cache()
            True
        """
        from sage.features import FeatureNotPresentError, PythonModule
        if measure == 'induced_rational' and engine not in ['auto', 'latte', 'normaliz']:
            raise RuntimeError("the induced rational measure can only be computed with the engine set to `auto`, `latte`, or `normaliz`")
        if measure == 'induced_lattice' and engine not in ['auto', 'latte', 'normaliz']:
            raise RuntimeError("the induced lattice measure can only be computed with the engine set to `auto`, `latte`, or `normaliz`")
        if engine == 'auto' and measure == 'induced_rational':
            # Enforce a default choice, change if a better engine is found.
            from sage.features.latte import Latte
            try:
                Latte().require()
                engine = 'latte'
            except FeatureNotPresentError:
                try:
                    PythonModule("PyNormaliz", spkg="pynormaliz").require()
                    engine = 'normaliz'
                except FeatureNotPresentError:
                    raise RuntimeError("the induced rational measure can only be computed with the optional packages `latte_int`, or `pynormaliz`")

        if engine == 'auto' and measure == 'induced_lattice':
            # Enforce a default choice, change if a better engine is found.
            try:
                PythonModule("PyNormaliz", spkg="pynormaliz").require()
                engine = 'normaliz'
            except FeatureNotPresentError:
                try:
                    from sage.features.latte import Latte
                    Latte().require()
                    engine = 'latte'
                except FeatureNotPresentError:
                    raise RuntimeError("the induced rational measure can only be computed with the optional packages `latte_int`, or `pynormaliz`")

        if engine == 'auto' and measure == 'ambient' and self.backend() == 'normaliz':
            engine = 'normaliz'

        if measure == 'ambient':
            if self.dim() < self.ambient_dim():
                return self.base_ring().zero()
            elif self.dim() == 0:
                return 1
            # if the polyhedron is unbounded, return infinity
            if not self.is_compact():
                from sage.rings.infinity import infinity
                return infinity
            if engine == 'lrs':
                return self._volume_lrs(**kwds)
            elif engine == 'latte':
                return self._volume_latte(**kwds)
            elif engine == 'normaliz':
                return self._volume_normaliz(measure='ambient')

            triangulation = self.triangulate(engine=engine, **kwds)
            pc = triangulation.point_configuration()
            return sum([pc.volume(simplex) for simplex in triangulation]) / ZZ(self.dim()).factorial()
        elif measure == 'induced':
            # if polyhedron is actually full-dimensional, return volume with ambient measure
            if self.dim() == self.ambient_dim():
                return self.volume(measure='ambient', engine=engine, **kwds)
            # if the polyhedron is unbounded, return infinity
            if not self.is_compact():
                from sage.rings.infinity import infinity
                return infinity
            if engine == 'normaliz':
                return self._volume_normaliz(measure='euclidean')
            # use an orthogonal transformation, which preserves volume up to a factor provided by the transformation matrix
            affine_hull_data = self.affine_hull_projection(orthogonal=True, as_polyhedron=True, as_affine_map=True)
            A = affine_hull_data.projection_linear_map.matrix()
            Adet = (A.transpose() * A).det()
            scaled_volume = affine_hull_data.image.volume(measure='ambient', engine=engine, **kwds)
            if Adet.is_square():
                sqrt_Adet = Adet.sqrt()
            else:
                sqrt_Adet = AA(Adet).sqrt()
                scaled_volume = AA(scaled_volume)
            return scaled_volume / sqrt_Adet
        elif measure == 'induced_rational':
            # if the polyhedron is unbounded, return infinity
            if not self.is_compact():
                from sage.rings.infinity import infinity
                return infinity
            if engine == 'latte':
                return self._volume_latte(**kwds)
            else:  # engine is 'normaliz'
                return self._volume_normaliz(measure='induced_lattice') / ZZ(self.dim()).factorial()
        elif measure == 'induced_lattice':
            # if the polyhedron is unbounded, return infinity
            if not self.is_compact():
                from sage.rings.infinity import infinity
                return infinity
            if engine == 'latte':
                return self._volume_latte(**kwds) * ZZ(self.dim()).factorial()
            else:  # engine is 'normaliz'
                return self._volume_normaliz(measure='induced_lattice')
        else:
            raise TypeError("the measure should be `ambient`, `induced`, `induced_rational`, or `induced_lattice`")

    def integrate(self, function, measure='ambient', **kwds):
        r"""
        Return the integral of ``function`` over this polytope.

        INPUT:

        - ``self`` -- Polyhedron

        - ``function`` -- a multivariate polynomial or
          a valid LattE description string for polynomials

        - ``measure`` -- string, the measure to use

          Allowed values are:

          * ``ambient`` (default): Lebesgue measure of ambient space,
          * ``induced``: Lebesgue measure of the affine hull,
          * ``induced_nonnormalized``: Lebesgue measure of the affine hull
            without the normalization by `\sqrt{\det(A^\top A)}` (with
            `A` being the affine transformation matrix; see :meth:`affine_hull`).

        - ``**kwds`` -- additional keyword arguments that
          are passed to the engine

        OUTPUT:

        The integral of the polynomial over the polytope

        .. NOTE::

            The polytope triangulation algorithm is used. This function depends
            on LattE (i.e., the ``latte_int`` optional package).

        EXAMPLES::

            sage: P = polytopes.cube()
            sage: x, y, z = polygens(QQ, 'x, y, z')
            sage: P.integrate(x^2*y^2*z^2)    # optional - latte_int
            8/27

        If the polyhedron has floating point coordinates, an inexact result can
        be obtained if we transform to rational coordinates::

            sage: P = 1.4142*polytopes.cube()
            sage: P_QQ = Polyhedron(vertices=[[QQ(vi) for vi in v] for v in P.vertex_generator()])
            sage: RDF(P_QQ.integrate(x^2*y^2*z^2))                  # optional - latte_int
            6.703841212195228

        Integral over a non full-dimensional polytope::

            sage: x, y = polygens(QQ, 'x, y')
            sage: P = Polyhedron(vertices=[[0,0],[1,1]])
            sage: P.integrate(x*y)    # optional - latte_int
            0
            sage: ixy = P.integrate(x*y, measure='induced'); ixy    # optional - latte_int
            0.4714045207910317?
            sage: ixy.parent()                                      # optional - latte_int
            Algebraic Real Field

        Convert to a symbolic expression::

            sage: ixy.radical_expression()                          # optional - latte_int
            1/3*sqrt(2)

        Another non full-dimensional polytope integration::

            sage: R.<x, y, z> = QQ[]
            sage: P = polytopes.simplex(2)
            sage: V = AA(P.volume(measure='induced')); V.radical_expression()
            1/2*sqrt(3)
            sage: P.integrate(R(1), measure='induced') == V                      # optional - latte_int
            True

        Computing the mass center::

            sage: (P.integrate(x, measure='induced') / V).radical_expression()   # optional - latte_int
            1/3
            sage: (P.integrate(y, measure='induced') / V).radical_expression()   # optional - latte_int
            1/3
            sage: (P.integrate(z, measure='induced') / V).radical_expression()   # optional - latte_int
            1/3

        TESTS:

        Testing a three-dimensional integral::

            sage: P = polytopes.octahedron()
            sage: x, y, z = polygens(QQ, 'x, y, z')
            sage: P.integrate(2*x^2*y^4*z^6+z^2)    # optional - latte_int
            630632/4729725

        Testing a polytope with non-rational vertices::

            sage: P = polytopes.icosahedron()                                   # optional - sage.rings.number_field
            sage: P.integrate(x^2*y^2*z^2)    # optional - latte_int            # optional - sage.rings.number_field
            Traceback (most recent call last):
            ...
            TypeError: the base ring must be ZZ, QQ, or RDF

        Testing a univariate polynomial::

            sage: P = Polyhedron(vertices=[[0],[1]])
            sage: x = polygen(QQ, 'x')
            sage: P.integrate(x)    # optional - latte_int
            1/2

        Testing a polytope with floating point coordinates::

            sage: P = Polyhedron(vertices = [[0, 0], [1, 0], [1.1, 1.1], [0, 1]])
            sage: P.integrate('[[1,[2,2]]]')    # optional - latte_int
            Traceback (most recent call last):
            ...
            TypeError: LattE integrale cannot be applied over inexact rings

        Integration of zero-polynomial::

            sage: R.<x, y, z> = QQ[]
            sage: P = polytopes.simplex(2)
            sage: P.integrate(R(0))
            0
            sage: P.integrate('[]')  # with LattE description string
            0

        ::

            sage: R.<x, y, z> = QQ[]
            sage: P = Polyhedron(vertices=[(0, 0, 1), (0, 1, 0)])
            sage: P.integrate(x^2)
            0
        """
        if function == 0 or function == '[]':
            return self.base_ring().zero()

        if not self.is_compact():
            raise NotImplementedError(
                'integration over non-compact polyhedra not allowed')

        if measure == 'ambient':
            if not self.is_full_dimensional():
                return self.base_ring().zero()

            return self._integrate_latte_(function, **kwds)

        elif measure == 'induced' or measure == 'induced_nonnormalized':
            # if polyhedron is actually full-dimensional,
            # return with ambient measure
            if self.is_full_dimensional():
                return self.integrate(function, measure='ambient', **kwds)

            if isinstance(function, str):
                raise NotImplementedError(
                    'LattE description strings for polynomials not allowed '
                    'when using measure="induced"')

            # use an orthogonal transformation
            affine_hull_data = self.affine_hull_projection(orthogonal=True, return_all_data=True)
            polyhedron = affine_hull_data.image
            from sage.rings.polynomial.polynomial_ring_constructor import PolynomialRing
            R = PolynomialRing(affine_hull_data.section_linear_map.base_ring(), 'x', self.dim())
            coordinate_images = affine_hull_data.section_linear_map.matrix().transpose() * vector(R.gens()) + affine_hull_data.section_translation

            hom = function.parent().hom(coordinate_images)
            function_in_affine_hull = hom(function)

            I = polyhedron.integrate(function_in_affine_hull,
                                     measure='ambient', **kwds)
            if measure == 'induced_nonnormalized':
                return I
            else:
                A = affine_hull_data.projection_linear_map.matrix()
                Adet = (A.transpose() * A).det()
                try:
                    Adet = AA.coerce(Adet)
                except TypeError:
                    pass
                return I / Adet.sqrt()

        else:
            raise ValueError('unknown measure "{}"'.format(measure))

    def _integrate_latte_(self, polynomial, **kwds):
        r"""
        Return the integral of a polynomial over this polytope by calling LattE.

        INPUT:

        - ``polynomial`` -- a multivariate polynomial or
          a valid LattE description string for polynomials

        - ``**kwds`` -- additional keyword arguments that are passed
          to the engine

        OUTPUT:

        The integral of the polynomial over the polytope.

        .. NOTE::

            The polytope triangulation algorithm is used. This function depends
            on LattE (i.e., the ``latte_int`` optional package).

        TESTS::

            sage: P = polytopes.cube()
            sage: x, y, z = polygens(QQ, 'x, y, z')
            sage: P._integrate_latte_(x^2 + y^2*z^2)    # optional - latte_int
            32/9

        ::

            sage: R = PolynomialRing(QQ, '', 0)
            sage: Polyhedron(vertices=[()]).integrate(R(42))
            42
        """
        from sage.interfaces.latte import integrate

        if self.base_ring() == RDF:
            raise TypeError("LattE integrale cannot be applied over inexact rings")
        if self.dimension() == 0:
            vertices = self.vertices()
            assert len(self.vertices()) == 1
            vertex = tuple(vertices[0])
            return polynomial(vertex)
        return integrate(self.cdd_Hrepresentation(),
                         polynomial,
                         cdd=True, **kwds)

    def is_simplex(self):
        r"""
        Return whether the polyhedron is a simplex.

        A simplex is a bounded polyhedron with `d+1` vertices, where
        `d` is the dimension.

        EXAMPLES::

            sage: Polyhedron([(0,0,0), (1,0,0), (0,1,0)]).is_simplex()
            True
            sage: polytopes.simplex(3).is_simplex()
            True
            sage: polytopes.hypercube(3).is_simplex()
            False
        """
        return self.is_compact() and (self.dim()+1 == self.n_vertices())

    def neighborliness(self):
        r"""
        Return the largest ``k``, such that the polyhedron is ``k``-neighborly.

        A polyhedron is `k`-neighborly if every set of `n` vertices forms a face
        for `n` up to `k`.

        In case of the `d`-dimensional simplex, it returns `d + 1`.

        .. SEEALSO::

            :meth:`is_neighborly`

        EXAMPLES::

            sage: cube = polytopes.cube()
            sage: cube.neighborliness()
            1
            sage: P = Polyhedron(); P
            The empty polyhedron in ZZ^0
            sage: P.neighborliness()
            0
            sage: P = Polyhedron([[0]]); P
            A 0-dimensional polyhedron in ZZ^1 defined as the convex hull of 1 vertex
            sage: P.neighborliness()
            1
            sage: S = polytopes.simplex(5); S
            A 5-dimensional polyhedron in ZZ^6 defined as the convex hull of 6 vertices
            sage: S.neighborliness()
            6
            sage: C = polytopes.cyclic_polytope(7,10); C
            A 7-dimensional polyhedron in QQ^7 defined as the convex hull of 10 vertices
            sage: C.neighborliness()
            3
            sage: C = polytopes.cyclic_polytope(6,11); C
            A 6-dimensional polyhedron in QQ^6 defined as the convex hull of 11 vertices
            sage: C.neighborliness()
            3
            sage: [polytopes.cyclic_polytope(5,n).neighborliness() for n in range(6,10)]
            [6, 2, 2, 2]

        """
        return self.combinatorial_polyhedron().neighborliness()

    def is_neighborly(self, k=None):
        r"""
        Return whether the polyhedron is neighborly.

        If the input ``k`` is provided, then return whether the polyhedron is ``k``-neighborly

        A polyhedron is neighborly if every set of `n` vertices forms a face
        for `n` up to floor of half the dimension of the polyhedron.
        It is `k`-neighborly if this is true for `n` up to `k`.

        INPUT:

        - ``k`` -- the dimension up to which to check if every set of ``k``
          vertices forms a face. If no ``k`` is provided, check up to floor
          of half the dimension of the polyhedron.

        OUTPUT:

        - ``True`` if every set of up to ``k`` vertices forms a face,
        - ``False`` otherwise

        .. SEEALSO::

            :meth:`neighborliness`

        EXAMPLES::

            sage: cube = polytopes.hypercube(3)
            sage: cube.is_neighborly()
            True
            sage: cube = polytopes.hypercube(4)
            sage: cube.is_neighborly()
            False

        Cyclic polytopes are neighborly::

            sage: all(polytopes.cyclic_polytope(i, i + 1 + j).is_neighborly() for i in range(5) for j in range(3))
            True

        The neighborliness of a polyhedron equals floor of dimension half
        (or larger in case of a simplex) if and only if the polyhedron
        is neighborly::

            sage: testpolys = [polytopes.cube(), polytopes.cyclic_polytope(6, 9), polytopes.simplex(6)]
            sage: [(P.neighborliness()>=floor(P.dim()/2)) == P.is_neighborly() for P in  testpolys]
            [True, True, True]

        """
        return self.combinatorial_polyhedron().is_neighborly()

    @cached_method
    def is_lattice_polytope(self):
        r"""
        Return whether the polyhedron is a lattice polytope.

        OUTPUT:

        ``True`` if the polyhedron is compact and has only integral
        vertices, ``False`` otherwise.

        EXAMPLES::

            sage: polytopes.cross_polytope(3).is_lattice_polytope()
            True
            sage: polytopes.regular_polygon(5).is_lattice_polytope()            # optional - sage.rings.number_field
            False
        """
        if not self.is_compact():
            return False
        if self.base_ring() is ZZ:
            return True
        return all(v.is_integral() for v in self.vertex_generator())

    @cached_method
    def lattice_polytope(self, envelope=False):
        r"""
        Return an encompassing lattice polytope.

        INPUT:

        - ``envelope`` -- boolean (default: ``False``). If the
          polyhedron has non-integral vertices, this option decides
          whether to return a strictly larger lattice polytope or
          raise a ``ValueError``. This option has no effect if the
          polyhedron has already integral vertices.

        OUTPUT:

        A :class:`LatticePolytope
        <sage.geometry.lattice_polytope.LatticePolytopeClass>`. If the
        polyhedron is compact and has integral vertices, the lattice
        polytope equals the polyhedron. If the polyhedron is compact
        but has at least one non-integral vertex, a strictly larger
        lattice polytope is returned.

        If the polyhedron is not compact, a ``NotImplementedError`` is
        raised.

        If the polyhedron is not integral and ``envelope=False``, a
        ``ValueError`` is raised.

        ALGORITHM:

        For each non-integral vertex, a bounding box of integral
        points is added and the convex hull of these integral points
        is returned.

        EXAMPLES:

        First, a polyhedron with integral vertices::

            sage: P = Polyhedron( vertices = [(1, 0), (0, 1), (-1, 0), (0, -1)])
            sage: lp = P.lattice_polytope(); lp
            2-d reflexive polytope #3 in 2-d lattice M
            sage: lp.vertices()
            M(-1,  0),
            M( 0, -1),
            M( 0,  1),
            M( 1,  0)
            in 2-d lattice M

        Here is a polyhedron with non-integral vertices::

            sage: P = Polyhedron( vertices = [(1/2, 1/2), (0, 1), (-1, 0), (0, -1)])
            sage: lp = P.lattice_polytope()
            Traceback (most recent call last):
            ...
            ValueError: Some vertices are not integral. You probably want
            to add the argument "envelope=True" to compute an enveloping
            lattice polytope.
            sage: lp = P.lattice_polytope(True); lp
            2-d reflexive polytope #5 in 2-d lattice M
            sage: lp.vertices()
            M(-1,  0),
            M( 0, -1),
            M( 1,  1),
            M( 0,  1),
            M( 1,  0)
            in 2-d lattice M
        """
        if not self.is_compact():
            raise NotImplementedError('only compact lattice polytopes are allowed')

        try:
            vertices = self.vertices_matrix(ZZ).columns()
        except TypeError:
            if not envelope:
                raise ValueError('Some vertices are not integral. '
                    'You probably want to add the argument '
                    '"envelope=True" to compute an enveloping lattice polytope.')
            vertices = []
            for v in self.vertex_generator():
                vbox = [ set([floor(x), ceil(x)]) for x in v ]
                vertices.extend( itertools.product(*vbox) )

        # construct the (enveloping) lattice polytope
        from sage.geometry.lattice_polytope import LatticePolytope
        return LatticePolytope(vertices)

    def _integral_points_PALP(self):
        r"""
        Return the integral points in the polyhedron using PALP.

        This method is for testing purposes and will eventually be removed.

        OUTPUT:

        The list of integral points in the polyhedron. If the
        polyhedron is not compact, a ``ValueError`` is raised.

        EXAMPLES::

            sage: Polyhedron(vertices=[(-1,-1),(1,0),(1,1),(0,1)])._integral_points_PALP()
            [M(-1, -1), M(0, 1), M(1, 0), M(1, 1), M(0, 0)]
            sage: Polyhedron(vertices=[(-1/2,-1/2),(1,0),(1,1),(0,1)]).lattice_polytope(True).points()
            M(-1, -1),
            M(-1,  0),
            M( 0, -1),
            M( 1,  1),
            M( 0,  1),
            M( 1,  0),
            M( 0,  0)
            in 2-d lattice M
            sage: Polyhedron(vertices=[(-1/2,-1/2),(1,0),(1,1),(0,1)])._integral_points_PALP()
            [M(1, 1), M(0, 1), M(1, 0), M(0, 0)]
        """
        if not self.is_compact():
            raise ValueError('can only enumerate points in a compact polyhedron')
        lp = self.lattice_polytope(True)
        # remove cached values to get accurate timings
        try:
            del lp._points
            del lp._npoints
        except AttributeError:
            pass
        if self.is_lattice_polytope():
            return list(lp.points())
        return [p for p in lp.points() if self.contains(p)]

    @cached_method(do_pickle=True)
    def h_star_vector(self):
        r"""
        Return the `h^*`-vector of the lattice polytope.

        The `h^*`-vector records the coefficients of the polynomial in the
        numerator of the Ehrhart series of a lattice polytope.

        INPUT:

        - ``self`` -- A lattice polytope.

        OUTPUT:

        A list whose entries give the `h^*`-vector.

        .. NOTE:

            The backend of ``self`` should be ``'normaliz'``.
            This function depends on Normaliz (i.e. the ``'pynormaliz'`` optional
            package). See the Normaliz documentation for further details.

        EXAMPLES:

        The `h^*`-vector of a unimodular simplex S (a simplex with
        volume = `\frac{1}{dim(S)!}`) is always 1. Here we test this on
        simplices up to dimension 3::

            sage: s1 = polytopes.simplex(1,backend='normaliz')              # optional - pynormaliz
            sage: s2 = polytopes.simplex(2,backend='normaliz')              # optional - pynormaliz
            sage: s3 = polytopes.simplex(3,backend='normaliz')              # optional - pynormaliz
            sage: [s1.h_star_vector(),s2.h_star_vector(),s3.h_star_vector()]  # optional - pynormaliz
            [[1], [1], [1]]

        For a less trivial example, we compute the `h^*`-vector of the
        `0/1`-cube, which has the Eulerian numbers `(3,i)` for `i \in [0,2]`
        as an `h^*`-vector::

            sage: cube = polytopes.cube(intervals='zero_one', backend='normaliz') # optional - pynormaliz
            sage: cube.h_star_vector()   # optional - pynormaliz
            [1, 4, 1]
            sage: from sage.combinat.combinat import eulerian_number
            sage: [eulerian_number(3,i) for i in range(3)]
            [1, 4, 1]

        TESTS::

            sage: s3 = polytopes.simplex(3)
            sage: s3.h_star_vector()
            Traceback (most recent call last):
            ...
            TypeError: The backend of self must be normaliz

            sage: t = Polyhedron(vertices=[[0],[1/2]])
            sage: t.h_star_vector()
            Traceback (most recent call last):
            ...
            TypeError: The h_star vector is only defined for lattice polytopes

            sage: t2 = Polyhedron(vertices=[[AA(sqrt(2))],[1/2]])
            sage: t2.h_star_vector()
            Traceback (most recent call last):
            ...
            TypeError: The h_star vector is only defined for lattice polytopes

        Check that the `h^*`-vector is pickled::

            sage: new_cube = loads(dumps(cube))         # optional - pynormaliz
            sage: new_cube.h_star_vector.is_in_cache()  # optional - pynormaliz
            True
        """
        if self.is_empty():
            return 0
        if not self.is_lattice_polytope():
            raise TypeError('The h_star vector is only defined for lattice polytopes')
        if not self.backend() == 'normaliz':
            raise TypeError('The backend of self must be normaliz')
        return self._h_star_vector_normaliz()

    def _h_star_vector_normaliz(self):
        r"""
        Return the `h^*`-vector of a lattice polytope with backend = 'normaliz'.

        INPUT:

        - ``self`` -- A lattice polytope.

        OUTPUT:

        The `h^*`-vector as a list.

        .. NOTE:

        The backend of ``self`` should be ``'normaliz'``.

        TESTS::

            sage: s3 = polytopes.simplex(3)
            sage: s3._h_star_vector_normaliz()
            Traceback (most recent call last):
            ...
            TypeError: the backend should be normaliz
        """
        raise TypeError("the backend should be normaliz")

    @cached_method
    def bounding_box(self, integral=False, integral_hull=False):
        r"""
        Return the coordinates of a rectangular box containing the non-empty polytope.

        INPUT:

        - ``integral`` -- Boolean (default: ``False``). Whether to
          only allow integral coordinates in the bounding box.

        - ``integral_hull`` -- Boolean (default: ``False``). If ``True``, return a
          box containing the integral points of the polytope, or ``None, None`` if it
          is known that the polytope has no integral points.

        OUTPUT:

        A pair of tuples ``(box_min, box_max)`` where ``box_min`` are
        the coordinates of a point bounding the coordinates of the
        polytope from below and ``box_max`` bounds the coordinates
        from above.

        EXAMPLES::

            sage: Polyhedron([ (1/3,2/3), (2/3, 1/3) ]).bounding_box()
            ((1/3, 1/3), (2/3, 2/3))
            sage: Polyhedron([ (1/3,2/3), (2/3, 1/3) ]).bounding_box(integral=True)
            ((0, 0), (1, 1))
            sage: Polyhedron([ (1/3,2/3), (2/3, 1/3) ]).bounding_box(integral_hull=True)
            (None, None)
            sage: Polyhedron([ (1/3,2/3), (3/3, 4/3) ]).bounding_box(integral_hull=True)
            ((1, 1), (1, 1))
            sage: polytopes.buckyball(exact=False).bounding_box()
            ((-0.8090169944, -0.8090169944, -0.8090169944), (0.8090169944, 0.8090169944, 0.8090169944))

        TESTS::

            sage: Polyhedron().bounding_box()
            Traceback (most recent call last):
            ...
            ValueError: empty polytope is not allowed
        """
        box_min = []
        box_max = []
        if not self.is_compact():
            raise ValueError("only polytopes (compact polyhedra) are allowed")
        if self.n_vertices() == 0:
            raise ValueError("empty polytope is not allowed")
        for i in range(self.ambient_dim()):
            coords = [v[i] for v in self.vertex_generator()]
            max_coord = max(coords)
            min_coord = min(coords)
            if integral_hull:
                a = ceil(min_coord)
                b = floor(max_coord)
                if a > b:
                    return None, None
                box_max.append(b)
                box_min.append(a)
            elif integral:
                box_max.append(ceil(max_coord))
                box_min.append(floor(min_coord))
            else:
                box_max.append(max_coord)
                box_min.append(min_coord)
        return (tuple(box_min), tuple(box_max))

    def integral_points_count(self, **kwds):
        r"""
        Return the number of integral points in the polyhedron.

        This generic version of this method simply calls ``integral_points``.

        EXAMPLES::

            sage: P = polytopes.cube()
            sage: P.integral_points_count()
            27

        We shrink the polyhedron a little bit::

            sage: Q = P*(8/9)
            sage: Q.integral_points_count()
            1

        Same for a polyhedron whose coordinates are not rationals.  Note that
        the answer is an integer even though there are no guarantees for
        exactness::

            sage: Q = P*RDF(8/9)
            sage: Q.integral_points_count()
            1

        Unbounded polyhedra (with or without lattice points) are not supported::

            sage: P = Polyhedron(vertices=[[1/2, 1/3]], rays=[[1, 1]])
            sage: P.integral_points_count()
            Traceback (most recent call last):
            ...
            NotImplementedError: ...
            sage: P = Polyhedron(vertices=[[1, 1]], rays=[[1, 1]])
            sage: P.integral_points_count()
            Traceback (most recent call last):
            ...
            NotImplementedError: ...

        """
        return len(self.integral_points())

    def integral_points(self, threshold=100000):
        r"""
        Return the integral points in the polyhedron.

        Uses either the naive algorithm (iterate over a rectangular
        bounding box) or triangulation + Smith form.

        INPUT:

        - ``threshold`` -- integer (default: 100000). Use the naive
          algorithm as long as the bounding box is smaller than this.

        OUTPUT:

        The list of integral points in the polyhedron. If the
        polyhedron is not compact, a ``ValueError`` is raised.

        EXAMPLES::

            sage: Polyhedron(vertices=[(-1,-1),(1,0),(1,1),(0,1)]).integral_points()
            ((-1, -1), (0, 0), (0, 1), (1, 0), (1, 1))

            sage: simplex = Polyhedron([(1,2,3), (2,3,7), (-2,-3,-11)])
            sage: simplex.integral_points()
            ((-2, -3, -11), (0, 0, -2), (1, 2, 3), (2, 3, 7))

        The polyhedron need not be full-dimensional::

            sage: simplex = Polyhedron([(1,2,3,5), (2,3,7,5), (-2,-3,-11,5)])
            sage: simplex.integral_points()
            ((-2, -3, -11, 5), (0, 0, -2, 5), (1, 2, 3, 5), (2, 3, 7, 5))

            sage: point = Polyhedron([(2,3,7)])
            sage: point.integral_points()
            ((2, 3, 7),)

            sage: empty = Polyhedron()
            sage: empty.integral_points()
            ()

        Here is a simplex where the naive algorithm of running over
        all points in a rectangular bounding box no longer works fast
        enough::

            sage: v = [(1,0,7,-1), (-2,-2,4,-3), (-1,-1,-1,4), (2,9,0,-5), (-2,-1,5,1)]
            sage: simplex = Polyhedron(v); simplex
            A 4-dimensional polyhedron in ZZ^4 defined as the convex hull of 5 vertices
            sage: len(simplex.integral_points())
            49

        A case where rounding in the right direction goes a long way::

            sage: P = 1/10*polytopes.hypercube(14, backend='field')
            sage: P.integral_points()
            ((0, 0, 0, 0, 0, 0, 0, 0, 0, 0, 0, 0, 0, 0),)

        Finally, the 3-d reflexive polytope number 4078::

            sage: v = [(1,0,0), (0,1,0), (0,0,1), (0,0,-1), (0,-2,1),
            ....:      (-1,2,-1), (-1,2,-2), (-1,1,-2), (-1,-1,2), (-1,-3,2)]
            sage: P = Polyhedron(v)
            sage: pts1 = P.integral_points()                     # Sage's own code
            sage: all(P.contains(p) for p in pts1)
            True
            sage: pts2 = LatticePolytope(v).points()          # PALP
            sage: for p in pts1: p.set_immutable()
            sage: set(pts1) == set(pts2)
            True

            sage: timeit('Polyhedron(v).integral_points()')   # not tested - random
            625 loops, best of 3: 1.41 ms per loop
            sage: timeit('LatticePolytope(v).points()')       # not tested - random
            25 loops, best of 3: 17.2 ms per loop

        TESTS:

        Test some trivial cases (see :trac:`17937`)::

            sage: P = Polyhedron(ambient_dim=1)  # empty polyhedron in 1 dimension
            sage: P.integral_points()
            ()
            sage: P = Polyhedron(ambient_dim=0)  # empty polyhedron in 0 dimensions
            sage: P.integral_points()
            ()
            sage: P = Polyhedron([[3]])  # single point in 1 dimension
            sage: P.integral_points()
            ((3),)
            sage: P = Polyhedron([[1/2]])  # single non-integral point in 1 dimension
            sage: P.integral_points()
            ()
            sage: P = Polyhedron([[]])  # single point in 0 dimensions
            sage: P.integral_points()
            ((),)

        Test unbounded polyhedron::

            sage: P = Polyhedron(rays=[[1,0,0]])
            sage: P.integral_points()
            Traceback (most recent call last):
            ...
            ValueError: can only enumerate points in a compact polyhedron
        """
        if not self.is_compact():
            raise ValueError('can only enumerate points in a compact polyhedron')
        # Trivial cases: polyhedron with 0 or 1 vertices
        if self.n_vertices() == 0:
            return ()
        if self.n_vertices() == 1:
            v = self.vertices_list()[0]
            try:
                return (vector(ZZ, v),)
            except TypeError:  # vertex not integral
                return ()

        # for small bounding boxes, it is faster to naively iterate over the points of the box
        box_min, box_max = self.bounding_box(integral_hull=True)
        if box_min is None:
            return ()
        box_points = prod(max_coord-min_coord+1 for min_coord, max_coord in zip(box_min, box_max))
        if not self.is_lattice_polytope() or \
                (self.is_simplex() and box_points < 1000) or \
                box_points < threshold:
            from sage.geometry.integral_points import rectangular_box_points
            return rectangular_box_points(list(box_min), list(box_max), self)

        # for more complicate polytopes, triangulate & use smith normal form
        from sage.geometry.integral_points import simplex_points
        if self.is_simplex():
            return simplex_points(self.Vrepresentation())
        triangulation = self.triangulate()
        points = set()
        for simplex in triangulation:
            triang_vertices = [self.Vrepresentation(i) for i in simplex]
            new_points = simplex_points(triang_vertices)
            for p in new_points:
                p.set_immutable()
            points.update(new_points)
        # assert all(self.contains(p) for p in points)   # slow
        return tuple(points)

    def get_integral_point(self, index, **kwds):
        r"""
        Return the ``index``-th integral point in this polyhedron.

        This is equivalent to ``sorted(self.integral_points())[index]``.
        However, so long as self.integral_points_count() does not need to
        enumerate all integral points, neither does this method. Hence it can
        be significantly faster. If the polyhedron is not compact, a
        ``ValueError`` is raised.

        INPUT:

        - ``index`` -- integer. The index of the integral point to be found. If
          this is not in [0, ``self.integral_point_count()``), an ``IndexError``
          is raised.

        - ``**kwds`` -- optional keyword parameters that are passed to
          :meth:`self.integral_points_count`.

        ALGORITHM:

        The function computes each of the components of the requested point in
        turn. To compute x_i, the ith component, it bisects the upper and lower
        bounds on x_i given by the bounding box. At each bisection, it uses
        :meth:`integral_points_count` to determine on which side of the
        bisecting hyperplane the requested point lies.

        .. SEEALSO::

            :meth:`integral_points_count`.

        EXAMPLES::

            sage: P = Polyhedron(vertices=[(-1,-1),(1,0),(1,1),(0,1)])
            sage: P.get_integral_point(1)
            (0, 0)
            sage: P.get_integral_point(4)
            (1, 1)
            sage: sorted(P.integral_points())
            [(-1, -1), (0, 0), (0, 1), (1, 0), (1, 1)]
            sage: P.get_integral_point(5)
            Traceback (most recent call last):
            ...
            IndexError: ...

            sage: Q = Polyhedron([(1,3), (2, 7), (9, 77)])
            sage: [Q.get_integral_point(i) for i in range(Q.integral_points_count())] == sorted(Q.integral_points())
            True
            sage: Q.get_integral_point(0, explicit_enumeration_threshold=0, triangulation='cddlib')  # optional - latte_int
            (1, 3)
            sage: Q.get_integral_point(0, explicit_enumeration_threshold=0, triangulation='cddlib', foo=True)  # optional - latte_int
            Traceback (most recent call last):
            ...
            RuntimeError: ...

            sage: R = Polyhedron(vertices=[[1/2, 1/3]], rays=[[1, 1]])
            sage: R.get_integral_point(0)
            Traceback (most recent call last):
            ...
            ValueError: ...
        """

        if not self.is_compact():
            raise ValueError('can only enumerate points in a compact polyhedron')

        if not 0 <= index < self.integral_points_count(**kwds):
            raise IndexError('polytope index out of range')

        D = self.ambient_dim()
        lower_bounds, upper_bounds = self.bounding_box()
        coordinate = []
        P = self
        S = self.parent()
        for i in range(D):  # Now compute x_i, the ith component of coordinate.
            lower, upper = ceil(lower_bounds[i]), floor(upper_bounds[i]) + 1  # So lower <= x_i < upper.
            while lower < upper-1:
                guess = (lower + upper) // 2  # > lower.
                # Build new polyhedron by intersecting P with the halfspace {x_i < guess}.
                P_lt_guess = P.intersection(S(None, ([[guess-1] + [0] * i + [-1] + [0] * (D - i - 1)], [])))
                # Avoid computing P_geq_guess = P.intersection({x_i >= guess}) right now, it might not be needed.
                P_lt_guess_count = P_lt_guess.integral_points_count(**kwds)
                if P_lt_guess_count > index:  # Move upper down to guess.
                    upper = guess
                    index -= 0
                    P = P_lt_guess
                else:  # P_lt_guess_count <= index:  # Move lower up to guess.
                    lower = guess
                    index -= P_lt_guess_count
                    P_geq_guess = P.intersection(S(None, ([[-guess] + [0] * i + [1] + [0] * (D - i - 1)], [])))
                    P = P_geq_guess
            coordinate.append(lower)  # Record the new component that we have found.
        point = vector(ZZ, coordinate)
        point.set_immutable()
        return point

    def random_integral_point(self, **kwds):
        r"""
        Return an integral point in this polyhedron chosen uniformly at random.

        INPUT:

        - ``**kwds`` -- optional keyword parameters that are passed to
          :meth:`self.get_integral_point`.

        OUTPUT:

        The integral point in the polyhedron chosen uniformly at random. If the
        polyhedron is not compact, a ``ValueError`` is raised. If the
        polyhedron does not contain any integral points, an ``EmptySetError`` is
        raised.

        .. SEEALSO::

            :meth:`get_integral_point`.

        EXAMPLES::

            sage: P = Polyhedron(vertices=[(-1,-1),(1,0),(1,1),(0,1)])
            sage: P.random_integral_point()  # random
            (0, 0)
            sage: P.random_integral_point() in P.integral_points()
            True
            sage: P.random_integral_point(explicit_enumeration_threshold=0, triangulation='cddlib')  # random, optional - latte_int
            (1, 1)
            sage: P.random_integral_point(explicit_enumeration_threshold=0, triangulation='cddlib', foo=7)  # optional - latte_int
            Traceback (most recent call last):
            ...
            RuntimeError: ...

            sage: Q = Polyhedron(vertices=[(2, 1/3)], rays=[(1, 2)])
            sage: Q.random_integral_point()
            Traceback (most recent call last):
            ...
            ValueError: ...

            sage: R = Polyhedron(vertices=[(1/2, 0), (1, 1/2), (0, 1/2)])
            sage: R.random_integral_point()
            Traceback (most recent call last):
            ...
            EmptySetError: ...
        """

        if not self.is_compact():
            raise ValueError('can only sample integral points in a compact polyhedron')

        count = self.integral_points_count()
        if count == 0:
            raise EmptySetError('polyhedron does not contain any integral points')

        return self.get_integral_point(current_randstate().python_random().randint(0, count-1), **kwds)

    @cached_method
    def combinatorial_automorphism_group(self, vertex_graph_only=False):
        """
        Computes the combinatorial automorphism group.

        If ``vertex_graph_only`` is ``True``,  the automorphism group
        of the vertex-edge graph of the polyhedron is returned. Otherwise
        the automorphism group of the vertex-facet graph, which is
        isomorphic to the automorphism group of the face lattice is returned.

        INPUT:

        - ``vertex_graph_only`` -- boolean (default: ``False``); whether
          to return the automorphism group of the vertex edges graph or
          of the lattice

        OUTPUT:

        A
        :class:`PermutationGroup<sage.groups.perm_gps.permgroup.PermutationGroup_generic_with_category'>`
        that is isomorphic to the combinatorial automorphism group is
        returned.

        - if ``vertex_graph_only`` is ``True``:
          The automorphism group of the vertex-edge graph of the polyhedron

        - if ``vertex_graph_only`` is ``False`` (default):
          The automorphism group of the vertex-facet graph of the polyhedron,
          see :meth:`vertex_facet_graph`. This group is isomorphic to the
          automorphism group of the face lattice of the polyhedron.

        NOTE:

            Depending on ``vertex_graph_only``, this method returns groups
            that are not necessarily isomorphic, see the examples below.

        .. SEEALSO::

            :meth:`is_combinatorially_isomorphic`,
            :meth:`graph`,
            :meth:`vertex_facet_graph`.

        EXAMPLES::

            sage: quadrangle = Polyhedron(vertices=[(0,0),(1,0),(0,1),(2,3)])
            sage: quadrangle.combinatorial_automorphism_group().is_isomorphic(groups.permutation.Dihedral(4))
            True
            sage: quadrangle.restricted_automorphism_group()
            Permutation Group with generators [()]

        Permutations of the vertex graph only exchange vertices with vertices::

            sage: P = Polyhedron(vertices=[(1,0), (1,1)], rays=[(1,0)])
            sage: P.combinatorial_automorphism_group(vertex_graph_only=True)
            Permutation Group with generators [(A vertex at (1,0),A vertex at (1,1))]

        This shows an example of two polytopes whose vertex-edge graphs are isomorphic,
        but their face_lattices are not isomorphic::

            sage: Q=Polyhedron([[-123984206864/2768850730773, -101701330976/922950243591, -64154618668/2768850730773, -2748446474675/2768850730773],
            ....: [-11083969050/98314591817, -4717557075/98314591817, -32618537490/98314591817, -91960210208/98314591817],
            ....: [-9690950/554883199, -73651220/554883199, 1823050/554883199, -549885101/554883199], [-5174928/72012097, 5436288/72012097, -37977984/72012097, 60721345/72012097],
            ....: [-19184/902877, 26136/300959, -21472/902877, 899005/902877], [53511524/1167061933, 88410344/1167061933, 621795064/1167061933, 982203941/1167061933],
            ....: [4674489456/83665171433, -4026061312/83665171433, 28596876672/83665171433, -78383796375/83665171433], [857794884940/98972360190089, -10910202223200/98972360190089, 2974263671400/98972360190089, -98320463346111/98972360190089]])
            sage: C = polytopes.cyclic_polytope(4,8)
            sage: C.is_combinatorially_isomorphic(Q)
            False
            sage: C.combinatorial_automorphism_group(vertex_graph_only=True).is_isomorphic(Q.combinatorial_automorphism_group(vertex_graph_only=True))
            True
            sage: C.combinatorial_automorphism_group(vertex_graph_only=False).is_isomorphic(Q.combinatorial_automorphism_group(vertex_graph_only=False))
            False

        The automorphism group of the face lattice is isomorphic to the combinatorial automorphism group::

            sage: CG = C.hasse_diagram().automorphism_group()
            sage: C.combinatorial_automorphism_group().is_isomorphic(CG)
            True
            sage: QG = Q.hasse_diagram().automorphism_group()
            sage: Q.combinatorial_automorphism_group().is_isomorphic(QG)
            True

        """
        if vertex_graph_only:
            G = self.graph()
        else:
            G = self.vertex_facet_graph()
        return G.automorphism_group(edge_labels=True)

    @cached_method
    def restricted_automorphism_group(self, output="abstract"):
        r"""
        Return the restricted automorphism group.

        First, let the linear automorphism group be the subgroup of
        the affine group `AGL(d,\RR) = GL(d,\RR) \ltimes \RR^d`
        preserving the `d`-dimensional polyhedron. The affine group
        acts in the usual way `\vec{x}\mapsto A\vec{x}+b` on the
        ambient space.

        The restricted automorphism group is the subgroup of the linear
        automorphism group generated by permutations of the generators
        of the same type. That is, vertices can only be permuted with
        vertices, ray generators with ray generators, and line
        generators with line generators.

        For example, take the first quadrant

        .. MATH::

            Q = \Big\{ (x,y) \Big| x\geq 0,\; y\geq0 \Big\}
            \subset \QQ^2

        Then the linear automorphism group is

        .. MATH::

            \mathrm{Aut}(Q) =
            \left\{
            \begin{pmatrix}
            a & 0 \\ 0 & b
            \end{pmatrix}
            ,~
            \begin{pmatrix}
            0 & c \\ d & 0
            \end{pmatrix}
            :~
            a, b, c, d \in \QQ_{>0}
            \right\}
            \subset
            GL(2,\QQ)
            \subset
            E(d)

        Note that there are no translations that map the quadrant `Q`
        to itself, so the linear automorphism group is contained in
        the general linear group (the subgroup of transformations
        preserving the origin). The restricted automorphism group is

        .. MATH::

            \mathrm{Aut}(Q) =
            \left\{
            \begin{pmatrix}
            1 & 0 \\ 0 & 1
            \end{pmatrix}
            ,~
            \begin{pmatrix}
            0 & 1 \\ 1 & 0
            \end{pmatrix}
            \right\}
            \simeq \ZZ_2

        INPUT:

        - ``output`` -- how the group should be represented:

          - ``"abstract"`` (default) -- return an abstract permutation
            group without further meaning.

          - ``"permutation"`` -- return a permutation group on the
            indices of the polyhedron generators. For example, the
            permutation ``(0,1)`` would correspond to swapping
            ``self.Vrepresentation(0)`` and ``self.Vrepresentation(1)``.

          - ``"matrix"`` -- return a matrix group representing affine
            transformations. When acting on affine vectors, you should
            append a `1` to every vector. If the polyhedron is not full
            dimensional, the returned matrices act as the identity on
            the orthogonal complement of the affine space spanned by
            the polyhedron.

          - ``"matrixlist"`` -- like ``matrix``, but return the list of
            elements of the matrix group. Useful for fields without a
            good implementation of matrix groups or to avoid the
            overhead of creating the group.

        OUTPUT:

        - For ``output="abstract"`` and ``output="permutation"``:
          a :class:`PermutationGroup<sage.groups.perm_gps.permgroup.PermutationGroup_generic>`.

        - For ``output="matrix"``: a :class:`MatrixGroup`.

        - For ``output="matrixlist"``: a list of matrices.

        REFERENCES:

        - [BSS2009]_

        EXAMPLES:

        A cross-polytope example::

            sage: P = polytopes.cross_polytope(3)
            sage: P.restricted_automorphism_group() == PermutationGroup([[(3,4)], [(2,3),(4,5)],[(2,5)],[(1,2),(5,6)],[(1,6)]])
            True
            sage: P.restricted_automorphism_group(output="permutation") == PermutationGroup([[(2,3)],[(1,2),(3,4)],[(1,4)],[(0,1),(4,5)],[(0,5)]])
            True
            sage: mgens = [[[1,0,0,0],[0,1,0,0],[0,0,-1,0],[0,0,0,1]], [[1,0,0,0],[0,0,1,0],[0,1,0,0],[0,0,0,1]], [[0,1,0,0],[1,0,0,0],[0,0,1,0],[0,0,0,1]]]

        We test groups for equality in a fool-proof way; they can have different generators, etc::

            sage: poly_g = P.restricted_automorphism_group(output="matrix")
            sage: matrix_g = MatrixGroup([matrix(QQ,t) for t in mgens])
            sage: all(t.matrix() in poly_g for t in matrix_g.gens())
            True
            sage: all(t.matrix() in matrix_g for t in poly_g.gens())
            True

        24-cell example::

            sage: P24 = polytopes.twenty_four_cell()
            sage: AutP24 = P24.restricted_automorphism_group()
            sage: PermutationGroup([
            ....:     '(1,20,2,24,5,23)(3,18,10,19,4,14)(6,21,11,22,7,15)(8,12,16,17,13,9)',
            ....:     '(1,21,8,24,4,17)(2,11,6,15,9,13)(3,20)(5,22)(10,16,12,23,14,19)'
            ....: ]).is_isomorphic(AutP24)
            True
            sage: AutP24.order()
            1152

        Here is the quadrant example mentioned in the beginning::

            sage: P = Polyhedron(rays=[(1,0),(0,1)])
            sage: P.Vrepresentation()
            (A vertex at (0, 0), A ray in the direction (0, 1), A ray in the direction (1, 0))
            sage: P.restricted_automorphism_group(output="permutation")
            Permutation Group with generators [(1,2)]

        Also, the polyhedron need not be full-dimensional::

            sage: P = Polyhedron(vertices=[(1,2,3,4,5),(7,8,9,10,11)])
            sage: P.restricted_automorphism_group()
            Permutation Group with generators [(1,2)]
            sage: G = P.restricted_automorphism_group(output="matrixlist")
            sage: G
            (
            [1 0 0 0 0 0]  [ -87/55  -82/55    -2/5   38/55   98/55   12/11]
            [0 1 0 0 0 0]  [-142/55  -27/55    -2/5   38/55   98/55   12/11]
            [0 0 1 0 0 0]  [-142/55  -82/55     3/5   38/55   98/55   12/11]
            [0 0 0 1 0 0]  [-142/55  -82/55    -2/5   93/55   98/55   12/11]
            [0 0 0 0 1 0]  [-142/55  -82/55    -2/5   38/55  153/55   12/11]
            [0 0 0 0 0 1], [      0       0       0       0       0       1]
            )
            sage: g = AffineGroup(5, QQ)(G[1])
            sage: g
                  [ -87/55  -82/55    -2/5   38/55   98/55]     [12/11]
                  [-142/55  -27/55    -2/5   38/55   98/55]     [12/11]
            x |-> [-142/55  -82/55     3/5   38/55   98/55] x + [12/11]
                  [-142/55  -82/55    -2/5   93/55   98/55]     [12/11]
                  [-142/55  -82/55    -2/5   38/55  153/55]     [12/11]
            sage: g^2
                  [1 0 0 0 0]     [0]
                  [0 1 0 0 0]     [0]
            x |-> [0 0 1 0 0] x + [0]
                  [0 0 0 1 0]     [0]
                  [0 0 0 0 1]     [0]
            sage: g(list(P.vertices()[0]))
            (7, 8, 9, 10, 11)
            sage: g(list(P.vertices()[1]))
            (1, 2, 3, 4, 5)

        Affine transformations do not change the restricted automorphism
        group. For example, any non-degenerate triangle has the
        dihedral group with 6 elements, `D_6`, as its automorphism
        group::

            sage: initial_points = [vector([1,0]), vector([0,1]), vector([-2,-1])]
            sage: points = initial_points
            sage: Polyhedron(vertices=points).restricted_automorphism_group()
            Permutation Group with generators [(2,3), (1,2)]
            sage: points = [pt - initial_points[0] for pt in initial_points]
            sage: Polyhedron(vertices=points).restricted_automorphism_group()
            Permutation Group with generators [(2,3), (1,2)]
            sage: points = [pt - initial_points[1] for pt in initial_points]
            sage: Polyhedron(vertices=points).restricted_automorphism_group()
            Permutation Group with generators [(2,3), (1,2)]
            sage: points = [pt - 2*initial_points[1] for pt in initial_points]
            sage: Polyhedron(vertices=points).restricted_automorphism_group()
            Permutation Group with generators [(2,3), (1,2)]

        The ``output="matrixlist"`` can be used over fields without a
        complete implementation of matrix groups::

            sage: P = polytopes.dodecahedron(); P
            A 3-dimensional polyhedron in (Number Field in sqrt5 with defining polynomial x^2 - 5 with sqrt5 = 2.236067977499790?)^3 defined as the convex hull of 20 vertices
            sage: G = P.restricted_automorphism_group(output="matrixlist")
            sage: len(G)
            120

        Floating-point computations are supported with a simple fuzzy
        zero implementation::

            sage: P = Polyhedron(vertices=[(1/3,0,0,1),(0,1/4,0,1),(0,0,1/5,1)], base_ring=RDF)
            sage: P.restricted_automorphism_group()
            Permutation Group with generators [(2,3), (1,2)]
            sage: len(P.restricted_automorphism_group(output="matrixlist"))
            6

        TESTS::

            sage: P = Polyhedron(vertices=[(1,0), (1,1)], rays=[(1,0)])
            sage: P.restricted_automorphism_group(output="permutation")
            Permutation Group with generators [(1,2)]
            sage: P.restricted_automorphism_group(output="matrix")
            Matrix group over Rational Field with 1 generators (
            [ 1  0  0]
            [ 0 -1  1]
            [ 0  0  1]
            )
            sage: P.restricted_automorphism_group(output="foobar")
            Traceback (most recent call last):
            ...
            ValueError: unknown output 'foobar', valid values are ('abstract', 'permutation', 'matrix', 'matrixlist')

        Check that :trac:`28828` is fixed::

            sage: P.restricted_automorphism_group(output="matrixlist")[0].is_immutable()
            True
        """
        # The algorithm works as follows:
        #
        # Let V be the matrix where every column is a homogeneous
        # coordinate of a V-representation object (vertex, ray, line).
        # Let us assume that V has full rank, that the polyhedron is
        # full dimensional.
        #
        # Let Q = V Vt and C = Vt Q^-1 V. The rows and columns of C
        # can be thought of as being indexed by the V-rep objects of the
        # polytope.
        #
        # It turns out that we can identify the restricted automorphism
        # group with the automorphism group of the edge-colored graph
        # on the V-rep objects with colors determined by the symmetric
        # matrix C.
        #
        # An automorphism of this graph is equivalent to a permutation
        # matrix P such that C = Pt C P. If we now define
        # A = V P Vt Q^-1, then one can check that V P = A V.
        # In other words: permuting the generators is the same as
        # applying the affine transformation A on the generators.
        #
        # If the given polyhedron is not fully-dimensional,
        # then Q will be not invertible. In this case, we use a
        # pseudoinverse Q+ instead of Q^-1. The formula for A acting on
        # the space spanned by V then simplifies to A = V P V+ where V+
        # denotes the pseudoinverse of V, which also equals V+ = Vt Q+.
        #
        # If we are asked to return the (group of) transformation
        # matrices to the user, we also require that those
        # transformations act as the identity on the orthogonal
        # complement of the space spanned by V. This complement is the
        # space spanned by the columns of W = 1 - V V+. One can check
        # that B = (V P V+) + W is the correct matrix: it acts the same
        # as A on V and it satisfies B W = W.

        outputs = ("abstract", "permutation", "matrix", "matrixlist")
        if output not in outputs:
            raise ValueError("unknown output {!r}, valid values are {}".format(output, outputs))

        # For backwards compatibility, we treat "abstract" as
        # "permutation", but where we add 1 to the indices of the
        # permutations.
        index0 = 0
        if output == "abstract":
            index0 = 1
            output = "permutation"

        if self.base_ring().is_exact():
            def rational_approximation(c):
                return c
        else:
            c_list = []

            def rational_approximation(c):
                # Implementation detail: Return unique integer if two
                # c-values are the same up to machine precision. But
                # you can think of it as a uniquely-chosen rational
                # approximation.
                for i, x in enumerate(c_list):
                    if self._is_zero(x - c):
                        return i
                c_list.append(c)
                return len(c_list) - 1

        if self.is_compact():
            def edge_label(i, j, c_ij):
                return c_ij
        else:
            # In the non-compact case, we also label the edges by the
            # type of the V-representation object. This ensures that
            # vertices, rays, and lines are only permuted amongst
            # themselves.
            def edge_label(i, j, c_ij):
                return (self.Vrepresentation(i).type(), c_ij, self.Vrepresentation(j).type())

        # Homogeneous coordinates for the V-representation objects.
        # Mathematically, V is a matrix. For efficiency however, we
        # represent it as a list of column vectors.
        V = [v.homogeneous_vector() for v in self.Vrepresentation()]

        # Pseudoinverse of V Vt
        Qplus = sum(v.column() * v.row() for v in V).pseudoinverse()

        # Construct the graph.
        from sage.graphs.graph import Graph
        G = Graph()
        for i in range(len(V)):
            for j in range(i+1, len(V)):
                c_ij = rational_approximation(V[i] * Qplus * V[j])
                G.add_edge(index0+i, index0+j, edge_label(i, j, c_ij))

        permgroup = G.automorphism_group(edge_labels=True)
        if output == "permutation":
            return permgroup
        elif output == "matrix":
            permgroup = permgroup.gens()

        # Compute V+ = Vt Q+ as list of row vectors
        Vplus = list(matrix(V) * Qplus)  # matrix(V) is Vt

        # Compute W = 1 - V V+
        W = 1 - sum(V[i].column() * Vplus[i].row() for i in range(len(V)))

        # Convert the permutation group to a matrix group.
        # If P is a permutation, then we return the matrix
        # B = (V P V+) + W.
        #
        # If output == "matrix", we loop over the generators of the group.
        # Otherwise, we loop over all elements.
        matrices = []
        for perm in permgroup:
            A = sum(V[perm(i)].column() * Vplus[i].row() for i in range(len(V)))
            matrices.append(A + W)

        for mat in matrices:
            mat.set_immutable()

        if output == "matrixlist":
            return tuple(matrices)
        else:
            return MatrixGroup(matrices)

    def is_combinatorially_isomorphic(self, other, algorithm='bipartite_graph'):
        r"""
        Return whether the polyhedron is combinatorially isomorphic to another polyhedron.

        We only consider bounded polyhedra. By definition, they are
        combinatorially isomorphic if their face lattices are isomorphic.

        INPUT:

        - ``other`` -- a polyhedron object
        - ``algorithm`` (default = ``bipartite_graph``) -- the algorithm to use.
          The other possible value is ``face_lattice``.

        OUTPUT:

        - ``True`` if the two polyhedra are combinatorially isomorphic
        - ``False`` otherwise

        .. SEEALSO::

            :meth:`combinatorial_automorphism_group`,
            :meth:`vertex_facet_graph`.

        REFERENCES:

        For the equivalence of the two algorithms see [KK1995]_, p. 877-878

        EXAMPLES:

        The square is combinatorially isomorphic to the 2-dimensional cube::

            sage: polytopes.hypercube(2).is_combinatorially_isomorphic(polytopes.regular_polygon(4))
            True

        All the faces of the 3-dimensional permutahedron are either
        combinatorially isomorphic to a square or a hexagon::

            sage: H = polytopes.regular_polygon(6)                              # optional - sage.rings.number_field
            sage: S = polytopes.hypercube(2)
            sage: P = polytopes.permutahedron(4)
            sage: all(F.as_polyhedron().is_combinatorially_isomorphic(S)        # optional - sage.rings.number_field
            ....:       or F.as_polyhedron().is_combinatorially_isomorphic(H)
            ....:     for F in P.faces(2))
            True

        Checking that a regular simplex intersected with its reflection
        through the origin is combinatorially isomorphic to the intersection
        of a cube with a hyperplane perpendicular to its long diagonal::

            sage: def simplex_intersection(k):
            ....:   S1 = Polyhedron([vector(v)-vector(polytopes.simplex(k).center()) for v in polytopes.simplex(k).vertices_list()])
            ....:   S2 = Polyhedron([-vector(v) for v in S1.vertices_list()])
            ....:   return S1.intersection(S2)
            sage: def cube_intersection(k):
            ....:    C = polytopes.hypercube(k+1)
            ....:    H = Polyhedron(eqns=[[0]+[1 for i in range(k+1)]])
            ....:    return C.intersection(H)
            sage: [simplex_intersection(k).is_combinatorially_isomorphic(cube_intersection(k)) for k in range(2,5)]
            [True, True, True]
            sage: simplex_intersection(2).is_combinatorially_isomorphic(polytopes.regular_polygon(6))   # optional - sage.rings.number_field
            True
            sage: simplex_intersection(3).is_combinatorially_isomorphic(polytopes.octahedron())
            True

        Two polytopes with the same `f`-vector, but different combinatorial types::

            sage: P = Polyhedron([[-605520/1525633, -605520/1525633, -1261500/1525633, -52200/1525633, 11833/1525633],\
             [-720/1769, -600/1769, 1500/1769, 0, -31/1769], [-216/749, 240/749, -240/749, -432/749, 461/749], \
             [-50/181, 50/181, 60/181, -100/181, -119/181], [-32/51, -16/51, -4/51, 12/17, 1/17],\
             [1, 0, 0, 0, 0], [16/129, 128/129, 0, 0, 1/129], [64/267, -128/267, 24/89, -128/267, 57/89],\
             [1200/3953, -1200/3953, -1440/3953, -360/3953, -3247/3953], [1512/5597, 1512/5597, 588/5597, 4704/5597, 2069/5597]])
            sage: C = polytopes.cyclic_polytope(5,10)
            sage: C.f_vector() == P.f_vector(); C.f_vector()
            True
            (1, 10, 45, 100, 105, 42, 1)
            sage: C.is_combinatorially_isomorphic(P)
            False

            sage: S = polytopes.simplex(3)
            sage: S = S.face_truncation(S.faces(0)[3])
            sage: S = S.face_truncation(S.faces(0)[4])
            sage: S = S.face_truncation(S.faces(0)[5])
            sage: T = polytopes.simplex(3)
            sage: T = T.face_truncation(T.faces(0)[3])
            sage: T = T.face_truncation(T.faces(0)[4])
            sage: T = T.face_truncation(T.faces(0)[4])
            sage: T.is_combinatorially_isomorphic(S)
            False
            sage: T.f_vector(), S.f_vector()
            ((1, 10, 15, 7, 1), (1, 10, 15, 7, 1))

            sage: C = polytopes.hypercube(5)
            sage: C.is_combinatorially_isomorphic(C)
            True
            sage: C.is_combinatorially_isomorphic(C, algorithm='magic')
            Traceback (most recent call last):
            ...
            AssertionError: `algorithm` must be 'bipartite graph' or 'face_lattice'

            sage: G = Graph()
            sage: C.is_combinatorially_isomorphic(G)
            Traceback (most recent call last):
            ...
            AssertionError: input `other` must be a polyhedron

            sage: H = Polyhedron(eqns=[[0,1,1,1,1]]); H
            A 3-dimensional polyhedron in QQ^4 defined as the convex hull of 1 vertex and 3 lines
            sage: C.is_combinatorially_isomorphic(H)
            Traceback (most recent call last):
            ...
            AssertionError: polyhedron `other` must be bounded

        """
        assert isinstance(other, Polyhedron_base), "input `other` must be a polyhedron"
        assert self.is_compact(), "polyhedron `self` must be bounded"
        assert other.is_compact(), "polyhedron `other` must be bounded"
        assert algorithm in ['bipartite_graph', 'face_lattice'], "`algorithm` must be 'bipartite graph' or 'face_lattice'"

        # For speed, we check if the polyhedra have the same number of facets and vertices.
        # This is faster than building the bipartite graphs first and
        # then check that they won't be isomorphic.
        if self.n_vertices() != other.n_vertices() or self.n_facets() != other.n_facets():
            return False

        if algorithm == 'bipartite_graph':
            G_self = self.vertex_facet_graph(False)
            G_other = other.vertex_facet_graph(False)

            return G_self.is_isomorphic(G_other)
        else:
            return self.face_lattice().is_isomorphic(other.face_lattice())

    def _test_is_combinatorially_isomorphic(self, tester=None, **options):
        """
        Run tests on the method :meth:`.is_combinatorially_isomorphic`.

        TESTS::

            sage: polytopes.cross_polytope(3)._test_is_combinatorially_isomorphic()
        """
        if tester is None:
            tester = self._tester(**options)

        if not self.is_compact():
            with tester.assertRaises(AssertionError):
                self.is_combinatorially_isomorphic(self)
            return

        if self.n_vertices() > 200 or self.n_facets() > 200:
            # Avoid very long doctests.
            return

        try:
            import sage.graphs.graph
        except ImportError:
            return

        tester.assertTrue(self.is_combinatorially_isomorphic(ZZ(4)*self))
        if self.n_vertices():
            tester.assertTrue(self.is_combinatorially_isomorphic(self + self.center()))

        if self.n_vertices() < 20 and self.n_facets() < 20 and self.is_immutable():
            tester.assertTrue(self.is_combinatorially_isomorphic(ZZ(4)*self, algorithm='face_lattice'))
            if self.n_vertices():
                tester.assertTrue(self.is_combinatorially_isomorphic(self + self.center(), algorithm='face_lattice'))

    def affine_hull(self, *args, **kwds):
        r"""
        Return the affine hull of ``self`` as a polyhedron.

        EXAMPLES::

            sage: half_plane_in_space = Polyhedron(ieqs=[(0,1,0,0)], eqns=[(0,0,0,1)])
            sage: half_plane_in_space.affine_hull().Hrepresentation()
            (An equation (0, 0, 1) x + 0 == 0,)

            sage: polytopes.cube().affine_hull().is_universe()
            True
        """
        if args or kwds:
            raise TypeError("the method 'affine_hull' does not take any parameters; perhaps you meant 'affine_hull_projection'")
        if not self.inequalities():
            return self
        self_as_face = self.faces(self.dimension())[0]
        return self_as_face.affine_tangent_cone()

    @cached_method
    def _affine_hull_projection(self, *,
                                as_convex_set=True, as_affine_map=True, as_section_map=True,
                                orthogonal=False, orthonormal=False,
                                extend=False, minimal=False):
        r"""
        Return ``self`` projected into its affine hull.

        INPUT:

        See :meth:`affine_hull_projection`.

        OUTPUT:

        An instance of :class:`~sage.geometry.convex_set.AffineHullProjectionData`.
        See :meth:`affine_hull_projection` for details.

        TESTS:

        Check that :trac:`23355` is fixed::

            sage: P = Polyhedron([[7]]); P
            A 0-dimensional polyhedron in ZZ^1 defined as the convex hull of 1 vertex
            sage: P.affine_hull_projection()
            A 0-dimensional polyhedron in ZZ^0 defined as the convex hull of 1 vertex
            sage: P.affine_hull_projection(orthonormal='True')
            A 0-dimensional polyhedron in QQ^0 defined as the convex hull of 1 vertex
            sage: P.affine_hull_projection(orthogonal='True')
            A 0-dimensional polyhedron in QQ^0 defined as the convex hull of 1 vertex

        Check that :trac:`24047` is fixed::

            sage: P1 = Polyhedron(vertices=([[-1, 1], [0, -1], [0, 0], [-1, -1]]))
            sage: P2 = Polyhedron(vertices=[[1, 1], [1, -1], [0, -1], [0, 0]])
            sage: P = P1.intersection(P2)
            sage: A, b = P.affine_hull_projection(as_affine_map=True, orthonormal=True, extend=True)

            sage: Polyhedron([(2,3,4)]).affine_hull_projection()
            A 0-dimensional polyhedron in ZZ^0 defined as the convex hull of 1 vertex

        Check that backend is preserved::

            sage: polytopes.simplex(backend='field').affine_hull_projection().backend()
            'field'

            sage: P = Polyhedron(vertices=[[0,0], [1,0]], backend='field')
            sage: P.affine_hull_projection(orthogonal=True, orthonormal=True, extend=True).backend()
            'field'

        Check that :trac:`29116` is fixed::

            sage: V =[
            ....:    [1, 0, -1, 0, 0],
            ....:    [1, 0, 0, -1, 0],
            ....:    [1, 0, 0, 0, -1],
            ....:    [1, 0, 0, +1, 0],
            ....:    [1, 0, 0, 0, +1],
            ....:    [1, +1, 0, 0, 0]
            ....:     ]
            sage: P = Polyhedron(V)
            sage: P.affine_hull_projection()
            A 4-dimensional polyhedron in ZZ^4 defined as the convex hull of 6 vertices
            sage: P.affine_hull_projection(orthonormal=True)
            Traceback (most recent call last):
            ...
            ValueError: the base ring needs to be extended; try with "extend=True"
            sage: P.affine_hull_projection(orthonormal=True, extend=True)
            A 4-dimensional polyhedron in AA^4 defined as the convex hull of 6 vertices
        """
        result = AffineHullProjectionData()

        if self.is_empty():
            raise ValueError('affine hull projection of an empty polyhedron is undefined')

        # handle trivial full-dimensional case
        if self.ambient_dim() == self.dim():
            if as_convex_set:
                result.image = self
            if as_affine_map:
                identity = linear_transformation(matrix(self.base_ring(),
                                                        self.dim(),
                                                        self.dim(),
                                                        self.base_ring().one()))
                result.projection_linear_map = result.section_linear_map = identity
                result.projection_translation = result.section_translation = self.ambient_space().zero()
        elif orthogonal or orthonormal:
            # see TODO
            if not self.is_compact():
                raise NotImplementedError('"orthogonal=True" and "orthonormal=True" work only for compact polyhedra')
            affine_basis = self.an_affine_basis()
            v0 = affine_basis[0].vector()
            # We implicitly translate the first vertex of the affine basis to zero.
            vi = tuple(v.vector() - v0 for v in affine_basis[1:])
            M = matrix(self.base_ring(), self.dim(), self.ambient_dim(), vi)

            # Switch base_ring to AA if necessary,
            # since gram_schmidt needs to be able to take square roots.
            # Pick orthonormal basis and transform all vertices accordingly
            # if the orthonormal transform makes it necessary, change base ring.
            try:
                A, G = M.gram_schmidt(orthonormal=orthonormal)
            except TypeError:
                if not extend:
                    raise ValueError('the base ring needs to be extended; try with "extend=True"')
                M = matrix(AA, M)
                A = M.gram_schmidt(orthonormal=orthonormal)[0]
                if minimal:
                    from sage.rings.qqbar import number_field_elements_from_algebraics
                    new_ring = number_field_elements_from_algebraics(A.list(), embedded=True, minimal=True)[0]
                    A = A.change_ring(new_ring)
            L = linear_transformation(A, side='right')
            ambient_translation = -vector(A.base_ring(), affine_basis[0])
            image_translation = A * ambient_translation
            # Note the order. We compute ``A*self`` and then translate the image.
            # ``A*self`` uses the incidence matrix and we avoid recomputation.
            # Also, if the new base ring is ``AA``, we want to avoid computing the incidence matrix in that ring.
            # ``convert=True`` takes care of the case, where there might be no coercion (``AA`` and quadratic field).
            if as_convex_set:
                result.image = self.linear_transformation(A, new_base_ring=A.base_ring()) + image_translation
            if as_affine_map:
                result.projection_linear_map = L
                result.projection_translation = image_translation
            if as_section_map:
                L_dagger = linear_transformation(A.transpose() * (A * A.transpose()).inverse(), side='right')
                result.section_linear_map = L_dagger
                result.section_translation = v0.change_ring(A.base_ring())
        else:
            # translate one vertex to the origin
            v0 = self.vertices()[0].vector()
            gens = []
            for v in self.vertices()[1:]:
                gens.append(v.vector() - v0)
            for r in self.rays():
                gens.append(r.vector())
            for l in self.lines():
                gens.append(l.vector())

            # Pick subset of coordinates to coordinatize the affine span
            M = matrix(gens)
            pivots = M.pivots()

            A = matrix(self.base_ring(), len(pivots), self.ambient_dim(),
                       [[1 if j == i else 0 for j in range(self.ambient_dim())] for i in pivots])
            if as_affine_map:
                image_translation = vector(self.base_ring(), self.dim())
                L = linear_transformation(A, side='right')
                result.projection_linear_map = L
                result.projection_translation = image_translation
            if as_convex_set:
                result.image = A*self
            if as_section_map:
                if self.dim():
                    B = M.transpose()/(A*M.transpose())
                else:
                    B = matrix(self.ambient_dim(), 0)
                L_section = linear_transformation(B, side='right')
                result.section_linear_map = L_section
                result.section_translation = v0 - L_section(L(v0) + image_translation)

        return result

    def affine_hull_projection(self,
                               as_polyhedron=None, as_affine_map=False,
                               orthogonal=False, orthonormal=False,
                               extend=False, minimal=False,
                               return_all_data=False,
                               *, as_convex_set=None):
        r"""Return the polyhedron projected into its affine hull.

        Each polyhedron is contained in some smallest affine subspace
        (possibly the entire ambient space) -- its affine hull.  We
        provide an affine linear map that projects the ambient space of
        the polyhedron to the standard Euclidean space of dimension of
        the polyhedron, which restricts to a bijection from the affine
        hull.

        The projection map is not unique; some parameters control the
        choice of the map.  Other parameters control the output of the
        function.

        INPUT:

        - ``as_polyhedron`` (or ``as_convex_set``) -- (boolean or the default
          ``None``) and

        - ``as_affine_map`` -- (boolean, default ``False``) control the output

          The default ``as_polyhedron=None`` translates to
          ``as_polyhedron=not as_affine_map``,
          therefore to ``as_polyhedron=True`` if nothing is specified.

          If exactly one of either ``as_polyhedron`` or ``as_affine_map`` is
          set, then either a polyhedron or the affine transformation
          is returned. The affine transformation
          sends the embedded polytope to a fulldimensional one.
          It is given as a pair ``(A, b)``, where A is a linear transformation
          and `b` is a vector, and the affine transformation sends ``v`` to
          ``A(v)+b``.

          If both ``as_polyhedron`` and ``as_affine_map`` are set, then
          both are returned, encapsulated in an instance of
          :class:`~sage.geometry.convex_set.AffineHullProjectionData`.

        - ``return_all_data`` -- (boolean, default ``False``)

          If set, then ``as_polyhedron`` and ``as_affine_map`` will set
          (possibly overridden) and additional (internal) data concerning
          the transformation is returned. Everything is encapsulated
          in an instance of
          :class:`~sage.geometry.convex_set.AffineHullProjectionData` in
          this case.

        - ``orthogonal`` -- boolean (default: ``False``); if ``True``,
          provide an orthogonal transformation.

        - ``orthonormal`` -- boolean (default: ``False``); if ``True``,
          provide an orthonormal transformation. If the base ring does not
          provide the necessary square roots, the extend parameter
          needs to be set to ``True``.

        - ``extend`` -- boolean (default: ``False``); if ``True``,
          allow base ring to be extended if necessary. This becomes
          relevant when requiring an orthonormal transformation.

        - ``minimal`` -- boolean (default: ``False``); if ``True``,
          when doing an extension, it computes the minimal base ring of the
          extension, otherwise the base ring is ``AA``.

        OUTPUT:

        A full-dimensional polyhedron or an affine transformation,
        depending on the parameters ``as_polyhedron`` and ``as_affine_map``,
        or an instance of :class:`~sage.geometry.convex_set.AffineHullProjectionData`
        containing all data (parameter ``return_all_data``).

        If the output is an instance of
        :class:`~sage.geometry.convex_set.AffineHullProjectionData`, the
        following fields may be set:

        - ``image`` -- the projection of the original polyhedron

        - ``projection_map`` -- the affine map as a pair whose first component
          is a linear transformation and its second component a shift;
          see above.

        - ``section_map`` -- an affine map as a pair whose first component
          is a linear transformation and its second component a shift.
          It maps the codomain of ``affine_map`` to the affine hull of
          ``self``.  It is a right inverse of ``projection_map``.

        Note that all of these data are compatible.

         .. TODO::

            - make the parameters ``orthogonal`` and ``orthonormal`` work
              with unbounded polyhedra.

        EXAMPLES::

            sage: triangle = Polyhedron([(1,0,0), (0,1,0), (0,0,1)]);  triangle
            A 2-dimensional polyhedron in ZZ^3 defined as the convex hull of 3 vertices
            sage: triangle.affine_hull_projection()
            A 2-dimensional polyhedron in ZZ^2 defined as the convex hull of 3 vertices

            sage: half3d = Polyhedron(vertices=[(3,2,1)], rays=[(1,0,0)])
            sage: half3d.affine_hull_projection().Vrepresentation()
            (A ray in the direction (1), A vertex at (3))

        The resulting affine hulls depend on the parameter ``orthogonal`` and ``orthonormal``::

            sage: L = Polyhedron([[1,0],[0,1]]); L
            A 1-dimensional polyhedron in ZZ^2 defined as the convex hull of 2 vertices
            sage: A = L.affine_hull_projection(); A
            A 1-dimensional polyhedron in ZZ^1 defined as the convex hull of 2 vertices
            sage: A.vertices()
            (A vertex at (0), A vertex at (1))
            sage: A = L.affine_hull_projection(orthogonal=True); A
            A 1-dimensional polyhedron in QQ^1 defined as the convex hull of 2 vertices
            sage: A.vertices()
            (A vertex at (0), A vertex at (2))
            sage: A = L.affine_hull_projection(orthonormal=True)
            Traceback (most recent call last):
            ...
            ValueError: the base ring needs to be extended; try with "extend=True"
            sage: A = L.affine_hull_projection(orthonormal=True, extend=True); A
            A 1-dimensional polyhedron in AA^1 defined as the convex hull of 2 vertices
            sage: A.vertices()
            (A vertex at (1.414213562373095?), A vertex at (0.?e-18))

        More generally::

            sage: S = polytopes.simplex(); S
            A 3-dimensional polyhedron in ZZ^4 defined as the convex hull of 4 vertices
            sage: S.vertices()
            (A vertex at (0, 0, 0, 1),
             A vertex at (0, 0, 1, 0),
             A vertex at (0, 1, 0, 0),
             A vertex at (1, 0, 0, 0))
            sage: A = S.affine_hull_projection(); A
            A 3-dimensional polyhedron in ZZ^3 defined as the convex hull of 4 vertices
            sage: A.vertices()
            (A vertex at (0, 0, 0),
             A vertex at (0, 0, 1),
             A vertex at (0, 1, 0),
             A vertex at (1, 0, 0))
            sage: A = S.affine_hull_projection(orthogonal=True); A
            A 3-dimensional polyhedron in QQ^3 defined as the convex hull of 4 vertices
            sage: A.vertices()
            (A vertex at (0, 0, 0),
             A vertex at (2, 0, 0),
             A vertex at (1, 3/2, 0),
             A vertex at (1, 1/2, 4/3))
            sage: A = S.affine_hull_projection(orthonormal=True, extend=True); A
            A 3-dimensional polyhedron in AA^3 defined as the convex hull of 4 vertices
            sage: A.vertices()
            (A vertex at (0.7071067811865475?, 0.4082482904638630?, 1.154700538379252?),
             A vertex at (0.7071067811865475?, 1.224744871391589?, 0.?e-18),
             A vertex at (1.414213562373095?, 0.?e-18, 0.?e-18),
             A vertex at (0.?e-18, 0.?e-18, 0.?e-18))

        With the parameter ``minimal`` one can get a minimal base ring::

            sage: s = polytopes.simplex(3)
            sage: s_AA = s.affine_hull_projection(orthonormal=True, extend=True)
            sage: s_AA.base_ring()
            Algebraic Real Field
            sage: s_full = s.affine_hull_projection(orthonormal=True, extend=True, minimal=True)
            sage: s_full.base_ring()
            Number Field in a with defining polynomial y^4 - 4*y^2 + 1 with a = 0.5176380902050415?

        More examples with the ``orthonormal`` parameter::

            sage: P = polytopes.permutahedron(3); P
            A 2-dimensional polyhedron in ZZ^3 defined as the convex hull of 6 vertices
            sage: set([F.as_polyhedron().affine_hull_projection(orthonormal=True, extend=True).volume() for F in P.affine_hull_projection().faces(1)]) == {1, sqrt(AA(2))}
            True
            sage: set([F.as_polyhedron().affine_hull_projection(orthonormal=True, extend=True).volume() for F in P.affine_hull_projection(orthonormal=True, extend=True).faces(1)]) == {sqrt(AA(2))}
            True
            sage: D = polytopes.dodecahedron()
            sage: F = D.faces(2)[0].as_polyhedron()
            sage: F.affine_hull_projection(orthogonal=True)
            A 2-dimensional polyhedron in (Number Field in sqrt5 with defining polynomial x^2 - 5 with sqrt5 = 2.236067977499790?)^2 defined as the convex hull of 5 vertices
            sage: F.affine_hull_projection(orthonormal=True, extend=True)
            A 2-dimensional polyhedron in AA^2 defined as the convex hull of 5 vertices
            sage: K.<sqrt2> = QuadraticField(2)
            sage: P = Polyhedron([2*[K.zero()],2*[sqrt2]])
            sage: K.<sqrt2> = QuadraticField(2)
            sage: P = Polyhedron([2*[K.zero()],2*[sqrt2]]); P
            A 1-dimensional polyhedron in (Number Field in sqrt2 with defining polynomial x^2 - 2 with sqrt2 = 1.414213562373095?)^2 defined as the convex hull of 2 vertices
            sage: P.vertices()
            (A vertex at (0, 0), A vertex at (sqrt2, sqrt2))
            sage: A = P.affine_hull_projection(orthonormal=True); A
            A 1-dimensional polyhedron in (Number Field in sqrt2 with defining polynomial x^2 - 2 with sqrt2 = 1.414213562373095?)^1 defined as the convex hull of 2 vertices
            sage: A.vertices()
            (A vertex at (0), A vertex at (2))
            sage: K.<sqrt3> = QuadraticField(3)
            sage: P = Polyhedron([2*[K.zero()],2*[sqrt3]]); P
            A 1-dimensional polyhedron in (Number Field in sqrt3 with defining polynomial x^2 - 3 with sqrt3 = 1.732050807568878?)^2 defined as the convex hull of 2 vertices
            sage: P.vertices()
            (A vertex at (0, 0), A vertex at (sqrt3, sqrt3))
            sage: A = P.affine_hull_projection(orthonormal=True)
            Traceback (most recent call last):
            ...
            ValueError: the base ring needs to be extended; try with "extend=True"
            sage: A = P.affine_hull_projection(orthonormal=True, extend=True); A
            A 1-dimensional polyhedron in AA^1 defined as the convex hull of 2 vertices
            sage: A.vertices()
            (A vertex at (0), A vertex at (2.449489742783178?))
            sage: sqrt(6).n()
            2.44948974278318

        The affine hull is combinatorially equivalent to the input::

            sage: P.is_combinatorially_isomorphic(P.affine_hull_projection())
            True
            sage: P.is_combinatorially_isomorphic(P.affine_hull_projection(orthogonal=True))
            True
            sage: P.is_combinatorially_isomorphic(P.affine_hull_projection(orthonormal=True, extend=True))
            True

        The ``orthonormal=True`` parameter preserves volumes;
        it provides an isometric copy of the polyhedron::

            sage: Pentagon = polytopes.dodecahedron().faces(2)[0].as_polyhedron()
            sage: P = Pentagon.affine_hull_projection(orthonormal=True, extend=True)
            sage: _, c= P.is_inscribed(certificate=True)
            sage: c
            (0.4721359549995794?, 0.6498393924658126?)
            sage: circumradius = (c-vector(P.vertices()[0])).norm()
            sage: p = polytopes.regular_polygon(5)
            sage: p.volume()
            2.377641290737884?
            sage: P.volume()
            1.53406271079097?
            sage: p.volume()*circumradius^2
            1.534062710790965?
            sage: P.volume() == p.volume()*circumradius^2
            True

        One can also use ``orthogonal`` parameter to calculate volumes;
        in this case we don't need to switch base rings. One has to divide
        by the square root of the determinant of the linear part of the
        affine transformation times its transpose::

            sage: Pentagon = polytopes.dodecahedron().faces(2)[0].as_polyhedron()
            sage: Pnormal = Pentagon.affine_hull_projection(orthonormal=True, extend=True)
            sage: Pgonal = Pentagon.affine_hull_projection(orthogonal=True)
            sage: A, b = Pentagon.affine_hull_projection(orthogonal=True, as_affine_map=True)
            sage: Adet = (A.matrix().transpose()*A.matrix()).det()
            sage: Pnormal.volume()
            1.53406271079097?
            sage: Pgonal.volume()/Adet.sqrt(extend=True)
            -80*(55*sqrt(5) - 123)/sqrt(-6368*sqrt(5) + 14240)
            sage: Pgonal.volume()/AA(Adet).sqrt().n(digits=20)
            1.5340627107909646813
            sage: AA(Pgonal.volume()^2) == (Pnormal.volume()^2)*AA(Adet)
            True

        Another example with ``as_affine_map=True``::

            sage: P = polytopes.permutahedron(4)
            sage: A, b = P.affine_hull_projection(orthonormal=True, as_affine_map=True, extend=True)
            sage: Q = P.affine_hull_projection(orthonormal=True, extend=True)
            sage: Q.center()
            (0.7071067811865475?, 1.224744871391589?, 1.732050807568878?)
            sage: A(P.center()) + b == Q.center()
            True

        For unbounded, non full-dimensional polyhedra, the ``orthogonal=True`` and ``orthonormal=True``
        is not implemented::

            sage: P = Polyhedron(ieqs=[[0, 1, 0], [0, 0, 1], [0, 0, -1]]); P
            A 1-dimensional polyhedron in QQ^2 defined as the convex hull of 1 vertex and 1 ray
            sage: P.is_compact()
            False
            sage: P.is_full_dimensional()
            False
            sage: P.affine_hull_projection(orthogonal=True)
            Traceback (most recent call last):
            ...
            NotImplementedError: "orthogonal=True" and "orthonormal=True" work only for compact polyhedra
            sage: P.affine_hull_projection(orthonormal=True)
            Traceback (most recent call last):
            ...
            NotImplementedError: "orthogonal=True" and "orthonormal=True" work only for compact polyhedra

        Setting ``as_affine_map`` to ``True``
        without ``orthogonal`` or ``orthonormal`` set to ``True``::

            sage: S = polytopes.simplex()
            sage: S.affine_hull_projection(as_affine_map=True)
            (Vector space morphism represented by the matrix:
             [1 0 0]
             [0 1 0]
             [0 0 1]
             [0 0 0]
             Domain: Vector space of dimension 4 over Rational Field
             Codomain: Vector space of dimension 3 over Rational Field,
             (0, 0, 0))

        If the polyhedron is full-dimensional, it is returned::

            sage: polytopes.cube().affine_hull_projection()
            A 3-dimensional polyhedron in ZZ^3 defined as the convex hull of 8 vertices
            sage: polytopes.cube().affine_hull_projection(as_affine_map=True)
            (Vector space morphism represented by the matrix:
             [1 0 0]
             [0 1 0]
             [0 0 1]
             Domain: Vector space of dimension 3 over Rational Field
             Codomain: Vector space of dimension 3 over Rational Field,
             (0, 0, 0))

        Return polyhedron and affine map::

            sage: S = polytopes.simplex(2)
            sage: data = S.affine_hull_projection(orthogonal=True,
            ....:                                 as_polyhedron=True,
            ....:                                 as_affine_map=True); data
            AffineHullProjectionData(image=A 2-dimensional polyhedron in QQ^2
                    defined as the convex hull of 3 vertices,
                projection_linear_map=Vector space morphism represented by the matrix:
                    [  -1 -1/2]
                    [   1 -1/2]
                    [   0    1]
                    Domain: Vector space of dimension 3 over Rational Field
                    Codomain: Vector space of dimension 2 over Rational Field,
                projection_translation=(1, 1/2),
                section_linear_map=None,
                section_translation=None)

        Return all data::

            sage: data = S.affine_hull_projection(orthogonal=True, return_all_data=True); data
            AffineHullProjectionData(image=A 2-dimensional polyhedron in QQ^2
                    defined as the convex hull of 3 vertices,
                projection_linear_map=Vector space morphism represented by the matrix:
                    [  -1 -1/2]
                    [   1 -1/2]
                    [   0    1]
                    Domain: Vector space of dimension 3 over Rational Field
                    Codomain: Vector space of dimension 2 over Rational Field,
                projection_translation=(1, 1/2),
                section_linear_map=Vector space morphism represented by the matrix:
                    [-1/2  1/2    0]
                    [-1/3 -1/3  2/3]
                    Domain: Vector space of dimension 2 over Rational Field
                    Codomain: Vector space of dimension 3 over Rational Field, section_translation=(1, 0, 0))

        The section map is a right inverse of the projection map::

            sage: data.image.linear_transformation(data.section_linear_map.matrix().transpose()) + data.section_translation == S
            True

        Same without ``orthogonal=True``::

            sage: data = S.affine_hull_projection(return_all_data=True); data
            AffineHullProjectionData(image=A 2-dimensional polyhedron in ZZ^2
                    defined as the convex hull of 3 vertices,
                projection_linear_map=Vector space morphism represented by the matrix:
                    [1 0]
                    [0 1]
                    [0 0]
                    Domain: Vector space of dimension 3 over Rational Field
                    Codomain: Vector space of dimension 2 over Rational Field, projection_translation=(0, 0),
                section_linear_map=Vector space morphism represented by the matrix:
                    [ 1  0 -1]
                    [ 0  1 -1]
                    Domain: Vector space of dimension 2 over Rational Field
                    Codomain: Vector space of dimension 3 over Rational Field, section_translation=(0, 0, 1))
            sage: data.image.linear_transformation(data.section_linear_map.matrix().transpose()) + data.section_translation == S
            True

        ::

            sage: P0 = Polyhedron(
            ....:     ieqs=[(0, -1, 0, 1, 1, 1), (0, 1, 1, 0, -1, -1), (0, -1, 1, 1, 0, 0),
            ....:           (0, 1, 0, 0, 0, 0), (0, 0, 1, 1, -1, -1), (0, 0, 0, 0, 0, 1),
            ....:           (0, 0, 0, 0, 1, 0), (0, 0, 0, 1, 0, -1), (0, 0, 1, 0, 0, 0)])
            sage: P = P0.intersection(Polyhedron(eqns=[(-1, 1, 1, 1, 1, 1)]))
            sage: P.dim()
            4
            sage: P.affine_hull_projection(orthogonal=True, as_affine_map=True)[0]
            Vector space morphism represented by the matrix:
            [    0     0     0   1/3]
            [ -2/3  -1/6     0 -1/12]
            [  1/3  -1/6   1/2 -1/12]
            [    0   1/2     0 -1/12]
            [  1/3  -1/6  -1/2 -1/12]
            Domain: Vector space of dimension 5 over Rational Field
            Codomain: Vector space of dimension 4 over Rational Field
        """
        if as_polyhedron is not None:
            as_convex_set = as_polyhedron
        return super().affine_hull_projection(
            as_convex_set=as_convex_set, as_affine_map=as_affine_map,
            orthogonal=orthogonal, orthonormal=orthonormal,
            extend=extend, minimal=minimal,
            return_all_data=return_all_data)

    def _test_affine_hull_projection(self, tester=None, verbose=False, **options):
        """
        Run tests on the method :meth:`.affine_hull_projection`.

        TESTS::

            sage: D = polytopes.dodecahedron()
            sage: D.facets()[0].as_polyhedron()._test_affine_hull_projection()
        """
        if tester is None:
            tester = self._tester(**options)

        if self.is_empty():
            # Undefined, nothing to test
            return

        if self.n_vertices() > 30 or self.n_facets() > 30 or self.dim() > 6:
            # Avoid very long doctests.
            return

        data_sets = [None]*4
        data_sets[0] = self.affine_hull_projection(return_all_data=True)
        if self.is_compact():
            data_sets[1] = self.affine_hull_projection(return_all_data=True,
                                                       orthogonal=True,
                                                       extend=True)
            data_sets[2] = self.affine_hull_projection(return_all_data=True,
                                                       orthonormal=True,
                                                       extend=True)
            data_sets[3] = self.affine_hull_projection(return_all_data=True,
                                                       orthonormal=True,
                                                       extend=True,
                                                       minimal=True)
        else:
            data_sets = data_sets[:1]

        for i, data in enumerate(data_sets):
            if verbose:
                print("Running test number {}".format(i))
            M = data.projection_linear_map.matrix().transpose()
            tester.assertEqual(self.linear_transformation(M, new_base_ring=M.base_ring())
                               + data.projection_translation,
                               data.image)

            M = data.section_linear_map.matrix().transpose()
            if M.base_ring() is AA:
                self_extend = self.change_ring(AA)
            else:
                self_extend = self
            tester.assertEqual(data.image.linear_transformation(M)
                               + data.section_translation,
                               self_extend)
            if i == 0:
                tester.assertEqual(data.image.base_ring(), self.base_ring())
            else:
                # Test whether the map is orthogonal.
                M = data.projection_linear_map.matrix()
                tester.assertTrue((M.transpose() * M).is_diagonal())
                if i > 1:
                    # Test whether the map is orthonormal.
                    tester.assertTrue((M.transpose() * M).is_one())
            if i == 3:
                # Test that the extension is indeed minimal.
                if self.base_ring() is not AA:
                    tester.assertIsNot(data.image.base_ring(), AA)

    def affine_hull_manifold(self, name=None, latex_name=None, start_index=0, ambient_space=None,
                             ambient_chart=None, names=None, **kwds):
        r"""
        Return the affine hull of ``self`` as a manifold.

        If ``self`` is full-dimensional, it is just the ambient Euclidean space.
        Otherwise, it is a Riemannian submanifold of the ambient Euclidean space.

        INPUT:

        - ``ambient_space`` -- a :class:`~sage.manifolds.differentiable.examples.euclidean.EuclideanSpace`
          of the ambient dimension (default: the manifold of ``ambient_chart``, if provided;
          otherwise, a new instance of ``EuclideanSpace``).

        - ``ambient_chart`` -- a chart on ``ambient_space``.

        - ``names`` -- names for the coordinates on the affine hull.

        - optional arguments accepted by :meth:`affine_hull_projection`.

        The default chart is determined by the optional arguments of
        :meth:`affine_hull_projection`.

        EXAMPLES::

            sage: triangle = Polyhedron([(1,0,0), (0,1,0), (0,0,1)]);  triangle
            A 2-dimensional polyhedron in ZZ^3 defined as the convex hull of 3 vertices
            sage: A = triangle.affine_hull_manifold(name='A'); A
            2-dimensional Riemannian submanifold A embedded in the Euclidean space E^3
            sage: A.embedding().display()
            A → E^3
               (x0, x1) ↦ (x, y, z) = (t0 + x0, t0 + x1, t0 - x0 - x1 + 1)
            sage: A.embedding().inverse().display()
            E^3 → A
               (x, y, z) ↦ (x0, x1) = (x, y)
            sage: A.adapted_chart()
            [Chart (E^3, (x0_E3, x1_E3, t0_E3))]
            sage: A.normal().display()
            n = 1/3*sqrt(3) e_x + 1/3*sqrt(3) e_y + 1/3*sqrt(3) e_z
            sage: A.induced_metric()       # Need to call this before volume_form
            Riemannian metric gamma on the 2-dimensional Riemannian submanifold A embedded in the Euclidean space E^3
            sage: A.volume_form()
            2-form eps_gamma on the 2-dimensional Riemannian submanifold A embedded in the Euclidean space E^3

        Orthogonal version::

            sage: A = triangle.affine_hull_manifold(name='A', orthogonal=True); A
            2-dimensional Riemannian submanifold A embedded in the Euclidean space E^3
            sage: A.embedding().display()
            A → E^3
               (x0, x1) ↦ (x, y, z) = (t0 - 1/2*x0 - 1/3*x1 + 1, t0 + 1/2*x0 - 1/3*x1, t0 + 2/3*x1)
            sage: A.embedding().inverse().display()
            E^3 → A
               (x, y, z) ↦ (x0, x1) = (-x + y + 1, -1/2*x - 1/2*y + z + 1/2)

        Arrangement of affine hull of facets::

            sage: D = polytopes.dodecahedron()
            sage: E3 = EuclideanSpace(3)
            sage: submanifolds = [
            ....:     F.as_polyhedron().affine_hull_manifold(name=f'F{i}', orthogonal=True, ambient_space=E3)
            ....:     for i, F in enumerate(D.facets())]
            sage: sum(FM.plot({}, srange(-2, 2, 0.1), srange(-2, 2, 0.1), opacity=0.2)  # not tested
            ....:     for FM in submanifolds) + D.plot()
            Graphics3d Object

        Full-dimensional case::

            sage: cube = polytopes.cube(); cube
            A 3-dimensional polyhedron in ZZ^3 defined as the convex hull of 8 vertices
            sage: cube.affine_hull_manifold()
            Euclidean space E^3

        """
        if ambient_space is None:
            if ambient_chart is not None:
                ambient_space = ambient_chart.manifold()
            else:
                from sage.manifolds.differentiable.examples.euclidean import EuclideanSpace
                ambient_space = EuclideanSpace(self.ambient_dim(), start_index=start_index)
        if ambient_space.dimension() != self.ambient_dim():
            raise ValueError('ambient_space and ambient_chart must match the ambient dimension')

        if self.is_full_dimensional():
            return ambient_space

        if ambient_chart is None:
            ambient_chart = ambient_space.default_chart()
        CE = ambient_chart

        from sage.manifolds.manifold import Manifold
        if name is None:
            name, latex_name = self._affine_hull_name_latex_name()
        H = Manifold(self.dim(), name, ambient=ambient_space, structure="Riemannian",
                     latex_name=latex_name, start_index=start_index)
        if names is None:
            names = tuple(f'x{i}' for i in range(self.dim()))
        CH = H.chart(names=names)

        data = self.affine_hull_projection(return_all_data=True, **kwds)
        projection_matrix = data.projection_linear_map.matrix().transpose()
        projection_translation_vector = data.projection_translation
        section_matrix = data.section_linear_map.matrix().transpose()
        section_translation_vector = data.section_translation

        from sage.symbolic.ring import SR
        # We use the slacks of the (linear independent) equations as the foliation parameters
        foliation_parameters = vector(SR.var(f't{i}') for i in range(self.ambient_dim() - self.dim()))
        normal_matrix = matrix(equation.A() for equation in self.equation_generator()).transpose()
        slack_matrix = normal_matrix.pseudoinverse()

        phi = H.diff_map(ambient_space, {(CH, CE):
                                         (section_matrix * vector(CH._xx) + section_translation_vector
                                          + normal_matrix * foliation_parameters).list()})
        phi_inv = ambient_space.diff_map(H, {(CE, CH):
                                             (projection_matrix * vector(CE._xx) + projection_translation_vector).list()})

        foliation_scalar_fields = {parameter:
                                   ambient_space.scalar_field({CE: slack_matrix.row(i) * (vector(CE._xx) - section_translation_vector)})
                                   for i, parameter in enumerate(foliation_parameters)}

        H.set_embedding(phi, inverse=phi_inv,
                        var=list(foliation_parameters), t_inverse=foliation_scalar_fields)
        return H

    def _affine_hull_name_latex_name(self, name=None, latex_name=None):
        r"""
        Return the default name of the affine hull.

        EXAMPLES::

            sage: polytopes.cube()._affine_hull_name_latex_name('C', r'\square')
            ('aff_C', '\\mathop{\\mathrm{aff}}(\\square)')

            sage: Polyhedron(vertices=[[0, 1], [1, 0]])._affine_hull_name_latex_name()
            ('aff_P', '\\mathop{\\mathrm{aff}}(P)')
        """

        if name is None:
            name = 'P'
        if latex_name is None:
            latex_name = name
        operator = 'aff'
        aff_name = f'{operator}_{name}'
        aff_latex_name = r'\mathop{\mathrm{' + operator + '}}(' + latex_name + ')'
        return aff_name, aff_latex_name

    def _polymake_init_(self):
        """
        Return a polymake "Polytope" object corresponding to ``self``.

        EXAMPLES::

            sage: P = polytopes.cube()
            sage: PP = polymake(P)         # optional - polymake
            sage: PP.N_VERTICES            # optional - polymake
            8

        Lower-dimensional polyhedron::

            sage: P = Polyhedron(vertices=[[1, 0], [0, 1]])
            sage: PP = polymake(P)         # optional - polymake
            sage: PP.COMBINATORIAL_DIM     # optional - polymake
            1
            sage: PP.AFFINE_HULL           # optional - polymake
            -1 1 1

        Empty polyhedron::

            sage: P = Polyhedron(ambient_dim=2, vertices=[])
            sage: PP = polymake(P)         # optional - polymake
            sage: PP.COMBINATORIAL_DIM     # optional - polymake
            -1

        Pointed unbounded polyhedron::

            sage: P = Polyhedron(vertices=[[1, 0], [0, 1]], rays=[[1, 0]])
            sage: PP = polymake(P)         # optional - polymake
            sage: PP.VERTICES              # optional - polymake
            1 0 1
            1 1 0
            0 1 0
            sage: PP.FACETS                # optional - polymake
            1 0 -1
            -1 1 1
            0 0 1

        Non-pointed polyhedron::

            sage: P = Polyhedron(vertices=[[1, 0], [0, 1]], lines=[[1, 0]])
            sage: PP = polymake(P)         # optional - polymake
            sage: PP.VERTICES              # optional - polymake
            1 0 1
            1 0 0
            sage: PP.FACETS                # optional - polymake
            1 0 -1
            0 0 1
            sage: PP.LINEALITY_SPACE       # optional - polymake
            0 1 0

        Algebraic polyhedron::

            sage: P = polytopes.dodecahedron(); P
            A 3-dimensional polyhedron in (Number Field in sqrt5 with defining polynomial x^2 - 5 with sqrt5 = 2.236067977499790?)^3 defined as the convex hull of 20 vertices
            sage: print("There may be a recompilation warning"); PP = polymake(P); PP # optional - polymake
            There may be a recompilation warning...
            Polytope<QuadraticExtension<Rational>>[...]
            sage: sorted(PP.VERTICES[:], key=repr)[0]  # optional - polymake
            1 -1+1r5 -4+2r5 0

        Floating-point polyhedron::

            sage: P = polytopes.dodecahedron(exact=False); P
            A 3-dimensional polyhedron in RDF^3 defined as the convex hull of 20 vertices
            sage: print("There may be a recompilation warning"); PP = polymake(P); PP # optional - polymake
            There may be a recompilation warning...
            Polytope<Float>[...]
            sage: sorted(PP.VERTICES[:], key=repr)[0] # optional - polymake
            1 -0.472135955 0 -1.236067978

        """
        from sage.interfaces.polymake import polymake
        polymake_field = polymake(self.base_ring().fraction_field())
        polymake_class = "Polytope<{}>".format(polymake_field)
        if self.is_empty():
            # Polymake 3.1 cannot enter an empty polyhedron using
            # FACETS and AFFINE_HULL.  Use corresponding input properties instead.
            # https://forum.polymake.org/viewtopic.php?f=8&t=545
            return polymake.new_object(polymake_class,
                                       INEQUALITIES=self.inequalities_list(),
                                       EQUATIONS=self.equations_list())
        else:
            return polymake.new_object(polymake_class,
                                       FACETS=self.inequalities_list(),
                                       AFFINE_HULL=self.equations_list(),
                                       VERTICES=   [ [1] + v for v in self.vertices_list() ] \
                                                 + [ [0] + r for r in self.rays_list() ],
                                       LINEALITY_SPACE=[ [0] + l for l in self.lines_list() ])<|MERGE_RESOLUTION|>--- conflicted
+++ resolved
@@ -53,7 +53,6 @@
 lazy_import('sage.groups.matrix_gps.finitely_generated', 'MatrixGroup')
 from sage.geometry.convex_set import AffineHullProjectionData
 
-import sage.geometry.abc
 from .constructor import Polyhedron
 from .base1 import Polyhedron_base1
 from sage.categories.sets_cat import EmptySetError
@@ -101,11 +100,7 @@
 
 
 #########################################################################
-<<<<<<< HEAD
 class Polyhedron_base(Polyhedron_base1):
-=======
-class Polyhedron_base(Element, ConvexSet_closed, sage.geometry.abc.Polyhedron):
->>>>>>> f716a0b3
     """
     Base class for Polyhedron objects
 
@@ -1850,77 +1845,6 @@
                 pass
         return centroid
 
-<<<<<<< HEAD
-=======
-    @cached_method
-    def representative_point(self):
-        """
-        Return a "generic" point.
-
-        .. SEEALSO::
-
-            :meth:`center`.
-
-        OUTPUT:
-
-        A point as a coordinate vector. The point is chosen to be
-        interior if possible. If the polyhedron is not
-        full-dimensional, the point is in the relative interior. If
-        the polyhedron is zero-dimensional, its single point is
-        returned.
-
-        EXAMPLES::
-
-            sage: p = Polyhedron(vertices=[(3,2)], rays=[(1,-1)])
-            sage: p.representative_point()
-            (4, 1)
-            sage: p.center()
-            (3, 2)
-
-            sage: Polyhedron(vertices=[(3,2)]).representative_point()
-            (3, 2)
-        """
-        accumulator = vector(self.base_ring(), [0]*self.ambient_dim())
-        for v in self.vertex_generator():
-            accumulator += v.vector()
-        accumulator /= self.n_vertices()
-        for r in self.ray_generator():
-            accumulator += r.vector()
-        accumulator.set_immutable()
-        return accumulator
-
-    def _some_elements_(self):
-        r"""
-        Generate some points of ``self``.
-
-        If ``self`` is empty, no points are generated; no exception will be raised.
-
-        EXAMPLES::
-
-            sage: P = polytopes.simplex()
-            sage: P.an_element()            # indirect doctest
-            (1/4, 1/4, 1/4, 1/4)
-            sage: P.some_elements()         # indirect doctest
-            [(1/4, 1/4, 1/4, 1/4),
-             (0, 0, 0, 1),
-             (0, 0, 1/2, 1/2),
-             (0, 1/2, 1/4, 1/4),
-             (1/2, 1/4, 1/8, 1/8)]
-        """
-        if self.is_empty():
-            return
-        yield self.representative_point()
-        vertex_iter = iter(self.vertex_generator())
-        try:
-            p = next(vertex_iter).vector()
-            yield vector(p, immutable=True)
-            for i in range(4):
-                p = (p + next(vertex_iter).vector()) / 2
-                yield vector(p, immutable=True)
-        except StopIteration:
-            pass
-
->>>>>>> f716a0b3
     def a_maximal_chain(self):
         r"""
         Return a maximal chain of the face lattice in increasing order.
