--- conflicted
+++ resolved
@@ -1304,17 +1304,6 @@
     Symbolic functions convert the arguments to symbolic expressions if they
     are in QQbar or AA::
 
-<<<<<<< HEAD
-        sage: gamma(QQbar(I))
-        -0.154949828301811 - 0.498015668118356*I
-
-    .. SEEALSO::
-
-        :meth:`sage.functions.other.Function_gamma`
-=======
-        TESTS::
->>>>>>> f76401fc
-
     .. SEEALSO::
 
         :meth:`sage.functions.other.Function_gamma_inc`
