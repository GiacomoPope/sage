--- conflicted
+++ resolved
@@ -53,11 +53,7 @@
 
 from sage.symbolic.function import BuiltinFunction
 from sage.symbolic.expression import Expression
-<<<<<<< HEAD
 from sage.structure.all import parent
-=======
-from sage.structure.coerce import parent
->>>>>>> a70d6821
 from sage.libs.mpmath import utils as mpmath_utils
 mpmath_utils_call = mpmath_utils.call # eliminate some overhead in _evalf_
 
