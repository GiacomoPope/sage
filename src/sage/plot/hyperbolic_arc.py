r"""
Arcs in hyperbolic geometry

AUTHORS:

- Hartmut Monien (2011 - 08)

Two models of the hyperbolic plane are implemented: Upper Half Plane and Poincare Disc, each with
its different domain and metric tensor.

UPPER HALF PLANE (UHP)

In this model, hyperbolic points are described by two coordinates, which we will represent
by a complex number in the domain

.. MATH::

    H = \{z \in \CC \colon \Im(z)>0\}

with the corresponding metric tensor

.. MATH::

   ds^2=\frac{dzd\bar{z}}{\Im(z)^2}

POINCARE DISC (PD)

In this model, hyperbolic points are described by two coordinates, which we will represent
by a complex number within the unit circle, having therefore the following domain

.. MATH::

    D = \{ z \in \CC \colon \vert z \vert < 1\}

with the corresponding metric tensor

.. MATH::

   ds^2 = 4 \frac{dzd\bar{z}}{(1-\vert z \vert^2)^2}

.. SEEALSO::

   :mod:`link to the geodesics in hyperbolic geometry module <sage.geometry.hyperbolic_space.hyperbolic_geodesic>`

REFERENCES:

For additional models of the hyperbolic plane and its relationship see

[CFKP1997]_

And for a more detailed explanation on hyperbolic arcs see

[Sta1993]_

"""
#*****************************************************************************
#       Copyright (C) 2011 Hartmut Monien <monien@th.physik.uni-bonn.de>,
#                     2015 Stefan Kraemer <skraemer@th.physik.uni-bonn.de>
#                     2016 Javier Honrubia <jhonrubia6@uned.es>
#
#  Distributed under the terms of the GNU General Public License (GPL)
#
#    This code is distributed in the hope that it will be useful,
#    but WITHOUT ANY WARRANTY; without even the implied warranty of
#    MERCHANTABILITY or FITNESS FOR A PARTICULAR PURPOSE.  See the GNU
#    General Public License for more details.
#
#  The full text of the GPL is available at:
#
#                  https://www.gnu.org/licenses/
#*****************************************************************************

from sage.plot.bezier_path import BezierPath
<<<<<<< HEAD
from sage.misc.decorators import options, rename_keyword
=======
from sage.plot.circle import circle
from sage.plot.arc import arc
from sage.plot.misc import options, rename_keyword
>>>>>>> a7d13676
from sage.rings.all import CC
from sage.symbolic.constants import pi
from sage.functions.trig import cos, sin, tan


<<<<<<< HEAD
class HyperbolicArc(BezierPath):
    """
    Primitive class for hyperbolic arc type. See ``hyperbolic_arc?`` for
    information about plotting a hyperbolic arc in the complex plane.
=======
class HyperbolicArcCore(BezierPath):
    """
    Base class for Hyperbolic arcs and hyperbolic polygons in the
    hyperbolic plane. Both Upper Half Model and Poincare Disc Model
    are supported.
>>>>>>> a7d13676

    INPUT:

    - ``A, B`` -- end points of the hyperbolic arc

    - ``model`` -- (default: 'UHP') hyperbolic model used, which
      is one of 'UHP' (Upper half plane), or 'PD' (Poincare disc)

    """
    def __init__(self, A, B, model, options):
        A, B = (CC(A), CC(B))
        self.path = []
        if model == "UHP":
            if A.imag() < 0:
                raise ValueError("%s is not a valid point in the UHP model" % (A))
            if B.imag() < 0:
                raise ValueError("%s is not a valid point in the UHP model" % (B))
            self._UHP_hyperbolic_arc(A, B, True)
        elif model == "PD":
            if A.abs() > 1:
                raise ValueError("%s is not a valid point in the PD model" % (A))
            if B.abs() > 1:
                raise ValueError("%s is not a valid point in the PD model" % (B))
            self._PD_hyperbolic_arc(A, B)
        elif model == "KM":
            raise AttributeError("Klein disc model is not yet implemented")
        elif model == "HM":
            raise AttributeError("Hyperboloid model is not yet implemented")
        else:
            raise AttributeError("%s is not a valid model for Hyperbolic plane" % model)

        BezierPath.__init__(self, self.path, options)
        self.A, self.B = (A, B)

    def _repr_(self):
        """
        String representation of HyperbolicArc.

        TESTS::

            sage: from sage.plot.hyperbolic_arc import HyperbolicArcCore
            sage: HyperbolicArcCore(0, 1/2+I*sqrt(3)/2, "UHP", {})._repr_()
            'Hyperbolic arc (0.000000000000000, 0.500000000000000 + 0.866025403784439*I)'
        """

        return "Hyperbolic arc (%s, %s)" % (self.A, self.B)

    def _UHP_hyperbolic_arc(self, z0, z3, first=False):
        """
        Construct Bezier path as an approximation to
        the hyperbolic arc between the complex numbers z0 and z3 in the
        hyperbolic plane.
        """
        z0, z3 = (CC(z0), CC(z3))
        p = (abs(z0)*abs(z0)-abs(z3)*abs(z3)) / (z0-z3).real()/2
        r = abs(z0 - p)

        if abs(z3-z0) / r < 0.1:
            self.path.append([(z0.real(),z0.imag()), (z3.real(),z3.imag())])
            return

        if z0.imag() == 0 and z3.imag() == 0:
            p = (z0.real()+z3.real()) / 2
            zm = CC(p, r)
            self._UHP_hyperbolic_arc(z0, zm, first)
            self._UHP_hyperbolic_arc(zm, z3)
            return
        else:
            zm = ((z0+z3)/2-p)/abs((z0+z3)/2-p)*r+p
            t = (8*zm-4*(z0+z3)).imag()/3/(z3-z0).real()
            z1 = z0 + t*CC(z0.imag(), (p-z0.real()))
            z2 = z3 - t*CC(z3.imag(), (p-z3.real()))
        if first:
            self.path.append([(z0.real(), z0.imag()),
                              (z1.real(), z1.imag()),
                              (z2.real(), z2.imag()),
                              (z3.real(), z3.imag())])
            first = False
        else:
            self.path.append([(z1.real(), z1.imag()),
                              (z2.real(), z2.imag()),
                              (z3.real(), z3.imag())])

    def _PD_hyperbolic_arc(self, z0, z3, first=False):
        """
        Construct a hyperbolic arc between the complez numbers z0
        and z3 in the Poincare Disc model
        """
        z0, z3 = (CC(z0), CC(z3))
        phi0 = z0.arg()
        phi3 = z3.arg()
        if abs(phi0 - phi3) == 0 or abs(phi0 - phi3) == pi:
            # The points lie in a geodesic of the first kind
            self.path.append([(z0.real(),z0.imag()), (z3.real(),z3.imag())])
            return
        else:
            # The points lie in a geodesic of the second kind
            T = self._CenterAndRadiusOrthogonalcirclegiven2points(z0, z3)
            a1 = (z0 - T[0]).arg()
            a2 = (z3 - T[0]).arg()
            if (T[0]).real() > 0:
                if a1 < 0:
                    a1 = a1 + 2*pi
                if a2 < 0:
                    a2 = a2 + 2*pi
            pic = arc((T[0].real(), T[0].imag()), T[1], sector=(a1,a2))[0]

            # Transform arc into a bezier path
            self._bezier_path(pic, z0, first)
            return

    def _CenterAndRadiusOrthogonalcirclegiven2points(self, z1, z2):
        """
        Calculate center and radius of an orthogonal circle to the
        unit disc through z1, z2 if they are ideal points or
        through z1, z2 and their inverses.

        INPUT:

            - ``z1,z2`` - points in the Poincare disc model

        OUTPUT:

            - ``c`` - center of the circle as a complex point
            - ``r`` - radius of the circle

        """
        z1, z2 = (CC(z1), CC(z2))
        if abs(z1.abs() - 1) < 0.000001 and abs(z2.abs() - 1) < 0.000001:
            # both z1,z2 are ideal points
            phi1 = z1.arg()
            phi2 = z2.arg()
            deltaphi = 0.5 * abs(phi1-phi2)
            extR = sin(deltaphi) * tan(deltaphi)
            R = cos(deltaphi) + extR
            # center is at R*exp(i*(min(phi1,phi2)+deltaphi)
            argcenter = min(phi1, phi2) + deltaphi
            c = CC(R*cos(argcenter), R*sin(argcenter))
            r = abs(tan(deltaphi))
        else:
            if z1.abs() < 1:
                z3 = (1 / z1).conjugate()
            else:
                if z2.abs() < 1:
                    z3 = (1 / z2).conjugate()
            k1 = z1 - z3
            k2 = z3 - z2
            s = (k1*k2.conjugate()).real() / (k1*k2.conjugate()).imag()
            c = (z1+z2)/2 + CC(0, 1)*s*(z1-z2)/2
            r = (z1 - c).abs()
        return c, r


class HyperbolicArc(HyperbolicArcCore):
    """
    Primitive class for hyberbolic arc type. See ``hyperbolic_arc?`` for
    information about plotting a hyperbolic arc in the complex plane.

    INPUT:

    - ``a, b`` - coordinates of the hyperbolic arc in the complex plane
    - ``options`` - dict of valid plot options to pass to constructor
    - ``model`` -- (default: 'UHP') hyperbolic model used, which
      is one of 'UHP' (Upper half plane), or 'PD' (Poincare disc)

    EXAMPLES:

    Note that constructions should use ``hyperbolic_arc``::

         sage: from sage.plot.hyperbolic_arc import HyperbolicArc
         sage: print(HyperbolicArc(0, 1/2+I*sqrt(3)/2, "UHP", {}))
         Hyperbolic arc (0.000000000000000, 0.500000000000000 + 0.866025403784439*I)
    """

    def __init__(self, A, B, model, options):
        """
        Initialize the HyperbolicArc object  using the parent init method.
        """
        HyperbolicArcCore.__init__(self, A, B, model, options)

    def _bezier_path(self, arc0, z0, first=False):
        """
        Construct a bezier path from a given arc object and store it
        in the ``path`` attribute

        INPUT:

            - ``arc0`` - an arc object representing a hyperbolic arc
            - ```z0, z3`` - hyperbolic arc end points

        """
        ma = arc0._matplotlib_arc()
        transform = ma.get_transform().get_matrix()
        cA, cC, cE = transform[0]
        cB, cD, cF = transform[1]
        points = []
        for u in ma._path.vertices:
            x, y = list(u)
            points += [(cA * x + cC * y + cE, cB * x + cD * y + cF)]

        if abs(CC(points[0]) - z0) > 0.00001:
            points.reverse()

        self.path.append(points[0: 4])
        N = 4
        while N < len(points):
            self.path.append(points[N: N + 3])
            N += 3
        return


@rename_keyword(color='rgbcolor')
@options(alpha=1, fill=False, thickness=1, rgbcolor="blue", zorder=2, linestyle='solid')
def hyperbolic_arc(a, b, model="UHP", **options):
    """
    Plot an arc from a to b in hyperbolic plane.

    INPUT:

    - ``a, b`` - complex numbers connected by a hyperbolic arc

    - ``model``- (default: ``'UHP'``) hyperbolic model used, which is one
      of ``'UHP'`` (Upper half plane), or ``'PD'`` (Poincare disc)

    OPTIONS:

    - ``alpha`` - default: 1

    - ``thickness`` - default: 1

    - ``rgbcolor`` - default: 'blue'

    - ``linestyle`` - (default: ``'solid'``) The style of the line, which
      is one of ``'dashed'``, ``'dotted'``, ``'solid'``, ``'dashdot'``,
      or ``'--'``, ``':'``, ``'-'``, ``'-.'``, respectively.

    Examples:

    Show a hyperbolic arc from 0 to 1::

        sage: hyperbolic_arc(0, 1)
        Graphics object consisting of 1 graphics primitive

    .. PLOT::

        sphinx_plot(hyperbolic_arc(0,1))

    Show a hyperbolic arc from 1/2 to `i` with a red thick line::

        sage: hyperbolic_arc(1/2, I, color='red', thickness=2)
        Graphics object consisting of 1 graphics primitive

    .. PLOT::

        sphinx_plot(hyperbolic_arc(0.5, I, color='red', thickness=2))

    Show a hyperbolic arc from `1+i` to `1+2i` with dashed line::

        sage: hyperbolic_arc(1+I, 1+2*I, linestyle='dashed')
        Graphics object consisting of 1 graphics primitive

    .. PLOT::

        sphinx_plot(hyperbolic_arc(1+I, 1+2*I, linestyle='dashed'))

    ::

         sage: hyperbolic_arc(1+I, 1+ 2*I, linestyle='--')
         Graphics object consisting of 1 graphics primitive

    .. PLOT::

        sphinx_plot(hyperbolic_arc(1+I, 1+2*I, linestyle='dashed'))

    Show a hyperbolic arc from `i` to `-1` in red, another hyperbolic arc
    from $e^{i\pi/3}$ to $0.6*e^{i 3\pi/4}$ with dashed style in green,
    and finally a hyperbolic arc from `-0.5+0.5i` to `0.5-0.5i` together
    with the disc frontier::

        sage: z1 = CC(0,1)
        sage: z2 = CC(-1,0)
        sage: z3 = CC((cos(pi/3),sin(pi/3)))
        sage: z4 = CC((0.6*cos(3*pi/4),0.6*sin(3*pi/4)))
        sage: z5 = CC(-0.5,0.5)
        sage: z6 = CC(0.5,-0.5)
        sage: a1 = hyperbolic_arc(z1, z2, model="PD", color="red")
        sage: a2 = hyperbolic_arc(z3, z4, model="PD", color="green")
        sage: a3 = hyperbolic_arc(z5, z6, model="PD", linestyle="--")
        sage: a1 + a2 + a3
        Graphics object consisting of 6 graphics primitives

    .. PLOT::

        z1 = CC(0,1)
        z2 = CC(-1,0)
        z3 = CC((cos(pi/3),sin(pi/3)))
        z4 = CC((0.6*cos(3*pi/4),0.6*sin(3*pi/4)))
        z5 = CC(-0.5,0.5)
        z6 = CC(0.5,-0.5)
        a1 = hyperbolic_arc(z1, z2, model="PD", color="red")
        a2 = hyperbolic_arc(z3, z4, model="PD", color="green")
        a3 = hyperbolic_arc(z5, z6, model="PD", linestyle="--")
        P = a1 + a2 + a3
        sphinx_plot(P)

    """
    from sage.plot.all import Graphics
    g = Graphics()
    g._set_extra_kwds(g._extract_kwds_for_show(options))
    g.add_primitive(HyperbolicArc(a, b, model, options))
    if model == "PD":
        g = g + circle((0,0), 1, rgbcolor='black')
    g.set_aspect_ratio(1)
    return g<|MERGE_RESOLUTION|>--- conflicted
+++ resolved
@@ -71,60 +71,54 @@
 #*****************************************************************************
 
 from sage.plot.bezier_path import BezierPath
-<<<<<<< HEAD
-from sage.misc.decorators import options, rename_keyword
-=======
 from sage.plot.circle import circle
 from sage.plot.arc import arc
-from sage.plot.misc import options, rename_keyword
->>>>>>> a7d13676
+from sage.misc.decorators import options, rename_keyword
 from sage.rings.all import CC
 from sage.symbolic.constants import pi
 from sage.functions.trig import cos, sin, tan
 
 
-<<<<<<< HEAD
-class HyperbolicArc(BezierPath):
-    """
-    Primitive class for hyperbolic arc type. See ``hyperbolic_arc?`` for
-    information about plotting a hyperbolic arc in the complex plane.
-=======
 class HyperbolicArcCore(BezierPath):
     """
     Base class for Hyperbolic arcs and hyperbolic polygons in the
     hyperbolic plane. Both Upper Half Model and Poincare Disc Model
     are supported.
->>>>>>> a7d13676
 
     INPUT:
 
     - ``A, B`` -- end points of the hyperbolic arc
 
-    - ``model`` -- (default: 'UHP') hyperbolic model used, which
-      is one of 'UHP' (Upper half plane), or 'PD' (Poincare disc)
-
+    - ``model`` -- (default: ``'UHP'``) hyperbolic model used,
+      which is one of the following:
+
+      * ``'UHP'`` - upper half plane
+      * ``'PD'`` - Poincare disc
     """
     def __init__(self, A, B, model, options):
+        """
+        Initialize ``self``.
+        """
         A, B = (CC(A), CC(B))
         self.path = []
         if model == "UHP":
             if A.imag() < 0:
-                raise ValueError("%s is not a valid point in the UHP model" % (A))
+                raise ValueError("%s is not a valid point in the UHP model" % (A,))
             if B.imag() < 0:
-                raise ValueError("%s is not a valid point in the UHP model" % (B))
+                raise ValueError("%s is not a valid point in the UHP model" % (B,))
             self._UHP_hyperbolic_arc(A, B, True)
         elif model == "PD":
             if A.abs() > 1:
-                raise ValueError("%s is not a valid point in the PD model" % (A))
+                raise ValueError("%s is not a valid point in the PD model" % (A,))
             if B.abs() > 1:
-                raise ValueError("%s is not a valid point in the PD model" % (B))
+                raise ValueError("%s is not a valid point in the PD model" % (B,))
             self._PD_hyperbolic_arc(A, B)
         elif model == "KM":
-            raise AttributeError("Klein disc model is not yet implemented")
+            raise NotImplementedError("Klein disc model is not yet implemented")
         elif model == "HM":
-            raise AttributeError("Hyperboloid model is not yet implemented")
+            raise NotImplementedError("Hyperboloid model is not yet implemented")
         else:
-            raise AttributeError("%s is not a valid model for Hyperbolic plane" % model)
+            raise ValueError("%s is not a valid model for Hyperbolic plane" % model)
 
         BezierPath.__init__(self, self.path, options)
         self.A, self.B = (A, B)
@@ -139,14 +133,13 @@
             sage: HyperbolicArcCore(0, 1/2+I*sqrt(3)/2, "UHP", {})._repr_()
             'Hyperbolic arc (0.000000000000000, 0.500000000000000 + 0.866025403784439*I)'
         """
-
         return "Hyperbolic arc (%s, %s)" % (self.A, self.B)
 
     def _UHP_hyperbolic_arc(self, z0, z3, first=False):
         """
         Construct Bezier path as an approximation to
-        the hyperbolic arc between the complex numbers z0 and z3 in the
-        hyperbolic plane.
+        the hyperbolic arc between the complex numbers ``z0`` and ``z3``
+        in the hyperbolic plane.
         """
         z0, z3 = (CC(z0), CC(z3))
         p = (abs(z0)*abs(z0)-abs(z3)*abs(z3)) / (z0-z3).real()/2
@@ -157,16 +150,17 @@
             return
 
         if z0.imag() == 0 and z3.imag() == 0:
-            p = (z0.real()+z3.real()) / 2
+            p = (z0.real() + z3.real()) / 2
             zm = CC(p, r)
             self._UHP_hyperbolic_arc(z0, zm, first)
             self._UHP_hyperbolic_arc(zm, z3)
             return
         else:
-            zm = ((z0+z3)/2-p)/abs((z0+z3)/2-p)*r+p
+            zm = ((z0+z3) / 2 - p) / abs((z0+z3) / 2 - p) * r + p
             t = (8*zm-4*(z0+z3)).imag()/3/(z3-z0).real()
             z1 = z0 + t*CC(z0.imag(), (p-z0.real()))
             z2 = z3 - t*CC(z3.imag(), (p-z3.real()))
+
         if first:
             self.path.append([(z0.real(), z0.imag()),
                               (z1.real(), z1.imag()),
@@ -180,8 +174,8 @@
 
     def _PD_hyperbolic_arc(self, z0, z3, first=False):
         """
-        Construct a hyperbolic arc between the complez numbers z0
-        and z3 in the Poincare Disc model
+        Construct a hyperbolic arc between the complez numbers ``z0``
+        and ``z3`` in the Poincare Disc model
         """
         z0, z3 = (CC(z0), CC(z3))
         phi0 = z0.arg()
@@ -189,7 +183,6 @@
         if abs(phi0 - phi3) == 0 or abs(phi0 - phi3) == pi:
             # The points lie in a geodesic of the first kind
             self.path.append([(z0.real(),z0.imag()), (z3.real(),z3.imag())])
-            return
         else:
             # The points lie in a geodesic of the second kind
             T = self._CenterAndRadiusOrthogonalcirclegiven2points(z0, z3)
@@ -204,23 +197,21 @@
 
             # Transform arc into a bezier path
             self._bezier_path(pic, z0, first)
-            return
 
     def _CenterAndRadiusOrthogonalcirclegiven2points(self, z1, z2):
         """
         Calculate center and radius of an orthogonal circle to the
-        unit disc through z1, z2 if they are ideal points or
-        through z1, z2 and their inverses.
+        unit disc through ``z1``, ``z2`` if they are ideal points or
+        through ``z1``, ``z2`` and their inverses.
 
         INPUT:
 
-            - ``z1,z2`` - points in the Poincare disc model
+        - ``z1,z2`` - points in the Poincare disc model
 
         OUTPUT:
 
-            - ``c`` - center of the circle as a complex point
-            - ``r`` - radius of the circle
-
+        - ``c`` - center of the circle as a complex point
+        - ``r`` - radius of the circle
         """
         z1, z2 = (CC(z1), CC(z2))
         if abs(z1.abs() - 1) < 0.000001 and abs(z2.abs() - 1) < 0.000001:
@@ -249,16 +240,19 @@
 
 
 class HyperbolicArc(HyperbolicArcCore):
-    """
+    r"""
     Primitive class for hyberbolic arc type. See ``hyperbolic_arc?`` for
     information about plotting a hyperbolic arc in the complex plane.
 
     INPUT:
 
-    - ``a, b`` - coordinates of the hyperbolic arc in the complex plane
-    - ``options`` - dict of valid plot options to pass to constructor
-    - ``model`` -- (default: 'UHP') hyperbolic model used, which
-      is one of 'UHP' (Upper half plane), or 'PD' (Poincare disc)
+    - ``a, b`` -- coordinates of the hyperbolic arc in the complex plane
+    - ``options`` -- dict of valid plot options to pass to constructor
+    - ``model`` -- (default: ``'UHP'``) hyperbolic model used,
+      which is one of the following:
+
+      * ``'UHP'`` - upper half plane
+      * ``'PD'`` - Poincare disc
 
     EXAMPLES:
 
@@ -268,10 +262,9 @@
          sage: print(HyperbolicArc(0, 1/2+I*sqrt(3)/2, "UHP", {}))
          Hyperbolic arc (0.000000000000000, 0.500000000000000 + 0.866025403784439*I)
     """
-
     def __init__(self, A, B, model, options):
-        """
-        Initialize the HyperbolicArc object  using the parent init method.
+        r"""
+        Initialize ``self``.
         """
         HyperbolicArcCore.__init__(self, A, B, model, options)
 
@@ -282,9 +275,8 @@
 
         INPUT:
 
-            - ``arc0`` - an arc object representing a hyperbolic arc
-            - ```z0, z3`` - hyperbolic arc end points
-
+        - ``arc0`` -- an arc object representing a hyperbolic arc
+        - ```z0, z3`` -- hyperbolic arc end points
         """
         ma = arc0._matplotlib_arc()
         transform = ma.get_transform().get_matrix()
@@ -309,31 +301,34 @@
 @rename_keyword(color='rgbcolor')
 @options(alpha=1, fill=False, thickness=1, rgbcolor="blue", zorder=2, linestyle='solid')
 def hyperbolic_arc(a, b, model="UHP", **options):
-    """
-    Plot an arc from a to b in hyperbolic plane.
+    r"""
+    Plot an arc from ``a`` to ``b`` in hyperbolic plane.
 
     INPUT:
 
     - ``a, b`` - complex numbers connected by a hyperbolic arc
 
-    - ``model``- (default: ``'UHP'``) hyperbolic model used, which is one
-      of ``'UHP'`` (Upper half plane), or ``'PD'`` (Poincare disc)
+    - ``model`` -- (default: ``'UHP'``) hyperbolic model used,
+      which is one of the following:
+
+      * ``'UHP'`` - upper half plane
+      * ``'PD'`` - Poincare disc
 
     OPTIONS:
 
-    - ``alpha`` - default: 1
-
-    - ``thickness`` - default: 1
-
-    - ``rgbcolor`` - default: 'blue'
-
-    - ``linestyle`` - (default: ``'solid'``) The style of the line, which
+    - ``alpha`` -- default: 1
+
+    - ``thickness`` -- default: 1
+
+    - ``rgbcolor`` -- default: ``'blue'``
+
+    - ``linestyle`` -- (default: ``'solid'``) the style of the line, which
       is one of ``'dashed'``, ``'dotted'``, ``'solid'``, ``'dashdot'``,
-      or ``'--'``, ``':'``, ``'-'``, ``'-.'``, respectively.
-
-    Examples:
-
-    Show a hyperbolic arc from 0 to 1::
+      or ``'--'``, ``':'``, ``'-'``, ``'-.'``, respectively
+
+    EXAMPLES:
+
+    Show a hyperbolic arc from `0` to `1`::
 
         sage: hyperbolic_arc(0, 1)
         Graphics object consisting of 1 graphics primitive
@@ -342,7 +337,7 @@
 
         sphinx_plot(hyperbolic_arc(0,1))
 
-    Show a hyperbolic arc from 1/2 to `i` with a red thick line::
+    Show a hyperbolic arc from `1/2` to `i` with a red thick line::
 
         sage: hyperbolic_arc(1/2, I, color='red', thickness=2)
         Graphics object consisting of 1 graphics primitive
@@ -370,7 +365,7 @@
         sphinx_plot(hyperbolic_arc(1+I, 1+2*I, linestyle='dashed'))
 
     Show a hyperbolic arc from `i` to `-1` in red, another hyperbolic arc
-    from $e^{i\pi/3}$ to $0.6*e^{i 3\pi/4}$ with dashed style in green,
+    from `e^{i\pi/3}` to `0.6*e^{i 3\pi/4}` with dashed style in green,
     and finally a hyperbolic arc from `-0.5+0.5i` to `0.5-0.5i` together
     with the disc frontier::
 
@@ -408,4 +403,4 @@
     if model == "PD":
         g = g + circle((0,0), 1, rgbcolor='black')
     g.set_aspect_ratio(1)
-    return g+    return g
