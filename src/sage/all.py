"""
all.py -- much of sage is imported into this module, so you don't
          have to import everything individually.

TESTS:

This is to test :trac:`10570`. If the number of stackframes at startup
changes due to a patch you made, please check that this was an
intended effect of your patch.

::

    sage: import gc
    sage: import inspect
    sage: from sage import *
    sage: frames = [x for x in gc.get_objects() if inspect.isframe(x)]

We exclude the dependencies and check to see that there are no others
except for the known bad apples::

    sage: allowed = [
    ....:     'IPython', 'prompt_toolkit', 'jedi',     # sage dependencies
    ....:     'threading', 'multiprocessing',  # doctest dependencies
    ....:     'pytz', 'importlib.resources',   # doctest dependencies
    ....:     '__main__', 'sage.doctest',      # doctesting
    ....:     'signal', 'enum', 'types'        # may appear in Python 3
    ....: ]
    sage: def is_not_allowed(frame):
    ....:     module = inspect.getmodule(frame)
    ....:     if module is None: return False
    ....:     return not any(module.__name__.startswith(name) for name in allowed)
    sage: [inspect.getmodule(f).__name__ for f in frames if is_not_allowed(f)]
    []

Check lazy import of ``interacts``::

    sage: type(interacts)
    <class 'sage.misc.lazy_import.LazyImport'>
    sage: interacts
    <module 'sage.interacts.all' from '...'>
"""
# ****************************************************************************
#       Copyright (C) 2005-2012 William Stein <wstein@gmail.com>
#
# This program is free software: you can redistribute it and/or modify
# it under the terms of the GNU General Public License as published by
# the Free Software Foundation, either version 2 of the License, or
# (at your option) any later version.
#                  https://www.gnu.org/licenses/
# ****************************************************************************

import os
import sys
import operator
import math

############ setup warning filters before importing Sage stuff ####
import warnings

__with_pydebug = hasattr(sys, 'gettotalrefcount')   # This is a Python debug build (--with-pydebug)
if __with_pydebug:
    # a debug build does not install the default warning filters. Sadly, this breaks doctests so we
    # have to re-add them:
    warnings.filterwarnings('ignore', category=PendingDeprecationWarning)
    warnings.filterwarnings('ignore', category=ImportWarning)
    warnings.filterwarnings('ignore', category=ResourceWarning)
else:
    deprecationWarning = ('ignore', None, DeprecationWarning, None, 0)
    if deprecationWarning in warnings.filters:
        warnings.filters.remove(deprecationWarning)

# Ignore all deprecations from IPython etc.
warnings.filterwarnings('ignore', category=DeprecationWarning,
    module='(IPython|ipykernel|jupyter_client|jupyter_core|nbformat|notebook|ipywidgets|storemagic|jedi)')

# scipy 1.18 introduced reprecation warnings on a number of things they are moving to
# numpy, e.g. DeprecationWarning: scipy.array is deprecated
#             and will be removed in SciPy 2.0.0, use numpy.array instead
# This affects networkx 2.2 up and including 2.4 (cf. :trac:29766)
warnings.filterwarnings('ignore', category=DeprecationWarning,
    module='(scipy|networkx)')

# However, be sure to keep OUR deprecation warnings
warnings.filterwarnings('default', category=DeprecationWarning,
    message=r'[\s\S]*See https?://trac\.sagemath\.org/[0-9]* for details.')

# Ignore Python 3.9 deprecation warnings
warnings.filterwarnings('ignore', category=DeprecationWarning,
    module='ast')

# Ignore packaging 20.5 deprecation warnings
warnings.filterwarnings('ignore', category=DeprecationWarning,
    module='(.*[.]_vendor[.])?packaging')

# Ignore numpy warnings triggered by pythran
warnings.filterwarnings('ignore', category=DeprecationWarning,
                        module='pythran')

<<<<<<< HEAD
=======
warnings.filterwarnings('ignore', category=DeprecationWarning,
                        message='The distutils(.sysconfig module| package) is deprecated',
                        module='Cython|distutils|numpy|sage.env|sage.features')

>>>>>>> ebcae245
################ end setup warnings ###############################


from sage.env import SAGE_ROOT, SAGE_SRC, SAGE_DOC_SRC, SAGE_LOCAL, DOT_SAGE, SAGE_ENV


###################################################################

# This import also sets up the interrupt handler
from cysignals.signals import (AlarmInterrupt, SignalError,
        sig_on_reset as sig_on_count)

from time                import sleep
from functools import reduce  # in order to keep reduce in python3

import sage.misc.lazy_import

from sage.misc.all       import *         # takes a while
from sage.typeset.all    import *
from sage.repl.all       import *

from sage.misc.sh import sh

from sage.libs.all       import *
from sage.data_structures.all import *
from sage.doctest.all    import *

from sage.structure.all  import *
from sage.rings.all      import *
from sage.arith.all      import *
from sage.matrix.all     import *

from sage.symbolic.all   import *
from sage.modules.all    import *
from sage.monoids.all    import *
from sage.algebras.all   import *
from sage.modular.all    import *
from sage.sat.all        import *
from sage.schemes.all    import *
from sage.graphs.all     import *
from sage.groups.all     import *
from sage.arith.power    import generic_power as power
from sage.databases.all  import *
from sage.categories.all import *
from sage.sets.all       import *
from sage.probability.all import *
from sage.interfaces.all import *

from sage.functions.all  import *
from sage.calculus.all   import *

lazy_import('sage.tests', 'all', as_='tests', deprecation=27337)
from sage.cpython.all    import *

from sage.crypto.all     import *
import sage.crypto.mq as mq

from sage.plot.all       import *
from sage.plot.plot3d.all     import *

from sage.coding.all     import *
from sage.combinat.all   import *

from sage.lfunctions.all import *

from sage.geometry.all   import *
from sage.geometry.triangulation.all   import *
from sage.geometry.riemannian_manifolds.all   import *

from sage.dynamics.all   import *

from sage.homology.all   import *

from sage.topology.all   import *

from sage.quadratic_forms.all import *

from sage.games.all      import *

lazy_import('sage.media.wav', 'Wave', as_='wave', deprecation=12673)

from sage.logic.all      import *

from sage.numerical.all  import *

from sage.stats.all      import *
import sage.stats.all as stats

lazy_import("sage.finance", "all", as_="finance", deprecation=32427)

from sage.parallel.all   import *

from sage.ext.fast_callable  import fast_callable
from sage.ext.fast_eval      import fast_float

from sage.sandpiles.all import *

from sage.tensor.all     import *

from sage.matroids.all   import *

from sage.game_theory.all import *

from sage.knots.all import *

from sage.manifolds.all import *

from cysignals.alarm import alarm, cancel_alarm

# Lazily import interacts (#15335)
lazy_import('sage.interacts', 'all', 'interacts')

from copy import copy, deepcopy

# The code executed here uses a large amount of Sage components
from sage.rings.qqbar import _init_qqbar
_init_qqbar()

###########################################################
#### WARNING:
# DO *not* import numpy / matplotlib / networkx here!!
# Each takes a surprisingly long time to initialize,
# and that initialization should be done more on-the-fly
# when they are first needed.
###########################################################

CC = ComplexField()
QQ = RationalField()
RR = RealField()  # default real field
ZZ = IntegerRing()

true = True
false = False
oo = infinity
from sage.rings.imaginary_unit import I
i = I

from sage.misc.copying import license
copying = license
copyright = license

_cpu_time_ = cputime()
_wall_time_ = walltime()


def quit_sage(verbose=True):
    """
    If you use Sage in library mode, you should call this function
    when your application quits.

    It makes sure any child processes are also killed, etc.
    """
    if verbose:
        t1 = cputime(_cpu_time_)
        t1m = int(t1) // 60
        t1s = t1 - t1m * 60
        t2 = walltime(_wall_time_)
        t2m = int(t2) // 60
        t2s = t2 - t2m * 60
        print("Exiting Sage (CPU time %sm%.2fs, Wall time %sm%.2fs)." %
              (t1m, t1s, t2m, t2s))

    import gc
    gc.collect()

    from sage.interfaces.quit import expect_quitall
    expect_quitall(verbose=verbose)

    import sage.matrix.matrix_mod2_dense
    sage.matrix.matrix_mod2_dense.free_m4ri()

    import sage.libs.flint.flint
    sage.libs.flint.flint.free_flint_stack()

    # Free globally allocated gmp integers.
    import sage.rings.integer
    sage.rings.integer.free_integer_pool()
    import sage.algebras.quatalg.quaternion_algebra_element
    sage.algebras.quatalg.quaternion_algebra_element._clear_globals()

    from sage.libs.all import symmetrica
    symmetrica.end()


from sage.misc.persist import register_unpickle_override
register_unpickle_override('sage.categories.category', 'Sets', Sets)
register_unpickle_override('sage.categories.category_types', 'HeckeModules', HeckeModules)
register_unpickle_override('sage.categories.category_types', 'Objects', Objects)
register_unpickle_override('sage.categories.category_types', 'Rings', Rings)
register_unpickle_override('sage.categories.category_types', 'Fields', Fields)
register_unpickle_override('sage.categories.category_types', 'VectorSpaces', VectorSpaces)
register_unpickle_override('sage.categories.category_types', 'Schemes_over_base', sage.categories.schemes.Schemes_over_base)
register_unpickle_override('sage.categories.category_types', 'ModularAbelianVarieties', ModularAbelianVarieties)
register_unpickle_override('sage.libs.pari.gen_py', 'pari', pari)

# Cache the contents of star imports.
sage.misc.lazy_import.save_cache_file()


### Debugging for Singular, see trac #10903
# from sage.libs.singular.ring import poison_currRing
# sys.settrace(poison_currRing)


# Set a new random number seed as the very last thing
# (so that printing initial_seed() and using that seed
# in set_random_seed() will result in the same sequence you got at
# Sage startup).
set_random_seed()


# From now on it is ok to resolve lazy imports
sage.misc.lazy_import.finish_startup()


def sage_globals():
    r"""
    Return the Sage namespace.

    EXAMPLES::

        sage: 'log' in sage_globals()
        True
        sage: 'MatrixSpace' in sage_globals()
        True
        sage: 'Permutations' in sage_globals()
        True
        sage: 'TheWholeUniverse' in sage_globals()
        False
    """
    return globals()<|MERGE_RESOLUTION|>--- conflicted
+++ resolved
@@ -96,13 +96,10 @@
 warnings.filterwarnings('ignore', category=DeprecationWarning,
                         module='pythran')
 
-<<<<<<< HEAD
-=======
 warnings.filterwarnings('ignore', category=DeprecationWarning,
                         message='The distutils(.sysconfig module| package) is deprecated',
                         module='Cython|distutils|numpy|sage.env|sage.features')
 
->>>>>>> ebcae245
 ################ end setup warnings ###############################
 
 
