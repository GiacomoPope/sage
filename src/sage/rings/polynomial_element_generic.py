"""
Univariate Polynomials

AUTHORS:
    -- William Stein: first version
    -- Martin Albrecht: Added singular coercion.

TESTS:

We test coercion in a particularly complicated situation:
    sage: W.<w>=QQ['w']
    sage: WZ.<z>=W['z']
    sage: m = matrix(WZ,2,2,[1,z,z,z^2])
    sage: a = m.charpoly()
    sage: R.<x> = WZ[]
    sage: R(a)
    x^2 + ((-1)*z^2 + -1)*x
"""

################################################################################
#       Copyright (C) 2007 William Stein <wstein@gmail.com>
#
#  Distributed under the terms of the GNU General Public License (GPL)
#
#                  http://www.gnu.org/licenses/
################################################################################

import copy

from polynomial_element import Polynomial, is_Polynomial
from sage.structure.element import (IntegralDomainElement, EuclideanDomainElement,
                                    PrincipalIdealDomainElement)

from sage.rings.polynomial_singular_interface import Polynomial_singular_repr

from sage.libs.all import pari, pari_gen
from sage.libs.ntl.all import ZZ as ntl_ZZ, ZZX, ZZX_class, ZZ_p, ZZ_pX, ZZ_pX_class, set_modulus
from sage.structure.factorization import Factorization

from infinity import infinity
from rational_field import QQ
from integer_ring import ZZ
import integer
import complex_field
import arith
import finite_field

import fraction_field_element
import sage.rings.polynomial_ring


class Polynomial_generic_dense(Polynomial):
    """
    A generic dense polynomial.

    EXAMPLES:
        sage: R.<x> = PolynomialRing(PolynomialRing(QQ,'y'))
        sage: f = x^3 - x + 17
        sage: type(f)
        <class 'sage.rings.polynomial_element_generic.Polynomial_generic_dense'>
        sage: loads(f.dumps()) == f
        True
    """
    def __init__(self, parent, x=None, check=True, is_gen=False, construct=False, absprec=None):
        Polynomial.__init__(self, parent, is_gen=is_gen)
        if x is None:
            self.__coeffs = []
            return
        R = parent.base_ring()
        if isinstance(x, Polynomial):
            if x.parent() == self.parent():
                x = list(x.list())
            elif x.parent() == R:
                x = [x]
            elif absprec is None:
                x = [R(a) for a in x.list()]
                check = False
            else:
                x = [R(a, absprec = absprec) for a in x.list()]
                check = False
        elif isinstance(x, dict):
            zero = R(0)
            n = max(x.keys())
            v = [zero for _ in xrange(n+1)]
            for i, z in x.iteritems():
                v[i] = z
            x = v
        elif isinstance(x, pari_gen):
            if absprec is None:
                x = [R(w) for w in x.Vecrev()]
            else:
                x = [R(w, absprec = absprec) for w in x.Vecrev()]
            check = True
        elif not isinstance(x, list):
            x = [x]   # constant polynomials
        if check:
            if absprec is None:
                self.__coeffs = [R(z) for z in x]
            else:
                self.__coeffs = [R(z, absprec=absprec) for z in x]
        else:
            self.__coeffs = x
        if check:
            self.__normalize()

    def __normalize(self):
        x = self.__coeffs
        n = len(x)-1
        while n>=0 and x[n] == 0:
            del x[n]
            n -= 1

    def __getitem__(self,n):
        """
        EXAMPLES:
            sage: R.<x> = ZZ[]
            sage: f = (1+2*x)^5; f
            32*x^5 + 80*x^4 + 80*x^3 + 40*x^2 + 10*x + 1
            sage: f[-1]
            0
            sage: f[2]
            40
            sage: f[6]
            0
        """
        if n < 0 or n >= len(self.__coeffs):
            return self.base_ring()(0)
        return self.__coeffs[n]

    def __getslice__(self, i, j):
        """
        EXAMPLES:
            sage: R.<x> = RDF[]
            sage: f = (1+2*x)^5; f
            32.0*x^5 + 80.0*x^4 + 80.0*x^3 + 40.0*x^2 + 10.0*x + 1.0
            sage: f[:3]
            40.0*x^2 + 10.0*x + 1.0
            sage: f[2:5]
            80.0*x^4 + 80.0*x^3 + 40.0*x^2
            sage: f[2:]
            32.0*x^5 + 80.0*x^4 + 80.0*x^3 + 40.0*x^2
        """
        if i < 0:
            i = 0
        P = self.parent()
        return P([0]*int(i) + self.__coeffs[i:j])

    def _unsafe_mutate(self, n, value):
        """
        Never use this unless you really know what you are doing.

        WARNING: This could easily introduce subtle bugs, since SAGE
        assumes everywhere that polynomials are immutable.  It's OK to
        use this if you really know what you're doing.

        EXAMPLES:
            sage: R.<x> = ZZ[]
            sage: f = (1+2*x)^2; f
            4*x^2 + 4*x + 1
            sage: f._unsafe_mutate(1, -5)
            sage: f
            4*x^2 - 5*x + 1
        """
        n = int(n)
        value = self.base_ring()(value)
        if n >= 0 and n < len(self.__coeffs):
            self.__coeffs[n] = value
            if n == len(self.__coeffs) and value == 0:
                self.__normalize()
        elif n < 0:
            raise IndexError, "polynomial coefficient index must be nonnegative"
        elif value != 0:
            zero = self.base_ring()(0)
            for _ in xrange(len(self.__coeffs), n):
                self.__coeffs.append(zero)
            self.__coeffs.append(value)

    def __floordiv__(self, right):
        """
        Return the quotient upon division (no remainder).

        EXAMPLES:
            sage: R.<x> = QQ[]
            sage: f = (1+2*x)^3 + 3*x; f
            8*x^3 + 12*x^2 + 9*x + 1
            sage: g = f // (1+2*x); g
            4*x^2 + 4*x + 5/2
            sage: f - g * (1+2*x)
            -3/2
            sage: f.quo_rem(1+2*x)
            (4*x^2 + 4*x + 5/2, -3/2)
        """
        if right.parent() == self.parent():
            return Polynomial.__floordiv__(self, right)
        d = self.parent().base_ring()(right)
        return self.polynomial([c // d for c in self.__coeffs], check=False)

    def list(self):
        """
        Return a new copy of the list of the underlying
        elements of self.

        EXAMPLES:
            sage: R.<x> = GF(17)[]
            sage: f = (1+2*x)^3 + 3*x; f
            8*x^3 + 12*x^2 + 9*x + 1
            sage: f.list()
            [1, 9, 12, 8]
        """
        return list(self.__coeffs)

    def degree(self):
        """
        EXAMPLES:
            sage: R.<x> = RDF[]
            sage: f = (1+2*x^7)^5
            sage: f.degree()
            35
        """
        return len(self.__coeffs) - 1

    def shift(self, n):
        r"""
        Returns this polynomial multiplied by the power $x^n$. If $n$
        is negative, terms below $x^n$ will be discarded. Does not
        change this polynomial.

        EXAMPLES:
            sage: R.<x> = PolynomialRing(PolynomialRing(QQ,'y'), 'x')
            sage: p = x^2 + 2*x + 4
            sage: type(p)
            <class 'sage.rings.polynomial_element_generic.Polynomial_generic_dense'>
            sage: p.shift(0)
             x^2 + 2*x + 4
            sage: p.shift(-1)
             x + 2
            sage: p.shift(2)
             x^4 + 2*x^3 + 4*x^2

        AUTHOR:
            -- David Harvey (2006-08-06)
        """
        if n == 0:
            return self
        if n > 0:
            output = [self.base_ring()(0)] * n
            output.extend(self.__coeffs)
            return self.polynomial(output, check=False)
        if n < 0:
            if n > self.degree():
                return self.polynomial([])
            else:
                return self.polynomial(self.__coeffs[-int(n):], check=False)


class Polynomial_generic_sparse(Polynomial):
    """
    A generic sparse polynomial.

    EXAMPLES:
        sage: R.<x> = PolynomialRing(PolynomialRing(QQ, 'y'), sparse=True)
        sage: f = x^3 - x + 17
        sage: type(f)
        <class 'sage.rings.polynomial_element_generic.Polynomial_generic_sparse'>
        sage: loads(f.dumps()) == f
        True
    """
    def __init__(self, parent, x=None, check=True, is_gen=False, construct=False):
        Polynomial.__init__(self, parent, is_gen=is_gen)
        if x is None:
            self.__coeffs = {}
            return
        R = parent.base_ring()
        if isinstance(x, Polynomial):
            if x.parent() == self.parent():
                x = dict(x.dict())
            elif x.parent() == R:
                x = {0:x}
            else:
                w = {}
                for n, c in x.dict().iteritems():
                    w[n] = R(c)
                #raise TypeError, "Cannot coerce %s into %s."%(x, parent)
        elif isinstance(x, list):
            y = {}
            for i in xrange(len(x)):
                if x[i] != 0:
                    y[i] = x[i]
            x = y
        elif not isinstance(x, dict):
            x = {0:x}   # constant polynomials
        elif isinstance(x, pari_gen):
            x = [R(w) for w in x.Vecrev()]
            check = True
        if check:
            self.__coeffs = {}
            for i, z in x.iteritems():
                self.__coeffs[i] = R(z)
        else:
            self.__coeffs = x
        if check:
            self.__normalize()

    def dict(self):
        """
        Return a new copy of the dict of the underlying
        elements of self.

        EXAMPLES:
            sage: R.<w> = PolynomialRing(Integers(8), sparse=True)
            sage: f = 5 + w^1997 - w^10000; f
            7*w^10000 + w^1997 + 5
            sage: d = f.dict(); d
            {0: 5, 10000: 7, 1997: 1}
            sage: d[0] = 10
            sage: f.dict()
            {0: 5, 10000: 7, 1997: 1}
        """
        return dict(self.__coeffs)

    def valuation(self):
        """
        EXAMPLES:
            sage: R.<w> = PolynomialRing(GF(9,'a'), sparse=True)
            sage: f = w^1997 - w^10000
            sage: f.valuation()
            1997
            sage: R(19).valuation()
            0
            sage: R(0).valuation()
            +Infinity
        """
        c = self.__coeffs.keys()
        if len(c) == 0:
            return infinity
        return ZZ(min(self.__coeffs.keys()))

    def derivative(self):
        """
        EXAMPLES:
            sage: R.<w> = PolynomialRing(ZZ, sparse=True)
            sage: f = R(range(9)); f
            8*w^8 + 7*w^7 + 6*w^6 + 5*w^5 + 4*w^4 + 3*w^3 + 2*w^2 + w
            sage: f.derivative()
            64*w^7 + 49*w^6 + 36*w^5 + 25*w^4 + 16*w^3 + 9*w^2 + 4*w + 1
        """
        d = {}
        for n, c in self.__coeffs.iteritems():
            d[n-1] = n*c
        if d.has_key(-1):
            del d[-1]
        return self.polynomial(d)

    def _dict_unsafe(self):
        """
        Return unsafe access to the underlying dictionary of coefficients.

        ** DO NOT use this, unless you really really know what you are doing. **

        EXAMPLES:
            sage: R.<w> = PolynomialRing(ZZ, sparse=True)
            sage: f = w^15 - w*3; f
            w^15 - 3*w
            sage: d = f._dict_unsafe(); d
            {1: -3, 15: 1}
            sage: d[1] = 10; f
            w^15 + 10*w
        """
        return self.__coeffs

    def _repr(self, name=None):
        r"""
        EXAMPLES:
            sage: R.<w> = PolynomialRing(CDF, sparse=True)
            sage: f = CDF(1,2) + w^5 - pi*w + e
            sage: f._repr()
            '1.0*w^5 + (-3.14159265359)*w + 3.71828182846 + 2.0*I'
            sage: f._repr(name='z')
            '1.0*z^5 + (-3.14159265359)*z + 3.71828182846 + 2.0*I'

        AUTHOR:
            -- David Harvey (2006-08-05), based on Polynomial._repr()
        """
        s = " "
        m = self.degree() + 1
        if name is None:
            name = self.parent().variable_name()
        atomic_repr = self.parent().base_ring().is_atomic_repr()
        coeffs = list(self.__coeffs.iteritems())
        coeffs.sort()
        for (n, x) in reversed(coeffs):
            if x != 0:
                if n != m-1:
                    s += " + "
                x = str(x)
                if not atomic_repr and n > 0 and (x.find("+") != -1 or x.find("-") != -1):
                    x = "(%s)"%x
                if n > 1:
                    var = "*%s^%s"%(name,n)
                elif n==1:
                    var = "*%s"%name
                else:
                    var = ""
                s += "%s%s"%(x,var)
        if atomic_repr:
            s = s.replace(" + -", " - ")
        s = s.replace(" 1*"," ")
        s = s.replace(" -1*", " -")
        if s==" ":
            return "0"
        return s[1:]

    def __normalize(self):
        x = self.__coeffs
        zero = self.base_ring()(0)
        D = [n for n, z in x.iteritems() if z == 0]
        for n in D:
            del x[n]

    def __getitem__(self,n):
        """
        Return the n-th coefficient of this polynomial.

        Negative indexes are allowed and always return 0 (so you can
        view the polynomial as embedding Laurent series).

        EXAMPLES:
            sage: R.<w> = PolynomialRing(RDF, sparse=True)
            sage: f = sum(e^n*w^n for n in range(4)); f
            20.0855369232*w^3 + 7.38905609893*w^2 + 2.71828182846*w + 1.0
            sage: f[1]
            2.71828182846
            sage: f[5]
            0.0
            sage: f[-1]
            0.0
        """
        if not self.__coeffs.has_key(n):
            return self.base_ring()(0)
        return self.__coeffs[n]

    def __getslice__(self, i, j):
        """
        EXAMPLES:
            sage: R.<x> = PolynomialRing(RealField(19), sparse=True)
            sage: f = (2-3.5*x)^3; f
            -42.875*x^3 + 73.500*x^2 - 42.000*x + 8.0000
            sage: f[1:3]
            73.500*x^2 - 42.000*x
            sage: f[:2]
            -42.000*x + 8.0000
            sage: f[2:]
            -42.875*x^3 + 73.500*x^2
        """
        if i < 0:
            i = 0
        v = {}
        x = self.__coeffs
        for k in x.keys():
            if i <= k and k < j:
                v[k] = x[k]
        P = self.parent()
        return P(v)

    def _unsafe_mutate(self, n, value):
        r"""
        Change the coefficient of $x^n$ to value.

        ** NEVER USE THIS ** -- unless you really know what you are doing.

        EXAMPLES:
            sage: R.<z> = PolynomialRing(CC, sparse=True)
            sage: f = z^2 + CC.0; f
            1.00000000000000*z^2 + 1.00000000000000*I
            sage: f._unsafe_mutate(0, 10)
            sage: f
            1.00000000000000*z^2 + 10.0000000000000

        Much more nasty:
            sage: z._unsafe_mutate(1, 0)
            sage: z
            0
        """
        n = int(n)
        value = self.base_ring()(value)
        x = self.__coeffs
        if n < 0:
            raise IndexError, "polynomial coefficient index must be nonnegative"
        if value == 0:
            if x.has_key(n):
                del x[n]
        else:
            x[n] = value

    def list(self):
        """
        Return a new copy of the list of the underlying
        elements of self.

        EXAMPLES:
            sage: R.<z> = PolynomialRing(Integers(100), sparse=True)
            sage: f = 13*z^5 + 15*z^2 + 17*z
            sage: f.list()
            [0, 17, 15, 0, 0, 13]
        """
        zero = self.base_ring()(0)
        v = [zero for _ in xrange(self.degree()+1)]
        for n, x in self.__coeffs.iteritems():
            v[n] = x
        return v

    #def _pari_(self, variable=None):
    #    if variable is None:
    #        return self.__pari
    #    else:
    #        return self.__pari.subst('x',variable)

    def degree(self):
        """
        Return the degree of this sparse polynomial.

        EXAMPLES:
            sage: R.<z> = PolynomialRing(ZZ, sparse=True)
            sage: f = 13*z^50000 + 15*z^2 + 17*z
            sage: f.degree()
            50000
        """
        v = self.__coeffs.keys()
        if len(v) == 0:
            return -1
        return max(v)

    def _add_(self, right):
        r"""
        EXAMPLES:
            sage: R.<x> = PolynomialRing(Integers(), sparse=True)
            sage: (x^100000 + 2*x^50000) + (4*x^75000 - 2*x^50000 + 3*x)
            x^100000 + 4*x^75000 + 3*x

        AUTHOR:
            -- David Harvey (2006-08-05)
        """
        output = dict(self.__coeffs)

        for (index, coeff) in right.__coeffs.iteritems():
            if index in output:
                output[index] += coeff
            else:
                output[index] = coeff

        output = self.polynomial(output, check=False)
        output.__normalize()
        return output

    def _mul_(self, right):
        r"""
        EXAMPLES:
            sage: R.<x> = PolynomialRing(ZZ, sparse=True)
            sage: (x^100000 - x^50000) * (x^100000 + x^50000)
             x^200000 - x^100000
            sage: (x^100000 - x^50000) * R(0)
             0

        AUTHOR:
            -- David Harvey (2006-08-05)
        """
        output = {}

        for (index1, coeff1) in self.__coeffs.iteritems():
            for (index2, coeff2) in right.__coeffs.iteritems():
                product = coeff1 * coeff2
                index = index1 + index2
                if index in output:
                    output[index] += product
                else:
                    output[index] = product

        output = self.polynomial(output, check=False)
        output.__normalize()
        return output

    def shift(self, n):
        r"""
        Returns this polynomial multiplied by the power $x^n$. If $n$ is negative,
        terms below $x^n$ will be discarded. Does not change this polynomial.

        EXAMPLES:
            sage: R.<x> = PolynomialRing(ZZ, sparse=True)
            sage: p = x^100000 + 2*x + 4
            sage: type(p)
            <class 'sage.rings.polynomial_element_generic.Polynomial_generic_sparse'>
            sage: p.shift(0)
             x^100000 + 2*x + 4
            sage: p.shift(-1)
             x^99999 + 2
            sage: p.shift(-100002)
             0
            sage: p.shift(2)
             x^100002 + 2*x^3 + 4*x^2

        AUTHOR:
            -- David Harvey (2006-08-06)
        """
        n = int(n)
        if n == 0:
            return self
        if n > 0:
            output = {}
            for (index, coeff) in self.__coeffs.iteritems():
                output[index + n] = coeff
            return self.polynomial(output, check=False)
        if n < 0:
            output = {}
            for (index, coeff) in self.__coeffs.iteritems():
                if index + n >= 0:
                    output[index + n] = coeff
            return self.polynomial(output, check=False)


class Polynomial_generic_domain(Polynomial, IntegralDomainElement):
    def __init__(self, parent, is_gen=False, construct=False):
        Polynomial.__init__(self, parent, is_gen=is_gen)

    def is_unit(self):
        r"""
        Return True if this polynomial is a unit.

        EXERCISE (Atiyah-McDonald, Ch 1): Let $A[x]$ be a polynomial
        ring in one variable.  Then $f=\sum a_i x^i \in A[x]$ is a
        unit if and only if $a_0$ is a unit and $a_1,\ldots, a_n$ are
        nilpotent.

        EXAMPLES:
            sage: R.<z> = PolynomialRing(ZZ, sparse=True)
            sage: (2 + z^3).is_unit()
            False
            sage: f = -1 + 3*z^3; f
            3*z^3 - 1
            sage: f.is_unit()
            False
            sage: R(-3).is_unit()
            False
            sage: R(-1).is_unit()
            True
            sage: R(0).is_unit()
            False
        """
        if self.degree() > 0:
            return False
        return self[0].is_unit()

class Polynomial_generic_field(Polynomial_generic_domain,
                               EuclideanDomainElement,
                               Polynomial_singular_repr):
    def quo_rem(self, other):
        """
        Returns a tuple (quotient, remainder) where
            self = quotient*other + remainder.

        EXAMPLES:
            sage: R.<y> = PolynomialRing(QQ)
            sage: K.<t> = NumberField(y^2 - 2)
            sage: P.<x> = PolynomialRing(K)
            sage: x.quo_rem(K(1))
            (x, 0)
            sage: x.xgcd(K(1))
            (1, 0, 1)
        """
        other = self.parent()(other)
        if other.is_zero():
            raise ZeroDivisionError, "other must be nonzero"

        # This is algorithm 3.1.1 in Cohen GTM 138
        A = self
        B = other
        R = A
        Q = self.polynomial(0)
        X = self.parent().gen()
        while R.degree() >= B.degree():
            S =  (R.leading_coefficient()/B.leading_coefficient()) * X**(R.degree()-B.degree())
            Q += S
            R -= S*B
        return (Q, R)

    def _gcd(self, other):
        """
        Return the GCD of self and other, as a monic polynomial.
        """
        g = EuclideanDomainElement._gcd(self, other)
        c = g.leading_coefficient()
        if c.is_unit():
            return (1/c)*g
        return g


class Polynomial_generic_sparse_field(Polynomial_generic_sparse, Polynomial_generic_field):
    """
    EXAMPLES:
        sage: R.<x> = PolynomialRing(RR, sparse=True)
        sage: f = x^3 - x + 17
        sage: type(f)
        <class 'sage.rings.polynomial_element_generic.Polynomial_generic_sparse_field'>
        sage: loads(f.dumps()) == f
        True
    """
    def __init__(self, parent, x=None, check=True, is_gen = False, construct=False):
        Polynomial_generic_sparse.__init__(self, parent, x, check, is_gen)


class Polynomial_generic_dense_field(Polynomial_generic_dense, Polynomial_generic_field):
    def __init__(self, parent, x=None, check=True, is_gen = False, construct=False):
        Polynomial_generic_dense.__init__(self, parent, x, check, is_gen)


class Polynomial_rational_dense(Polynomial_generic_field):
    """
    A dense polynomial over the rational numbers.
    """
    def __init__(self, parent, x=None, check=True, is_gen=False, construct=False):
        Polynomial.__init__(self, parent, is_gen=is_gen)

        if construct:
            self.__poly = x
            return

        self.__poly = pari([]).Polrev()

        if x is None:
            return         # leave initialized to 0 polynomial.


        if fraction_field_element.is_FractionFieldElement(x):
            if x.denominator() != 1:
                raise TypeError, "denominator must be 1"
            else:
                x = x.numerator()

        if isinstance(x, Polynomial):
            if x.parent() == self.parent():
                self.__poly = x.__poly.copy()
                return
            else:
                x = [QQ(a) for a in x.list()]
                check = False

        if isinstance(x, dict):
            zero = QQ(0)
            n = max(x.keys())
            v = [zero for _ in xrange(n+1)]
            for i, z in x.iteritems():
                v[i] = z
            x = v

        elif isinstance(x, pari_gen):
            f = x.Polrev()
            self.__poly = f
            assert self.__poly.type() == "t_POL"
            return

        elif not isinstance(x, list):
            x = [x]   # constant polynomials

        if check:
            x = [QQ(z) for z in x]

        self.__list = list(x)
        while len(self.__list) > 0 and self.__list[-1] == 0:
            del self.__list[-1]

        # NOTE: It is much faster to convert to string and let pari's parser at it,
        # which is why we pass str(x) in.
        self.__poly = pari(str(x)).Polrev()
        assert self.__poly.type() == "t_POL"

    def _repr(self, name=None):
        if name is None:
            name = self.parent().variable_name()
        return str(self.__poly).replace("x", name)

    def _repr_(self):
        return self._repr()

    def __reduce__(self):
        return Polynomial_rational_dense, \
               (self.parent(), self.list(), False, self.is_gen())

    def __getitem__(self, n):
        return QQ(self.__poly[n])

    def __getslice__(self, i, j):
        if i < 0:
            i = 0
        v = [QQ(x) for x in self.__poly[i:j]]
        P = self.parent()
        return P([0]*int(i) + v)

    def _pow(self, n):
        if self.degree() <= 0:
            return self.parent()(self[0]**n)
        if n < 0:
            return (~self)**(-n)
        return Polynomial_rational_dense(self.parent(), self.__poly**n, construct=True)

    def _add_(self, right):
        return Polynomial_rational_dense(self.parent(),
                                         self.__poly + right.__poly, construct=True)

    def is_irreducible(self):
        """
        EXAMPLES:
            sage: R.<x> = QQ[]
            sage: (x^2 + 2).is_irreducible()
            True
            sage: (x^2 - 1).is_irreducible()
            False
        """
        try:
            return self.__poly.polisirreducible()
        except NotImplementedError:
            F = self.__poly.factor()
            if len(F) > 1 or F[0][1] > 1:
                return False
            return True

    def galois_group(self, pari_group=False, use_kash=False):
        r"""
        Return the Galois group of f as a permutation group.

        INPUT:
            self -- an irreducible polynomial

            pari_group -- bool (default: False); if True instead return
                          the Galois group as a PARI group.  This has
                          a useful label in it, and may be slightly faster
                          since it doesn't require looking up a group in
                          Gap.  To get a permutation group from a PARI
                          group P, type PermutationGroup(P).

            use_kash --   bool (default: False); if True use KASH's Galois
                          command instead of using the PARI C library.
                          An attempt is always made to use KASH if the
                          degree of the polynomial is >= 12.

        ALGORITHM: The Galois group is computed using PARI in C
        library mode, or possibly kash if available.

        \note{ The PARI documentation contains the following warning:
        The method used is that of resolvent polynomials and is
        sensitive to the current precision. The precision is updated
        internally but, in very rare cases, a wrong result may be
        returned if the initial precision was not sufficient.}

        EXAMPLES:
            sage: R.<x> = PolynomialRing(QQ)
            sage: f = x^4 - 17*x^3 - 2*x + 1
            sage: G = f.galois_group(); G            # uses optional database_gap package
            Transitive group number 5 of degree 4
            sage: G.gens()                           # uses optional database_gap package
            ((1,2,3,4), (1,2))
            sage: G.order()                          # uses optional database_gap package
            24

        It is potentially useful to instead obtain the corresponding
        PARI group, which is little more than a $4$-tuple.  See the
        PARI manual for the exact details.  (Note that the third
        entry in the tuple is in the new standard ordering.)
            sage: f = x^4 - 17*x^3 - 2*x + 1
            sage: G = f.galois_group(pari_group=True); G
            PARI group [24, -1, 5, "S4"] of degree 4
            sage: PermutationGroup(G)                # uses optional database_gap package
            Transitive group number 5 of degree 4

        You can use KASH to compute Galois groups as well.  The
        avantage is that KASH can compute Galois groups of fields up
        to degree 23, whereas PARI only goes to degree 11.  (In my
        not-so-thorough experiments PARI is faster than KASH.)

            sage: f = x^4 - 17*x^3 - 2*x + 1
            sage: f.galois_group(use_kash=true)      # requires optional KASH
            Transitive group number 5 of degree 4

        """
        from sage.groups.all import PariGroup, PermutationGroup, TransitiveGroup
        if not self.is_irreducible():
            raise ValueError, "polynomial must be irreducible"
        if self.degree() > 11 or use_kash:
            # TODO -- maybe use KASH if available or print message that user should install KASH?
            try:
                from sage.interfaces.all import kash
                kash.eval('X := PolynomialRing(RationalField()).1')
                s = self._repr(name='X')
                G = kash('Galois(%s)'%s)
                d = int(kash.eval('%s.ext1'%G.name()))
                n = int(kash.eval('%s.ext2'%G.name()))
                return TransitiveGroup(d, n)
            except RuntimeError:
                raise NotImplementedError, "Sorry, computation of Galois groups of fields of degree bigger than 11 is not yet implemented.  Try installing the optional free (closed source) KASH package, which supports up to degree $23$."
        G = self.__poly.polgalois()
        H = PariGroup(G, self.degree())
        if pari_group:
            return H
        else:
            return PermutationGroup(H)

    def quo_rem(self, right):
        """
        Returns a tuple (quotient, remainder) where
            self = quotient*right + remainder.

        EXAMPLES:
            sage: R.<x> = QQ[]
            sage: f = x^5 + 17*x + 3
            sage: g = x^3 - 19
            sage: q,r = f.quo_rem(g)
            sage: q*g + r
            x^5 + 17*x + 3
        """
        if not isinstance(right, Polynomial_rational_dense):
            right = self.parent()(right)
        if right.parent() != self.parent():
            raise TypeError
        v = self.__poly.divrem(right.__poly)
        return Polynomial_rational_dense(self.parent(), v[0], construct=True), \
               Polynomial_rational_dense(self.parent(), v[1], construct=True)


    def _mul_(self, right):
        """
        EXAMPLES:
            sage: R.<x> = QQ[]
            sage: (x - QQ('2/3'))*(x^2 - 8*x + 16)
            x^3 - 26/3*x^2 + 64/3*x - 32/3
        """
        return self.parent()(self.__poly * right.__poly, construct=True)

    def _sub_(self, right):
        """
        EXAMPLES:
            sage: R.<x> = QQ[]
            sage: x^5 + 17*x^3 + x+ 3 - (x^3 - 19)
            x^5 + 16*x^3 + x + 22
        """
        return self.parent()(self.__poly - right.__poly, construct=True)

    def _unsafe_mutate(self, n, value):
        try:
            del self.__list
        except AttributeError:
            pass
        n = int(n)
        if n < 0:
            raise IndexError, "n must be >= 0"
        if n <= self.__poly.poldegree():
            self.__poly[n] = QQ(value)
        else:
            self.__poly = self.__poly + pari('(%s)*x^%s'%(QQ(value),n))
        if hasattr(self, "__list"):
            del self.__list

    def complex_roots(self, flag=0):
        """
        Returns the complex roots of this polynomial.
        INPUT:
            flag -- optional, and can be
                    0: (default), uses Schonhage's method modified by Gourdon,
                    1: uses a modified Newton method.
        OUTPUT:
            list of complex roots of this polynomial, counted with multiplicities.

        NOTE: Calls the pari function polroots.

        EXAMPLE:
        We compute the roots of the characteristic polynomial of some Salem numbers:
            sage: R.<x> = PolynomialRing(QQ)
            sage: f = 1 - x^2 - x^3 - x^4 + x^6
            sage: f.complex_roots()[0]
            0.713639173536901
        """
        R = self.__poly.polroots(flag)
        C = complex_field.ComplexField()
        return [C(a) for a in R]

    def copy(self):
        """
        Return a copy of this polynomial.
        """
        f = Polynomial_rational_dense(self.parent())
        f.__poly = self.__poly.copy()
        return f

    def degree(self):
        """
        Return the degree of this polynomial.  The zero polynomial
        has degree -1.

        EXAMPLES:
            sage: R.<x> = QQ[]
            sage: (x^5 + 17*x^3 + x+ 3).degree()
            5
            sage: R(0).degree()
            -1
            sage: type(x.degree())
            <type 'sage.rings.integer.Integer'>
        """
        return ZZ(max(self.__poly.poldegree(), -1))

    def discriminant(self):
        """
        EXAMPLES:
            sage: _.<x> = PolynomialRing(QQ)
            sage: f = x^3 + 3*x - 17
            sage: f.discriminant()
            -7911
        """
        return QQ(self.__poly.poldisc())

    def disc(self):
        """
        Same as discriminant().
        """
        return self.discriminant()

    def factor_mod(self, p):
        """
        Return the factorization of self modulo the prime p.

        INPUT:
            p -- prime

        OUTPUT:
            factorization of self reduced modulo p.

        EXAMPLES:
            sage: R.<x> = QQ[]
            sage: (x^5 + 17*x^3 + x+ 3).factor_mod(3)
            x * (x^2 + 1)^2
            sage: (x^5 + 2).factor_mod(5)
            (x + 2)^5
        """
        p = integer.Integer(p)
        if not p.is_prime():
            raise ValueError, "p must be prime"
        G = self._pari_().factormod(p)
        K = finite_field.FiniteField(p)
        R = sage.rings.polynomial_ring.PolynomialRing(K, names=self.parent().variable_name())
        return R(1)._factor_pari_helper(G, unit=R(self).leading_coefficient())

    def factor_padic(self, p, prec=10):
        """
        Return p-adic factorization of self to given precision.

        INPUT:
            p -- prime
            prec -- integer; the precision

        OUTPUT:
            factorization of self viewed as a polynomial over the p-adics

        EXAMPLES:
            sage: R.<x> = QQ[]
            sage: f = x^3 - 2
            sage: f.factor_padic(2)
            (1 + O(2^10))*x^3 + 2 + 2^2 + 2^3 + 2^4 + 2^5 + 2^6 + 2^7 + 2^8 + 2^9 + O(2^10)
            sage: f.factor_padic(3)
            (1 + O(3^10))*x^3 + 1 + 2*3 + 2*3^2 + 2*3^3 + 2*3^4 + 2*3^5 + 2*3^6 + 2*3^7 + 2*3^8 + 2*3^9 + O(3^10)
            sage: f.factor_padic(5)
            ((1 + O(5^10))*x + 2 + 4*5 + 2*5^2 + 2*5^3 + 5^4 + 3*5^5 + 4*5^7 + 2*5^8 + 5^9 + O(5^10)) * ((1 + O(5^10))*x^2 + (3 + 2*5^2 + 2*5^3 + 3*5^4 + 5^5 + 4*5^6 + 2*5^8 + 3*5^9 + O(5^10))*x + 4 + 5 + 2*5^2 + 4*5^3 + 4*5^4 + 3*5^5 + 3*5^6 + 4*5^7 + 4*5^9 + O(5^10))
        """
        from padics.qp import Qp
        p = integer.Integer(p)
        if not p.is_prime():
            raise ValueError, "p must be prime"
        prec = integer.Integer(prec)
        if prec <= 0:
            raise ValueError, "prec must be positive"
<<<<<<< HEAD
        G = self._pari_().factorpadic(p, prec)
=======
>>>>>>> 875f54a2
        K = Qp(p, prec, type='capped-rel')
        R = sage.rings.polynomial_ring.PolynomialRing(K, names=self.parent().variable_name())
        return R(self).factor(absprec = prec)

    def list(self):
        """
        Return a new copy of the list of the underlying
        elements of self.

        EXAMPLES:
            sage: _.<x> = PolynomialRing(QQ)
            sage: f = x^3 + 3*x - 17/13; f
            x^3 + 3*x - 17/13
            sage: v = f.list(); v
            [-17/13, 3, 0, 1]
            sage: v[0] = 0
            sage: f
            x^3 + 3*x - 17/13
            sage: f.list()
            [-17/13, 3, 0, 1]
        """
        return [QQ(x) for x in self.__poly.Vecrev()]

##     def partial_fraction(self, g):
##         """
##         Return partial fraction decomposition of self/g, where g
##         has the same parent as self.
##         """
##         g = self.parent()(g)
##         from sage.interfaces.maxima import maxima
##         h = maxima(self)/maxima(g)
##         k = h.partfrac(self.parent().variable())

    def rescale(self, a):
        """
        Return f(a*X).
        """
        b = 1
        c = []
        for i in range(self.degree()+1):
            c.append(b*self[i])
            b *= a
        return self.parent()(c)

    def resultant(self, other):
        """
        Returns the resultant of self and other, which must lie in the same
        polynomial ring.

        INPUT:
            other -- a polynomial
        OUTPUT:
            an element of the base ring of the polynomial ring

        NOTES:
            Implemented using pari's polresultant function.

        EXAMPLES:
            sage: R.<x> = QQ[]
            sage: f = x^3 + x + 1;  g = x^3 - x - 1
            sage: f.resultant(g)
            -8
        """
        if not isinstance(other, Polynomial):
            other = self.polynomial(other)
        if self.parent() != other.parent():
            raise TypeError
        return QQ(str(self.__poly.polresultant(other.__poly, 0)))

    def hensel_lift(self, p, e):
        """
        Assuming that self factors modulo $p$ into distinct factors,
        computes the Hensel lifts of these factors modulo $p^e$.  We
        assume that $p$ has integer coefficients.
        """
        p = integer.Integer(p)
        if not p.is_prime():
            raise ValueError, "p must be prime"
        e = integer.Integer(e)
        if e < 1:
            raise ValueError, "e must be at least 1"
        F = self.factor_mod(p)
        y = []
        for g, n in F:
            if n > 1:
                raise ArithmeticError, "The polynomial must be square free modulo p."
            y.append(g)
        H = self._pari_().polhensellift(y, p, e)
        R = integer_mod_ring.IntegerModRing(p**e)
        S = sage.rings.polynomial_ring.PolynomialRing(R, self.parent().variable_name())
        return [S(eval(str(m.Vec().Polrev().Vec()))) for m in H]

class Polynomial_integer_dense(Polynomial_generic_domain,
                               IntegralDomainElement):
    """
    A dense polynomial over the integers.
    """
    def __init__(self, parent, x=None, check=True, is_gen=False, construct=False):
        Polynomial.__init__(self, parent, is_gen=is_gen)
        if construct:
            if isinstance(x, ZZX_class):
                self.__poly = x
                return
            self.__poly = ZZX(x)
            return

        self.__poly = ZZX([])

        if x is None:
            return         # leave initialized to 0 polynomial.

        if isinstance(x, Polynomial):
            if x.parent() == self.parent():
                self.__poly = x.__poly.copy()
                return
            else:
                x = [ZZ(a) for a in x.list()]
                check = False

        if isinstance(x, dict):
            zero = ZZ(0)
            n = max(x.keys())
            v = [zero for _ in xrange(n+1)]
            for i, z in x.iteritems():
                v[i] = z
            x = v

        elif isinstance(x, ZZX_class):
            self.__poly = x.copy()
            return

        elif isinstance(x, pari_gen):
            x = [ZZ(w) for w in x.Vecrev()]
            check = False

        elif isinstance(x, fraction_field_element.FractionFieldElement) and \
                 isinstance(x.numerator(), Polynomial_integer_dense):
            if x.denominator() == 1:
                x = x.numerator().__poly
                check = False

        elif not isinstance(x, list):
            x = [x]   # constant polynomials

        if check:
            x = [ZZ(z) for z in x]

        self.__poly = ZZX(x)

    def content(self):
        """
        Return the greatest common divisor of the coefficients of this
        polynomial.
        """
        return ZZ(self.__poly.content())

    def ntl_ZZX(self):
        """
        Return underlying NTL representation of this polynomial.
        Additional ``bonus'' functionality may be available through
        this function.
        """
        return self.__poly

    def __reduce__(self):
        return Polynomial_integer_dense, \
               (self.parent(), self.list(), False, self.is_gen())

    def __getitem__(self, n):
        return self.__poly[n]

    def __getslice__(self, i, j):
        i = max(0,i)
        j = min(j, self.__poly.degree()+1)
        v = [ZZ(self.__poly[k]) for k in range(i,j)]
        P = self.parent()
        return P([0] * int(i) + v)

    def _pow(self, n):
        if self.degree() <= 0:
            return self.parent()(self[0]**n)
        if n < 0:
            return (~self)**(-n)
        return self.parent()(self.__poly**n, construct=True)

    def _add_(self, right):
        return self.parent()(self.__poly + right.__poly, construct=True)

    def quo_rem(self, right):
        """
        Returns a tuple (quotient, remainder) where
            self = quotient*other + remainder.
        """
        if not isinstance(right, Polynomial_integer_dense):
            right = self.parent()(right)
        elif self.parent() != right.parent():
            raise TypeError
        v = self.__poly.quo_rem(right.__poly)
        return self.parent()(v[0], construct=True), \
               self.parent()(v[1], construct=True)

    def gcd(self, right):
        """
        Return the GCD of self and other.  The leading
        coefficient need not be 1.
        """
        if not isinstance(right, Polynomial_integer_dense):
            right = self.parent()(right)
        elif self.parent() != right.parent():
            raise TypeError
        g = self.__poly.gcd(right.__poly)
        return self.parent()(g, construct=True)

    def lcm(self, right):
        """
        Return the LCM of self and other, as a monic polynomial.
        """
        if not isinstance(right, Polynomial_integer_dense):
            right = self.parent()(right)
        elif self.parent() != right.parent():
            raise TypeError
        g = self.__poly.lcm(right.__poly)
        return self.parent()(g, construct=True)

    def xgcd(self, right):
        """
        Return $g, u, v$ such that \code{g = u*self + v*right}.

        If self and right are coprime as polynomials over the
        rationals, then $g$ is guaranteed to be the resultant of self
        and right, as a constant polynomial.

        EXAMPLES:
            sage: P.<x> = PolynomialRing(ZZ)
            sage: F = (x^2 + 2)*x^3; G = (x^2+2)*(x-3)
            sage: g, u, v = F.xgcd(G)
            sage: g, u, v
            (27*x^2 + 54, 1, -x^2 - 3*x - 9)
            sage: u*F + v*G
            27*x^2 + 54
            sage: x.xgcd(P(0))
            (1, 0, x)
            sage: f = P(0)
            sage: f.xgcd(x)
            (x, 0, 1)
            sage: F = (x-3)^3; G = (x-15)^2
            sage: g, u, v = F.xgcd(G)
            sage: g, u, v
            (2985984, -432*x + 8208, 432*x^2 + 864*x + 14256)
            sage: u*F + v*G
            2985984
        """
        r, s, t = self.ntl_ZZX().xgcd(right.ntl_ZZX())
        K = self.base_ring()
        rr = K(str(r))   # optimize in future
        if rr == 0:
            f = self.base_extend(QQ)
            g, u, v = f.xgcd(right.base_extend(QQ))
            d = arith.lcm([g.denominator(), u.denominator(), v.denominator()])
            R = self.parent()
            return R(d*g), R(d*u), R(d*v)
        else:
            S = self.parent()
            return S(rr), S(s, construct=True), \
                   S(t, construct=True)


    def _mul_(self, right):
        """
        EXAMPLES:
            sage: _.<x> = PolynomialRing(ZZ)
            sage: (x - 2)*(x^2 - 8*x + 16)
            x^3 - 10*x^2 + 32*x - 32
        """
        return self.parent()(self.__poly * right.__poly, construct=True)

    def _lmul_(self, right):
        return self.parent()(ZZX([right]) * self.__poly, construct=True)

    def _rmul_(self, left):
        return self.parent()(ZZX([left]) * self.__poly, construct=True)

    def _sub_(self, right):
        return self.parent()(self.__poly - right.__poly, construct=True)

    def __floordiv__(self, right):
        if is_Polynomial(right) and right.is_constant() and right[0] in ZZ:
            d = ZZ(right[0])
        elif (right in self.parent().base_ring()):
            d = ZZ(right)
        else:
            return Polynomial.__floordiv__(self, right)
        return self.parent()([c // d for c in self.list()], construct=True)

    def _unsafe_mutate(self, n, value):
        n = int(n)
        if n < 0:
            raise IndexError, "n must be >= 0"
        self.__poly[n] = int(value)

    def complex_roots(self, flag=0):
        """
        Returns the complex roots of this polynomial.
        INPUT:
            flag -- optional, and can be
                    0: (default), uses Schonhage's method modified by Gourdon,
                    1: uses a modified Newton method.
        OUTPUT:
            list of complex roots of this polynomial, counted with multiplicities.

        NOTE: Calls the pari function polroots.

        EXAMPLE:
        We compute the roots of the characteristic polynomial of some Salem numbers:
            sage: R.<x> = PolynomialRing(ZZ)
            sage: f = 1 - x^2 - x^3 - x^4 + x^6
            sage: alpha = f.complex_roots()[0]; alpha
            0.713639173536901
            sage: f(alpha)
            0
        """
        R = sage.rings.polynomial_ring.PolynomialRing(QQ, 'x')
        return R(self.list()).complex_roots()

##     def __copy__(self):
##         f = Polynomial_integer_dense(self.parent())
##         f.__poly = self.__poly.copy()
##         return f

    def degree(self):
        """
        Return the degree of this polynomial.  The zero polynomial
        has degree -1.
        """
        return max(self.__poly.degree(), -1)

    def discriminant(self):
        """
        EXAMPLES:
            sage: R.<x> = PolynomialRing(ZZ)
            sage: f = x^3 + 3*x - 17
            sage: f.discriminant()
            -7911
        """
        return ZZ(str(self.__poly.discriminant()))

    def _pari_(self, variable=None):
        """
        EXAMPLES:
            sage: t = PolynomialRing(ZZ,"t").gen()
            sage: f = t^3 + 3*t - 17
            sage: pari(f)
            t^3 + 3*t - 17
        """
        if variable is None:
            variable = self.parent().variable_name()
        return pari(self.list()).Polrev(variable)

    def factor_mod(self, p):
        """
        Return the factorization of self modulo the prime p.

        INPUT:
            p -- prime

        OUTPUT:
            factorization of self reduced modulo p.

        EXAMPLES:
            sage: R.<x> = ZZ['x']
            sage: f = -3*x*(x-2)*(x-9) + x
            sage: f.factor_mod(3)
            x
            sage: f = -3*x*(x-2)*(x-9)
            sage: f.factor_mod(3)
            Traceback (most recent call last):
            ...
            ValueError: factorization of 0 not defined

            sage: f = 2*x*(x-2)*(x-9)
            sage: f.factor_mod(7)
            (2) * x * (x + 5)^2
        """
        p = integer.Integer(p)
        if not p.is_prime():
            raise ValueError, "p must be prime"
        f = self._pari_()
        if f * pari('Mod(1,%s)'%p) == pari(0):
            raise ValueError, "factorization of 0 not defined"
        G = f.factormod(p)
        k = finite_field.FiniteField(p)
        R = sage.rings.polynomial_ring.PolynomialRing(k, names=self.parent().variable_name())
        return R(1)._factor_pari_helper(G, unit=R(self).leading_coefficient())


    def factor_padic(self, p, prec=10):
        """
        Return p-adic factorization of self to given precision.

        INPUT:
            p -- prime
            prec -- integer; the precision

        OUTPUT:
            factorization of self reduced modulo p.
        """
        import padics.zp
        p = integer.Integer(p)
        if not p.is_prime():
            raise ValueError, "p must be prime"
        prec = integer.Integer(prec)
        if prec <= 0:
            raise ValueError, "prec must be positive"
<<<<<<< HEAD
        G = self._pari_().factorpadic(p, prec)
=======
>>>>>>> 875f54a2
        K = padics.zp.Zp(p, prec, type='capped-abs')
        R = sage.rings.polynomial_ring.PolynomialRing(K, names=self.parent().variable_name())
        return R(self).factor()

    def list(self):
        """
        Return a new copy of the list of the underlying
        elements of self.

        EXAMPLES:
            sage: x = PolynomialRing(ZZ,'x').0
            sage: f = x^3 + 3*x - 17
            sage: f.list()
            [-17, 3, 0, 1]
            sage: f = PolynomialRing(ZZ,'x')(0)
            sage: f.list()
            []
        """
        return self.__poly.list()


    def resultant(self, other):
        """
        Returns the resultant of self and other, which must lie in the same
        polynomial ring.

        INPUT:
            other -- a polynomial
        OUTPUT:
            an element of the base ring of the polynomial ring

        NOTES:
            Implemented using NTL's polresultant function.

        EXAMPLES:
            sage: x = PolynomialRing(ZZ,'x').0
            sage: f = x^3 + x + 1;  g = x^3 - x - 1
            sage: f.resultant(g)
            -8
        """
        if not isinstance(other, Polynomial) or self.parent() != other.parent():
            other = self.polynomial(other)
        return ZZ(str(self.__poly.resultant(other.__poly, 0)))

    def ntl_set_directly(self, v):
        """
        Set the value of this polynomial directly from a vector or string.

        Polynomials over the integers are stored internally using NTL's ZZX
        class.  Use this function to set the value of this polynomial using
        the NTL constructor, which is potentially quicker.   The input v
        is either a vector of ints or a string of the form '[ n1 n2 n3 ... ]'
        where the ni are integers and there are no commas between them.
        The optimal input format is the string format, since that's what NTL uses.

        EXAMPLES:
            sage: R.<w> = PolynomialRing(ZZ)
            sage: R([1,2,3])
            3*w^2 + 2*w + 1
            sage: f = R(0)
            sage: f.ntl_set_directly([1,2,3])
            sage: f
            3*w^2 + 2*w + 1
            sage: f.ntl_set_directly('[1 2 3 4]')
            sage: f
            4*w^3 + 3*w^2 + 2*w + 1
        """
        if self.is_gen():
            raise TypeError, "Cannot change the value of the generator."
        self.__poly = ZZX(v)
        try:
            del self.__list
        except AttributeError:
            pass

<<<<<<< HEAD
class Polynomial_padic_ring_dense(Polynomial_generic_dense, Polynomial_generic_domain):
    def __init__(self, parent, x=None, check=True, is_gen = False, construct=False):
        Polynomial_generic_dense.__init__(self, parent, x, check, is_gen)
=======
class Polynomial_padic_generic_dense(Polynomial_generic_dense, Polynomial_generic_domain):
    def __init__(self, parent, x=None, check=True, is_gen = False, construct=False, absprec=None):
        Polynomial_generic_dense.__init__(self, parent, x, check, is_gen, absprec=absprec)
>>>>>>> 875f54a2

    def _mul_(self, right):
        return self._mul_generic(right)

    def __pow__(self, right):
        #computing f^p in this way loses precision
        return self._pow(right)

<<<<<<< HEAD
=======
    def clear_zeros(self):
        """
        This function replaces coefficients of the polynomial that evaluate as equal to 0 with the zero element of the base ring that has the maximum possible precision.

        WARNING: this function mutates the underlying polynomial.
        """
        coeffs = self._Polynomial_generic_dense__coeffs
        for n in range(len(coeffs)):
            if coeffs[n] == 0:
                self._Polynomial_generic_dense__coeffs[n] = self.base_ring()(0)

>>>>>>> 875f54a2
    def _repr(self, name=None):
        r"""
        EXAMPLES:
            sage: R.<w> = PolynomialRing(Zp(5, prec=5, type = 'capped-rel', print_mode = 'val-unit'))
            sage: f = 24 + R(4/3)*w + w^4
            sage: f._repr()
            '(1 + O(5^5))*w^4 + (1043 + O(5^5))*w + 24 + O(5^5)'
            sage: f._repr(name='z')
            '(1 + O(5^5))*z^4 + (1043 + O(5^5))*z + 24 + O(5^5)'

        AUTHOR:
            -- David Roe (2007-03-03), based on Polynomial_generic_dense._repr()
        """
        s = " "
        n = m = self.degree()
        if name is None:
            name = self.parent().variable_name()
        atomic_repr = self.parent().base_ring().is_atomic_repr()
        coeffs = self.list()
        for x in reversed(coeffs):
            if x.valuation() != infinity:
                if n != m:
                    s += " + "
                x = str(x)
                if not atomic_repr and n > 0 and (x.find("+") != -1 or x.find("-") != -1):
                    x = "(%s)"%x
                if n > 1:
                    var = "*%s^%s"%(name,n)
                elif n==1:
                    var = "*%s"%name
                else:
                    var = ""
                s += "%s%s"%(x,var)
            n -= 1
        if atomic_repr:
            s = s.replace(" + -", " - ")
        s = s.replace(" 1*"," ")
        s = s.replace(" -1*", " -")
        if s==" ":
            return "0"
        return s[1:]

<<<<<<< HEAD
    def clear_zeros(self):
        coeffs = self._Polynomial_generic_dense__coeffs
        for n in range(len(coeffs)):
            if coeffs[n] == 0:
                self._Polynomial_generic_dense__coeffs[n] = self.base_ring()(0)

class Polynomial_padic_field_dense(Polynomial_generic_dense_field):
    def __init__(self, parent, x=None, check=True, is_gen = False, construct=False):
        Polynomial_generic_dense_field.__init__(self, parent, x, check, is_gen)

    def _mul_(self, right):
        return self._mul_generic(right)

    def __pow__(self, right):
        #computing f^p in this way loses precision
        return self._pow(right)

    def _repr(self, name=None):
        r"""
        EXAMPLES:
            sage: R.<w> = PolynomialRing(Qp(5, prec=5, type = 'capped-rel', print_mode = 'val-unit'))
            sage: f = 24 + R(4/5)*w + w^4
            sage: f._repr()
            '(1 + O(5^5))*w^4 + (5^-1 * 4 + O(5^4))*w + 24 + O(5^5)'
            sage: f._repr(name='z')
            '(1 + O(5^5))*z^4 + (5^-1 * 4 + O(5^4))*z + 24 + O(5^5)'

        AUTHOR:
            -- David Roe (2007-03-03), based on Polynomial_generic_dense._repr()
        """
        s = " "
        n = m = self.degree()
        if name is None:
            name = self.parent().variable_name()
        atomic_repr = self.parent().base_ring().is_atomic_repr()
        coeffs = self.list()
        for x in reversed(coeffs):
            if x.valuation() != infinity:
                if n != m:
                    s += " + "
                x = str(x)
                if not atomic_repr and n > 0 and (x.find("+") != -1 or x.find("-") != -1):
                    x = "(%s)"%x
                if n > 1:
                    var = "*%s^%s"%(name,n)
                elif n==1:
                    var = "*%s"%name
                else:
                    var = ""
                s += "%s%s"%(x,var)
            n -= 1
        if atomic_repr:
            s = s.replace(" + -", " - ")
        s = s.replace(" 1*"," ")
        s = s.replace(" -1*", " -")
        if s==" ":
            return "0"
        return s[1:]

    def clear_zeros(self):
        coeffs = self._Polynomial_generic_dense__coeffs
        for n in range(len(coeffs)):
            if coeffs[n] == 0:
                self._Polynomial_generic_dense__coeffs[n] = self.base_ring()(0)
=======

    def factor(self, absprec = None):
        if self == 0:
            raise ValueError, "Factorization of 0 not defined"
        if absprec is None:
            absprec = min([x.precision_absolute() for x in self.list()])
        else:
            absprec = integer.Integer(absprec)
        if absprec <= 0:
            raise ValueError, "absprec must be positive"
        G = self._pari_().factorpadic(self.base_ring().prime(), absprec)
        pols = G[0]
        exps = G[1]
        F = []
        R = self.parent()
        for i in xrange(len(pols)):
            f = R(pols[i], absprec = absprec)
            e = int(exps[i])
            F.append((f,e))

        if R.base_ring().is_field():
            # When the base ring is a field we normalize
            # the irreducible factors so they have leading
            # coefficient 1.
            for i in range(len(F)):
                cur = F[i][0].leading_coefficient()
                if cur != 1:
                    F[i] = (F[i][0].monic(), F[i][1])
            return Factorization(F, self.leading_coefficient())
        else:
            # When the base ring is not a field, we normalize
            # the irreducible factors so that the leading term
            # is a power of p.  We also ensure that the gcd of
            # the coefficients of each term is 1.
            c = self.leading_coefficient().valuation()
            u = self.base_ring()(1)
            for i in range(len(F)):
                upart = F[i][0].leading_coefficient().unit_part()
                lval = F[i][0].leading_coefficient().valuation()
                if upart != 1:
                    F[i] = (F[i][0] // upart, F[i][1])
                    u *= upart ** F[i][1]
                c -= lval
            if c != 0:
                F.append((self.parent()(self.base_ring().prime_pow(c)), 1))
            return Factorization(F, u)

class Polynomial_padic_ring_dense(Polynomial_padic_generic_dense):
    def content(self):
        if self == 0:
            return self.base_ring()(0)
        else:
            return self.base_ring()(self.base_ring().prime_pow(min([x.valuation() for x in self.list()])))

class Polynomial_padic_field_dense(Polynomial_padic_generic_dense, Polynomial_generic_dense_field):
    def content(self):
        if self != 0:
            return self.base_ring()(1)
        else:
            return self.base_ring()(0)

    def _xgcd(self, other):
        H = Polynomial_generic_dense_field._xgcd(self, other)
        c = ~H[0].leading_coefficient()
        return c * H[0], c * H[1], c * H[2]


class Polynomial_padic_ring_lazy_dense(Polynomial_padic_ring_dense):
    pass

class Polynomial_padic_field_lazy_dense(Polynomial_padic_field_dense):
    pass
>>>>>>> 875f54a2

class Polynomial_dense_mod_n(Polynomial):
    """
    A dense polynomial over the integers modulo n, where n is composite.

    Much of the underlying arithmetic is done using NTL.

    EXAMPLES:

        sage: R.<x> = PolynomialRing(Integers(16))
        sage: f = x^3 - x + 17
        sage: f^2
        x^6 + 14*x^4 + 2*x^3 + x^2 + 14*x + 1

        sage: loads(f.dumps()) == f
        True

        sage: R.<x> = Integers(100)[]
        sage: p = 3*x
        sage: q = 7*x
        sage: p+q
        10*x
        sage: R.<x> = Integers(8)[]
        sage: parent(p)
        Univariate Polynomial Ring in x over Ring of integers modulo 100
        sage: p + q
        10*x

    """
    def __init__(self, parent, x=None, check=True,
                 is_gen=False, construct=False):
        Polynomial.__init__(self, parent, is_gen=is_gen)

        if construct:
            if isinstance(x, ZZ_pX_class):
                self.__poly = x
                return
            self.__poly = ZZ_pX(x)
            return

        self.__poly = ZZ_pX([])

        if x is None:
            return         # leave initialized to 0 polynomial.

        if isinstance(x, Polynomial):
            if x.parent() == self.parent():
                parent._ntl_set_modulus()
                self.__poly = x.__poly.__copy__()
                return
            else:
                R = parent.base_ring()
                x = [ZZ(R(a)) for a in x.list()]
                check = False

        if isinstance(x, dict):
            zero = ZZ(0)
            n = max(x.keys())
            v = [zero for _ in xrange(n+1)]
            for i, z in x.iteritems():
                v[i] = z
            x = v

        elif isinstance(x, ZZX_class):
            self.__poly = x.copy()
            return

        elif isinstance(x, pari_gen):
            x = [ZZ(w) for w in x.Vecrev()]
            check = False

        elif isinstance(x, fraction_field_element.FractionFieldElement) and \
                 isinstance(x.numerator(), Polynomial_dense_mod_n):
            if x.denominator() == 1:
                x = x.numerator().__poly
                check = False

        elif not isinstance(x, list):
            x = [x]   # constant polynomials

        if check:
            R = parent.base_ring()
            x = [ZZ(R(a)) for a in x]

        parent._ntl_set_modulus()
        self.__poly = ZZ_pX(x)

    def _ntl_set_modulus(self):
        self.parent()._ntl_set_modulus()

    def __reduce__(self):
        return Polynomial_dense_mod_n, \
               (self.parent(), self.list(), False, self.is_gen())

    def int_list(self):
        return eval(str(self.__poly).replace(' ',','))

    def _pari_(self, variable=None):
        """
        EXAMPLES:
            sage: t = PolynomialRing(IntegerModRing(17),"t").gen()
            sage: f = t^3 + 3*t - 17
            sage: pari(f)
            Mod(1, 17)*t^3 + Mod(3, 17)*t
        """
        if variable is None:
            variable = self.parent().variable_name()
        return pari(self.int_list()).Polrev(variable) * \
               pari(1).Mod(self.parent().base_ring().order())

    def ntl_ZZ_pX(self):
        r"""
        Return underlying NTL representation of this polynomial.
        Additional ``bonus'' functionality is available through this
        function.

        WARNING:
        You must call \code{ntl.set_modulus(ntl.ZZ(n))} before doing
        arithmetic with this object!
        """
        return self.__poly

    def __getitem__(self, n):
        return self.base_ring()(self.__poly[n])

    def __getslice__(self, i, j):
        R = self.base_ring()
        if i < 0:
            i = 0
        if j > self.__poly.degree()+1:
            j = self.__poly.degree()+1
        v = [R(self.__poly[k]) for k in range(i,j)]
        return self.parent()([0]*int(i) + v)

    def _unsafe_mutate(self, n, value):
        n = int(n)
        if n < 0:
            raise IndexError, "n must be >= 0"
        self._ntl_set_modulus()
        self.__poly[n] = int(value)

    def _pow(self, n):
        n = int(n)
        self._ntl_set_modulus()
        if self.degree() <= 0:
            return self.parent()(self[0]**n)
        if n < 0:
            return (~self)**(-n)
        return self.parent()(self.__poly**n, construct=True)

    def _add_(self, right):
        self._ntl_set_modulus()
        return self.parent()(self.__poly + right.__poly, construct=True)

    def _mul_(self, right):
        """
        EXAMPLES:
            sage: x = PolynomialRing(Integers(100), 'x').0
            sage: (x - 2)*(x^2 - 8*x + 16)
            x^3 + 90*x^2 + 32*x + 68
        """
        self._ntl_set_modulus()
        return self.parent()(self.__poly * right.__poly, construct=True)

    def quo_rem(self, right):
        """
        Returns a tuple (quotient, remainder) where
            self = quotient*other + remainder.
        """
        if not isinstance(right, Polynomial_dense_mod_n):
            right = self.parent()(right)
        elif self.parent() != right.parent():
            raise TypeError
        self._ntl_set_modulus()
        v = self.__poly.quo_rem(right.__poly)
        P = self.parent()
        return (P(v[0], construct=True), P(v[1], construct=True) )

    def shift(self, n):
        r"""
        Returns this polynomial multiplied by the power $x^n$. If $n$ is negative,
        terms below $x^n$ will be discarded. Does not change this polynomial.

        EXAMPLES:
            sage: R.<x> = PolynomialRing(Integers(12345678901234567890))
            sage: p = x^2 + 2*x + 4
            sage: p.shift(0)
             x^2 + 2*x + 4
            sage: p.shift(-1)
             x + 2
            sage: p.shift(-5)
             0
            sage: p.shift(2)
             x^4 + 2*x^3 + 4*x^2

        AUTHOR:
            -- David Harvey (2006-08-06)
        """
        if n == 0:
            return self
        self._ntl_set_modulus()
        return self.parent()(self.__poly.left_shift(n),
                             construct=True)

    def _sub_(self, right):
        self._ntl_set_modulus()
        return self.parent()(self.__poly - right.__poly, construct=True)

    def __floordiv__(self, right):
        if is_Polynomial(right) and right.is_constant() and \
                         right[0] in self.parent().base_ring():
            d = right[0]
        elif (right in self.parent().base_ring()):
            d = right
        else:
            return Polynomial.__floordiv__(self, right)
        return self.parent()([c // d for c in self.list()], construct=True)

##     def __copy__(self):
##         self.parent()._ntl_set_modulus()
##         f = self.parent()()
##         f.__poly = self.__poly.copy()
##         return f

    def degree(self):
        """
        Return the degree of this polynomial.  The zero polynomial
        has degree -1.
        """
        return max(self.__poly.degree(), -1)

    def is_irreducible(self):
        return bool(self._pari_().polisirreducible())

    def list(self):
        """
        Return a new copy of the list of the underlying
        elements of self.

        EXAMPLES:
            sage: _.<x> = Integers(100)[]
            sage: f = x^3 + 3*x - 17
            sage: f.list()
            [83, 3, 0, 1]
        """
        R = self.base_ring()
        return [R(x) for x in self.int_list()]

    def ntl_set_directly(self, v):
        r"""
        Set the value of this polynomial directly from a vector or string.

        Polynomials over the integers modulo n are stored internally
        using NTL's ZZ_pX class.  Use this function to set the value
        of this polynomial using the NTL constructor, which is
        potentially \emph{very} fast.  The input v is either a vector
        of ints or a string of the form '[ n1 n2 n3 ... ]' where the
        ni are integers and there are no commas between them.  The
        optimal input format is the string format, since that's what
        NTL uses by default.

        EXAMPLES:
            sage: R.<x> = PolynomialRing(Integers(100))
            sage: R([1,-2,3])
            3*x^2 + 98*x + 1
            sage: f = R(0)
            sage: f.ntl_set_directly([1,-2,3])
            sage: f
            3*x^2 + 98*x + 1
            sage: f.ntl_set_directly('[1 -2 3 4]')
            sage: f
            4*x^3 + 3*x^2 + 98*x + 1
        """
        if self.is_gen():
            raise TypeError, "Cannot change the value of the generator."
        self._ntl_set_modulus()
        self.__poly = ZZ_pX(v)
        try:
            del self.__list
        except AttributeError:
            pass


class Polynomial_dense_mod_p(Polynomial_dense_mod_n,
                             Polynomial_singular_repr,
                             PrincipalIdealDomainElement):
    """
    A dense polynomial over the integers modulo p, where p is prime.
    """
    def __reduce__(self):
        return Polynomial_dense_mod_p, \
               (self.parent(), self.list(), False, self.is_gen())

    def _gcd(self, right):
        """
        Return the GCD of self and other, as a monic polynomial.
        """
        if not isinstance(right, Polynomial_dense_mod_p):
            right = self.parent()(right)
        elif self.parent() != right.parent():
            raise TypeError
        g = self.ntl_ZZ_pX().gcd(right.ntl_ZZ_pX())
        return self.parent()(g, construct=True)

    def _xgcd(self, right):
        """
        Return $g, u, v$ such that \code{g = u*self + v*right}.
        """
        r, s, t = self.ntl_ZZ_pX().xgcd(right.ntl_ZZ_pX())
        return self.parent()(r, construct=True), self.parent()(s, construct=True), \
               self.parent()(t, construct=True)

    def resultant(self, other):
        """
        Returns the resultant of self and other, which must lie in the same
        polynomial ring.

        INPUT:
            other -- a polynomial
        OUTPUT:
            an element of the base ring of the polynomial ring

        EXAMPLES:
            sage: _.<x> = PolynomialRing(GF(19))
            sage: f = x^3 + x + 1;  g = x^3 - x - 1
            sage: f.resultant(g)
            11
        """
        if not isinstance(other, Polynomial) or self.parent() != other.parent():
            other = self.polynomial(other)
        self.parent()._ntl_set_modulus()
        return self.base_ring()(str(self.ntl_ZZ_pX().resultant(other.ntl_ZZ_pX())))

    def discriminant(self):
        """
        EXAMPLES:
            sage: _.<x> = PolynomialRing(GF(19))
            sage: f = x^3 + 3*x - 17
            sage: f.discriminant()
            12
        """
        self.parent()._ntl_set_modulus()
        return self.base_ring()(str(self.ntl_ZZ_pX().discriminant()))

    # PARI is way better than NTL for poly factor for certain degrees, and is called
    # by default in the base class.
    #def factor(self, verbose=False):
    #    M = self.monic()
    #    self.parent()._ntl_set_modulus()
    #    F = [(self.parent()(f, construct=True), n) for f, n in M.ntl_ZZ_pX().factor(verbose)]
    #    return factorization.Factorization(F)<|MERGE_RESOLUTION|>--- conflicted
+++ resolved
@@ -1073,10 +1073,6 @@
         prec = integer.Integer(prec)
         if prec <= 0:
             raise ValueError, "prec must be positive"
-<<<<<<< HEAD
-        G = self._pari_().factorpadic(p, prec)
-=======
->>>>>>> 875f54a2
         K = Qp(p, prec, type='capped-rel')
         R = sage.rings.polynomial_ring.PolynomialRing(K, names=self.parent().variable_name())
         return R(self).factor(absprec = prec)
@@ -1490,10 +1486,6 @@
         prec = integer.Integer(prec)
         if prec <= 0:
             raise ValueError, "prec must be positive"
-<<<<<<< HEAD
-        G = self._pari_().factorpadic(p, prec)
-=======
->>>>>>> 875f54a2
         K = padics.zp.Zp(p, prec, type='capped-abs')
         R = sage.rings.polynomial_ring.PolynomialRing(K, names=self.parent().variable_name())
         return R(self).factor()
@@ -1569,15 +1561,9 @@
         except AttributeError:
             pass
 
-<<<<<<< HEAD
-class Polynomial_padic_ring_dense(Polynomial_generic_dense, Polynomial_generic_domain):
-    def __init__(self, parent, x=None, check=True, is_gen = False, construct=False):
-        Polynomial_generic_dense.__init__(self, parent, x, check, is_gen)
-=======
 class Polynomial_padic_generic_dense(Polynomial_generic_dense, Polynomial_generic_domain):
     def __init__(self, parent, x=None, check=True, is_gen = False, construct=False, absprec=None):
         Polynomial_generic_dense.__init__(self, parent, x, check, is_gen, absprec=absprec)
->>>>>>> 875f54a2
 
     def _mul_(self, right):
         return self._mul_generic(right)
@@ -1586,8 +1572,6 @@
         #computing f^p in this way loses precision
         return self._pow(right)
 
-<<<<<<< HEAD
-=======
     def clear_zeros(self):
         """
         This function replaces coefficients of the polynomial that evaluate as equal to 0 with the zero element of the base ring that has the maximum possible precision.
@@ -1599,7 +1583,6 @@
             if coeffs[n] == 0:
                 self._Polynomial_generic_dense__coeffs[n] = self.base_ring()(0)
 
->>>>>>> 875f54a2
     def _repr(self, name=None):
         r"""
         EXAMPLES:
@@ -1642,72 +1625,6 @@
             return "0"
         return s[1:]
 
-<<<<<<< HEAD
-    def clear_zeros(self):
-        coeffs = self._Polynomial_generic_dense__coeffs
-        for n in range(len(coeffs)):
-            if coeffs[n] == 0:
-                self._Polynomial_generic_dense__coeffs[n] = self.base_ring()(0)
-
-class Polynomial_padic_field_dense(Polynomial_generic_dense_field):
-    def __init__(self, parent, x=None, check=True, is_gen = False, construct=False):
-        Polynomial_generic_dense_field.__init__(self, parent, x, check, is_gen)
-
-    def _mul_(self, right):
-        return self._mul_generic(right)
-
-    def __pow__(self, right):
-        #computing f^p in this way loses precision
-        return self._pow(right)
-
-    def _repr(self, name=None):
-        r"""
-        EXAMPLES:
-            sage: R.<w> = PolynomialRing(Qp(5, prec=5, type = 'capped-rel', print_mode = 'val-unit'))
-            sage: f = 24 + R(4/5)*w + w^4
-            sage: f._repr()
-            '(1 + O(5^5))*w^4 + (5^-1 * 4 + O(5^4))*w + 24 + O(5^5)'
-            sage: f._repr(name='z')
-            '(1 + O(5^5))*z^4 + (5^-1 * 4 + O(5^4))*z + 24 + O(5^5)'
-
-        AUTHOR:
-            -- David Roe (2007-03-03), based on Polynomial_generic_dense._repr()
-        """
-        s = " "
-        n = m = self.degree()
-        if name is None:
-            name = self.parent().variable_name()
-        atomic_repr = self.parent().base_ring().is_atomic_repr()
-        coeffs = self.list()
-        for x in reversed(coeffs):
-            if x.valuation() != infinity:
-                if n != m:
-                    s += " + "
-                x = str(x)
-                if not atomic_repr and n > 0 and (x.find("+") != -1 or x.find("-") != -1):
-                    x = "(%s)"%x
-                if n > 1:
-                    var = "*%s^%s"%(name,n)
-                elif n==1:
-                    var = "*%s"%name
-                else:
-                    var = ""
-                s += "%s%s"%(x,var)
-            n -= 1
-        if atomic_repr:
-            s = s.replace(" + -", " - ")
-        s = s.replace(" 1*"," ")
-        s = s.replace(" -1*", " -")
-        if s==" ":
-            return "0"
-        return s[1:]
-
-    def clear_zeros(self):
-        coeffs = self._Polynomial_generic_dense__coeffs
-        for n in range(len(coeffs)):
-            if coeffs[n] == 0:
-                self._Polynomial_generic_dense__coeffs[n] = self.base_ring()(0)
-=======
 
     def factor(self, absprec = None):
         if self == 0:
@@ -1780,7 +1697,6 @@
 
 class Polynomial_padic_field_lazy_dense(Polynomial_padic_field_dense):
     pass
->>>>>>> 875f54a2
 
 class Polynomial_dense_mod_n(Polynomial):
     """
