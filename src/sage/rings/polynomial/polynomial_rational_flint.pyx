--- conflicted
+++ resolved
@@ -522,13 +522,8 @@
                 sig_str("FLINT exception")
                 fmpz_init(tmpfz)
                 fmpq_init(tmpfq)
-<<<<<<< HEAD
                 fmpz_set_si(tmpfz, PyLong_AsLong(a))
-                fmpq_poly_evaluate_fmpz(tmpfq, self.__poly, tmpfz)
-=======
-                fmpz_set_si(tmpfz, PyInt_AS_LONG(a))
                 fmpq_poly_evaluate_fmpz(tmpfq, self._poly, tmpfz)
->>>>>>> 6ea1fe93
                 fmpq_get_mpq(r.value, tmpfq)
                 fmpq_clear(tmpfq)
                 fmpz_clear(tmpfz)
