--- conflicted
+++ resolved
@@ -31,14 +31,12 @@
     cdef get_unsafe(self, Py_ssize_t i)
     cpdef long number_of_terms(self)
 
-<<<<<<< HEAD
     # See 23227
     cpdef _add_(self, right)
     cpdef _mul_(self, right)
     cpdef _floordiv_(self, right)
-=======
+
     cdef public dict __cached_methods
->>>>>>> c0df0d2c
 
 cdef class Polynomial_generic_dense(Polynomial):
     cdef Polynomial_generic_dense _new_c(self, list coeffs, Parent P)
