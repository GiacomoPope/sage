<<<<<<< HEAD
# sage_setup: distribution = sagemath-flint
from .factory import Zp, Zq, Zp as pAdicRing, ZpCR, ZpCA, ZpFM, ZpFP, ZpLC, ZpLF, ZqCR, ZqCA, ZqFM, ZqFP, ZpER
from .factory import Qp, Qq, Qp as pAdicField, QpCR, QpFP, QpLC, QpLF, QqCR, QqFP, QpER
from .factory import pAdicExtension
from .padic_generic import local_print_mode
from .pow_computer import PowComputer
from .pow_computer_ext import PowComputer_ext_maker
=======

from sage.rings.padics.all__sagemath_flint import *
>>>>>>> 09ffed7a
<|MERGE_RESOLUTION|>--- conflicted
+++ resolved
@@ -1,12 +1,3 @@
-<<<<<<< HEAD
 # sage_setup: distribution = sagemath-flint
-from .factory import Zp, Zq, Zp as pAdicRing, ZpCR, ZpCA, ZpFM, ZpFP, ZpLC, ZpLF, ZqCR, ZqCA, ZqFM, ZqFP, ZpER
-from .factory import Qp, Qq, Qp as pAdicField, QpCR, QpFP, QpLC, QpLF, QqCR, QqFP, QpER
-from .factory import pAdicExtension
-from .padic_generic import local_print_mode
-from .pow_computer import PowComputer
-from .pow_computer_ext import PowComputer_ext_maker
-=======
 
-from sage.rings.padics.all__sagemath_flint import *
->>>>>>> 09ffed7a
+from sage.rings.padics.all__sagemath_flint import *