"""
Homset for Finite Fields

This is the set of all field homomorphisms between two finite fields.

EXAMPLES::

    sage: R.<t> = ZZ[]
    sage: E.<a> = GF(25, modulus = t^2 - 2)
    sage: F.<b> = GF(625)
    sage: H = Hom(E, F)
    sage: f = H([4*b^3 + 4*b^2 + 4*b]); f
    Ring morphism:
      From: Finite Field in a of size 5^2
      To:   Finite Field in b of size 5^4
      Defn: a |--> 4*b^3 + 4*b^2 + 4*b
    sage: f(2)
    2
    sage: f(a)
    4*b^3 + 4*b^2 + 4*b
    sage: len(H)
    2
    sage: [phi(2*a)^2 for phi in Hom(E, F)]
    [3, 3]

We can also create endomorphisms::

    sage: End(E)
    Automorphism group of Finite Field in a of size 5^2
    sage: End(GF(7))[0]
    Ring endomorphism of Finite Field of size 7
      Defn: 1 |--> 1
    sage: H = Hom(GF(7), GF(49, 'c'))
    sage: H[0](2)
    2
"""

from sage.rings.homset import RingHomset_generic
from sage.rings.finite_rings.hom_finite_field import FiniteFieldHomomorphism_generic
from sage.rings.finite_rings.finite_field_base import is_FiniteField
from sage.rings.integer import Integer
from sage.rings.morphism import RingHomomorphism_im_gens
from sage.structure.sequence import Sequence

class FiniteFieldHomset(RingHomset_generic):
    """
    Set of homomorphisms with domain a given finite field.
    """
#     def __init__(self, R, S, category=None):
#         if category is None:
#             from sage.categories.finite_fields import FiniteFields
#             category = FiniteFields()
#         RingHomset_generic.__init__(self, R, S, category)

    def __call__(self, im_gens, base_map=None, check=True):
        """
        Construct the homomorphism defined by ``im_gens``.

        EXAMPLES::

            sage: R.<t> = ZZ[]
            sage: E.<a> = GF(25, modulus = t^2 - 2)
            sage: F.<b> = GF(625)
            sage: End(E)
            Automorphism group of Finite Field in a of size 5^2
            sage: list(Hom(E, F))
            [Ring morphism:
              From: Finite Field in a of size 5^2
              To:   Finite Field in b of size 5^4
              Defn: a |--> 4*b^3 + 4*b^2 + 4*b,
             Ring morphism:
              From: Finite Field in a of size 5^2
              To:   Finite Field in b of size 5^4
              Defn: a |--> b^3 + b^2 + b]
            sage: [phi(2*a)^2 for phi in Hom(E, F)]
            [3, 3]
            sage: End(GF(7))[0]
            Ring endomorphism of Finite Field of size 7
              Defn: 1 |--> 1
            sage: H = Hom(GF(7), GF(49, 'c'))
            sage: H[0](2)
            2
            sage: Hom(GF(49, 'c'), GF(7)).list()
            []
            sage: Hom(GF(49, 'c'), GF(81, 'd')).list()
            []
            sage: H = Hom(GF(9, 'a'), GF(81, 'b'))
            sage: H == loads(dumps(H))
            True
        """
        if isinstance(im_gens, FiniteFieldHomomorphism_generic):
            if base_map is not None:
                raise ValueError("Cannot specify base map when providing morphism")
            return self._coerce_impl(im_gens)
        try:
            if self.domain().degree() == 1:
                from sage.rings.finite_rings.hom_prime_finite_field import FiniteFieldHomomorphism_prime
<<<<<<< HEAD
                return FiniteFieldHomomorphism_prime(self, im_gens, check=check)
            if is_FiniteField(self.codomain()):
                return FiniteFieldHomomorphism_generic(self, im_gens, check=check)
            # Currently, FiniteFieldHomomorphism_generic does not work if
            # the codomain is not derived from the finite field base class;
            # in that case, we have to fall back to the generic
            # implementation for rings
            else:
                return RingHomomorphism_im_gens(self, im_gens, check=check)
=======
                return FiniteFieldHomomorphism_prime(self, im_gens, base_map=base_map, check=check)
            return FiniteFieldHomomorphism_generic(self, im_gens, base_map=base_map, check=check)
>>>>>>> 22205956
        except (NotImplementedError, ValueError):
            try:
                return self._coerce_impl(im_gens)
            except TypeError:
                raise TypeError("images do not define a valid homomorphism")

    def _coerce_impl(self, x):
        """
        Coercion of other morphisms.

        EXAMPLES::

            sage: k.<a> = GF(25)
            sage: l.<b> = GF(625)
            sage: H = Hom(k, l)
            sage: G = loads(dumps(H))
            sage: H is G
            True
            sage: G.coerce(list(H)[0]) # indirect doctest
            Ring morphism:
              From: Finite Field in a of size 5^2
              To:   Finite Field in b of size 5^4
              Defn: a |--> 4*b^3 + 4*b^2 + 4*b + 3
        """
        if not isinstance(x, FiniteFieldHomomorphism_generic):
            raise TypeError
        if x.parent() is self:
            return x
        if x.parent() == self:
            return FiniteFieldHomomorphism_generic(self, x.im_gens())
        raise TypeError

    def _repr_(self):
        """
        Return a string representation of ``self``.

        EXAMPLES::

            sage: Hom(GF(4, 'a'), GF(16, 'b'))._repr_()
            'Set of field embeddings from Finite Field in a of size 2^2 to Finite Field in b of size 2^4'
            sage: Hom(GF(4, 'a'), GF(4, 'c'))._repr_()
            'Set of field embeddings from Finite Field in a of size 2^2 to Finite Field in c of size 2^2'
            sage: Hom(GF(4, 'a'), GF(4, 'a'))._repr_()
            'Automorphism group of Finite Field in a of size 2^2'
        """
        D = self.domain()
        C = self.codomain()
        if C == D:
            return "Automorphism group of %s"%D
        else:
            return "Set of field embeddings from %s to %s"%(D, C)

    def is_aut(self):
        """
        Check if ``self`` is an automorphism

        EXAMPLES::

            sage: Hom(GF(4, 'a'), GF(16, 'b')).is_aut()
            False
            sage: Hom(GF(4, 'a'), GF(4, 'c')).is_aut()
            False
            sage: Hom(GF(4, 'a'), GF(4, 'a')).is_aut()
            True
        """
        return self.domain() == self.codomain()

    def order(self):
        """
        Return the order of this set of field homomorphisms.

        EXAMPLES::

            sage: K.<a> = GF(125)
            sage: End(K)
            Automorphism group of Finite Field in a of size 5^3
            sage: End(K).order()
            3
            sage: L.<b> = GF(25)
            sage: Hom(L, K).order() == Hom(K, L).order() == 0
            True
        """
        try:
            return self.__order
        except AttributeError:
            pass
        n = len(self.list())
        self.__order = n
        return n

    def __len__(self):
        """
        Return the number of elements of ``self``.

        EXAMPLES::

            sage: K.<a> = GF(25)
            sage: len(End(K))
            2
        """
        return self.order()

    def list(self):
        """
        Return a list of all the elements in this set of field homomorphisms.

        EXAMPLES::

            sage: K.<a> = GF(25)
            sage: End(K)
            Automorphism group of Finite Field in a of size 5^2
            sage: list(End(K))
            [Ring endomorphism of Finite Field in a of size 5^2
              Defn: a |--> 4*a + 1,
             Ring endomorphism of Finite Field in a of size 5^2
              Defn: a |--> a]
            sage: L.<z> = GF(7^6)
            sage: [g for g in End(L) if (g^3)(z) == z]
            [Ring endomorphism of Finite Field in z of size 7^6
              Defn: z |--> z,
             Ring endomorphism of Finite Field in z of size 7^6
              Defn: z |--> 5*z^4 + 5*z^3 + 4*z^2 + 3*z + 1,
             Ring endomorphism of Finite Field in z of size 7^6
              Defn: z |--> 3*z^5 + 5*z^4 + 5*z^2 + 2*z + 3]

        Between isomorphic fields with different moduli::

            sage: k1 = GF(1009)
            sage: k2 = GF(1009, modulus="primitive")
            sage: Hom(k1, k2).list()
            [
            Ring morphism:
              From: Finite Field of size 1009
              To:   Finite Field of size 1009
              Defn: 1 |--> 1
            ]
            sage: Hom(k2, k1).list()
            [
            Ring morphism:
              From: Finite Field of size 1009
              To:   Finite Field of size 1009
              Defn: 11 |--> 11
            ]

            sage: k1.<a> = GF(1009^2, modulus="first_lexicographic")
            sage: k2.<b> = GF(1009^2, modulus="conway")
            sage: Hom(k1, k2).list()
            [
            Ring morphism:
              From: Finite Field in a of size 1009^2
              To:   Finite Field in b of size 1009^2
              Defn: a |--> 290*b + 864,
            Ring morphism:
              From: Finite Field in a of size 1009^2
              To:   Finite Field in b of size 1009^2
              Defn: a |--> 719*b + 145
            ]

        TESTS:

        Check that :trac:`11390` is fixed::

            sage: K = GF(1<<16,'a'); L = GF(1<<32,'b')
            sage: K.Hom(L)[0]
            Ring morphism:
              From: Finite Field in a of size 2^16
              To:   Finite Field in b of size 2^32
              Defn: a |--> b^29 + b^27 + b^26 + b^23 + b^21 + b^19 + b^18 + b^16 + b^14 + b^13 + b^11 + b^10 + b^9 + b^8 + b^7 + b^6 + b^5 + b^2 + b
        """
        try:
            return self.__list
        except AttributeError:
            pass
        D = self.domain()
        C = self.codomain()
        if D.characteristic() == C.characteristic() and Integer(D.degree()).divides(Integer(C.degree())):
            f = D.modulus()
            g = C['x'](f)
            r = g.roots()
            v = [self(D.hom(a, C)) for a, _ in r]
            v = Sequence(v, immutable=True, cr=True)
        else:
            v = Sequence([], immutable=True, cr=False)
        self.__list = v
        return v

    def __getitem__(self, n):
        """
        EXAMPLES::

            sage: H = Hom(GF(32, 'a'), GF(1024, 'b'))
            sage: H[1]
            Ring morphism:
              From: Finite Field in a of size 2^5
              To:   Finite Field in b of size 2^10
              Defn: a |--> b^7 + b^5
            sage: H[2:4]
            [
            Ring morphism:
              From: Finite Field in a of size 2^5
              To:   Finite Field in b of size 2^10
              Defn: a |--> b^8 + b^6 + b^2,
            Ring morphism:
              From: Finite Field in a of size 2^5
              To:   Finite Field in b of size 2^10
              Defn: a |--> b^9 + b^7 + b^6 + b^5 + b^4
            ]
        """
        return self.list()[n]

    def index(self, item):
        """
        Return the index of ``self``.

        EXAMPLES::

            sage: K.<z> = GF(1024)
            sage: g = End(K)[3]
            sage: End(K).index(g) == 3
            True
        """
        return self.list().index(item)

    def _an_element_(self):
        """
        Return an element of ``self``.

        TESTS::

            sage: Hom(GF(3^3, 'a'), GF(3^6, 'b')).an_element()
            Ring morphism:
              From: Finite Field in a of size 3^3
              To:   Finite Field in b of size 3^6
              Defn: a |--> 2*b^5 + 2*b^4

            sage: Hom(GF(3^3, 'a'), GF(3^2, 'c')).an_element()
            Traceback (most recent call last):
            ...
            EmptySetError: no homomorphisms from Finite Field in a of size 3^3 to Finite Field in c of size 3^2

        .. TODO::

            Use a more sophisticated algorithm; see also :trac:`8751`.

        """
        K = self.domain()
        L = self.codomain()
        if K.degree() == 1:
            return L.coerce_map_from(K)
        elif not K.degree().divides(L.degree()):
            from sage.categories.sets_cat import EmptySetError
            raise EmptySetError('no homomorphisms from %s to %s' % (K, L))
        return K.hom([K.modulus().any_root(L)])


from sage.misc.persist import register_unpickle_override
register_unpickle_override('sage.rings.finite_field_morphism', 'FiniteFieldHomset', FiniteFieldHomset)<|MERGE_RESOLUTION|>--- conflicted
+++ resolved
@@ -95,20 +95,15 @@
         try:
             if self.domain().degree() == 1:
                 from sage.rings.finite_rings.hom_prime_finite_field import FiniteFieldHomomorphism_prime
-<<<<<<< HEAD
-                return FiniteFieldHomomorphism_prime(self, im_gens, check=check)
+                return FiniteFieldHomomorphism_prime(self, im_gens, base_map=base_map, check=check)
             if is_FiniteField(self.codomain()):
-                return FiniteFieldHomomorphism_generic(self, im_gens, check=check)
+                return FiniteFieldHomomorphism_generic(self, im_gens, base_map=base_map, check=check)
             # Currently, FiniteFieldHomomorphism_generic does not work if
             # the codomain is not derived from the finite field base class;
             # in that case, we have to fall back to the generic
             # implementation for rings
             else:
-                return RingHomomorphism_im_gens(self, im_gens, check=check)
-=======
-                return FiniteFieldHomomorphism_prime(self, im_gens, base_map=base_map, check=check)
-            return FiniteFieldHomomorphism_generic(self, im_gens, base_map=base_map, check=check)
->>>>>>> 22205956
+                return RingHomomorphism_im_gens(self, im_gens, base_map=base_map, check=check)
         except (NotImplementedError, ValueError):
             try:
                 return self._coerce_impl(im_gens)
