--- conflicted
+++ resolved
@@ -516,65 +516,6 @@
         """
         return self._cache.fetch_int(n)
 
-<<<<<<< HEAD
-    def polynomial(self, name=None):
-        """
-        Return the defining polynomial of this field as an element of
-        :class:`PolynomialRing`.
-
-        This is the same as the characteristic polynomial of the
-        generator of ``self``.
-
-        INPUT:
-
-        - ``name`` -- optional name of the generator
-
-        EXAMPLES::
-
-            sage: k = GF(3^4, 'a')
-            sage: k.polynomial()
-            a^4 + 2*a^3 + 2
-        """
-        if name is not None:
-            try:
-                return self._polynomial
-            except AttributeError:
-                pass
-        quo = (-(self.gen()**(self.degree()))).integer_representation()
-        b   = int(self.characteristic())
-
-        ret = []
-        for i in range(self.degree()):
-            ret.append(quo%b)
-            quo = quo // b
-        ret = ret + [1]
-        R = self.polynomial_ring(name)
-        if name is None:
-            self._polynomial = R(ret)
-            return self._polynomial
-        else:
-            return R(ret)
-=======
-    def __hash__(self):
-        """
-        The hash of a Givaro finite field is a hash over it's
-        characteristic polynomial and the string 'givaro'.
-
-        EXAMPLES::
-
-            sage: {GF(3^4, 'a'):1} # indirect doctest
-            {Finite Field in a of size 3^4: 1}
-        """
-        try:
-            return self._hash
-        except AttributeError:
-            if self.degree() > 1:
-                self._hash = hash((self.characteristic(), self.polynomial(), self.variable_name(), "givaro"))
-            else:
-                self._hash = hash((self.characteristic(), self.variable_name(), "givaro"))
-            return self._hash
->>>>>>> d990119b
-
     def _pari_modulus(self):
         """
         Return the modulus of ``self`` in a format for PARI.
