--- conflicted
+++ resolved
@@ -5044,25 +5044,20 @@
             sage: NumberField(x^15 + x^14 - 14*x^13 - 13*x^12 + 78*x^11 + 66*x^10 - 220*x^9 - 165*x^8 + 330*x^7 + 210*x^6 - 252*x^5 - 126*x^4 + 84*x^3 + 28*x^2 - 8*x - 10, 'a').is_galois()
             False
         """
-<<<<<<< HEAD
-=======
         #return self.galois_group(type="pari").order() == self.degree()
->>>>>>> a9635618
         if self.degree() < 12:
             return self.galois_group(type='pari').order() == self.degree()
         else:
             return len(self.automorphisms()) == self.degree()
-<<<<<<< HEAD
-=======
 
     @cached_method
     def is_abelian(self):
         r"""
         Return True if this number field is an abelian Galois extension of
         `\QQ`.
-        
-        EXAMPLES::
-        
+
+        EXAMPLES::
+
             sage: NumberField(x^2 + 1, 'i').is_abelian()
             True
             sage: NumberField(x^3 + 2, 'a').is_abelian()
@@ -5087,8 +5082,6 @@
 
         pari_pol = pari(self.polynomial())
         return pari_pol.galoisinit().galoisisabelian(1)==1
-
->>>>>>> a9635618
 
     @cached_method
     def galois_group(self, type=None, algorithm='pari', names=None):
