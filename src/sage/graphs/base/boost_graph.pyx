--- conflicted
+++ resolved
@@ -2100,7 +2100,6 @@
 
     return LB
 
-<<<<<<< HEAD
 cdef tuple diameter_lower_bound_2Dsweep(BoostVecWeightedDiGraphU g_boost,
                                         BoostVecWeightedDiGraphU rev_g_boost, 
                                         v_index source,
@@ -2497,50 +2496,11 @@
     - ``weight_function`` -- function (default: ``None``); a function that
       associates a weight to each edge. If ``None`` (default), the weights of
       ``G`` are used, if ``G.weighted()==True``, otherwise all edges have
-=======
-cpdef wiener_index(g, algorithm=None, weight_function=None, check_weight=True):
-    r"""
-    Return the Wiener index of the graph.
-
-    The Wiener index of an undirected graph `G` can be defined in two equivalent
-    ways [KRG1996]_ :
-
-    - `W(G) = \frac 1 2 \sum_{u,v\in G} d(u,v)` where `d(u,v)` denotes the
-      distance between vertices `u` and `v`.
-
-    - Let `\Omega` be a set of `\frac {n(n-1)} 2` paths in `G` such that `\Omega`
-      contains exactly one shortest `u-v` path for each set `\{u,v\}` of
-      vertices in `G`. Besides, `\forall e\in E(G)`, let `\Omega(e)` denote the
-      paths from `\Omega` containing `e`. We then have
-      `W(G) = \sum_{e\in E(G)}|\Omega(e)|`.
-
-    The Wiener index of a directed graph `G` is defined as the sum of the
-    distances between each pairs of vertices, `W(G) = \sum_{u,v\in G} d(u,v)`.
-
-    INPUT:
-
-    - ``g`` -- the input Sage graph
-
-    - ``algorithm`` -- string (default: ``None``); one of the following
-      algorithms:
-
-      - ``'Dijkstra'``, ``'Dijkstra_Boost'``: the Dijkstra algorithm implemented
-        in Boost (works only with positive weights)
-
-      - ``'Bellman-Ford'``, ``'Bellman-Ford_Boost'``: the Bellman-Ford algorithm
-        implemented in Boost (works also with negative weights, if there is no
-        negative cycle)
-
-    - ``weight_function`` -- function (default: ``None``); a function that
-      associates a weight to each edge. If ``None`` (default), the weights of
-      ``g`` are used, if ``g.weighted()==True``, otherwise all edges have
->>>>>>> 736f3dfb
       weight 1.
 
     - ``check_weight`` -- boolean (default: ``True``); if ``True``, we check
       that the ``weight_function`` outputs a number for each edge.
 
-<<<<<<< HEAD
     EXAMPLES::
 
         sage: from sage.graphs.base.boost_graph import diameter
@@ -2640,7 +2600,48 @@
         return +Infinity
     else:
         return LB
-=======
+
+cpdef wiener_index(g, algorithm=None, weight_function=None, check_weight=True):
+    r"""
+    Return the Wiener index of the graph.
+
+    The Wiener index of an undirected graph `G` can be defined in two equivalent
+    ways [KRG1996]_ :
+
+    - `W(G) = \frac 1 2 \sum_{u,v\in G} d(u,v)` where `d(u,v)` denotes the
+      distance between vertices `u` and `v`.
+
+    - Let `\Omega` be a set of `\frac {n(n-1)} 2` paths in `G` such that `\Omega`
+      contains exactly one shortest `u-v` path for each set `\{u,v\}` of
+      vertices in `G`. Besides, `\forall e\in E(G)`, let `\Omega(e)` denote the
+      paths from `\Omega` containing `e`. We then have
+      `W(G) = \sum_{e\in E(G)}|\Omega(e)|`.
+
+    The Wiener index of a directed graph `G` is defined as the sum of the
+    distances between each pairs of vertices, `W(G) = \sum_{u,v\in G} d(u,v)`.
+
+    INPUT:
+
+    - ``g`` -- the input Sage graph
+
+    - ``algorithm`` -- string (default: ``None``); one of the following
+      algorithms:
+
+      - ``'Dijkstra'``, ``'Dijkstra_Boost'``: the Dijkstra algorithm implemented
+        in Boost (works only with positive weights)
+
+      - ``'Bellman-Ford'``, ``'Bellman-Ford_Boost'``: the Bellman-Ford algorithm
+        implemented in Boost (works also with negative weights, if there is no
+        negative cycle)
+
+    - ``weight_function`` -- function (default: ``None``); a function that
+      associates a weight to each edge. If ``None`` (default), the weights of
+      ``g`` are used, if ``g.weighted()==True``, otherwise all edges have
+      weight 1.
+
+    - ``check_weight`` -- boolean (default: ``True``); if ``True``, we check
+      that the ``weight_function`` outputs a number for each edge.
+
     EXAMPLES:
 
         sage: from sage.graphs.base.boost_graph import wiener_index
@@ -2747,5 +2748,4 @@
             else:
                 s += distances[v]
 
-    return s
->>>>>>> 736f3dfb
+    return s