# -*- coding: utf-8 -*-
r"""
Undirected graphs

This module implements functions and operations involving undirected graphs.

{INDEX_OF_METHODS}

AUTHORS:

- Robert L. Miller (2006-10-22): initial version

- William Stein (2006-12-05): Editing

- Robert L. Miller (2007-01-13): refactoring, adjusting for NetworkX-0.33, fixed
   plotting bugs (2007-01-23): basic tutorial, edge labels, loops, multiple
   edges and arcs (2007-02-07): graph6 and sparse6 formats, matrix input

- Emily Kirkmann (2007-02-11): added graph_border option to plot and show

- Robert L. Miller (2007-02-12): vertex color-maps, graph boundaries, graph6
   helper functions in Cython

- Robert L. Miller Sage Days 3 (2007-02-17-21): 3d plotting in Tachyon

- Robert L. Miller (2007-02-25): display a partition

- Robert L. Miller (2007-02-28): associate arbitrary objects to vertices, edge
   and arc label display (in 2d), edge coloring

- Robert L. Miller (2007-03-21): Automorphism group, isomorphism check,
   canonical label

- Robert L. Miller (2007-06-07-09): NetworkX function wrapping

- Michael W. Hansen (2007-06-09): Topological sort generation

- Emily Kirkman, Robert L. Miller Sage Days 4: Finished wrapping NetworkX

- Emily Kirkman (2007-07-21): Genus (including circular planar, all embeddings
   and all planar embeddings), all paths, interior paths

- Bobby Moretti (2007-08-12): fixed up plotting of graphs with edge colors
   differentiated by label

- Jason Grout (2007-09-25): Added functions, bug fixes, and general enhancements

- Robert L. Miller (Sage Days 7): Edge labeled graph isomorphism

- Tom Boothby (Sage Days 7): Miscellaneous awesomeness

- Tom Boothby (2008-01-09): Added graphviz output

- David Joyner (2009-2): Fixed docstring bug related to GAP.

- Stephen Hartke (2009-07-26): Fixed bug in blocks_and_cut_vertices() that
   caused an incorrect result when the vertex 0 was a cut vertex.

- Stephen Hartke (2009-08-22): Fixed bug in blocks_and_cut_vertices() where the
   list of cut_vertices is not treated as a set.

- Anders Jonsson (2009-10-10): Counting of spanning trees and out-trees added.

- Nathann Cohen (2009-09) : Cliquer, Connectivity, Flows and everything that
                             uses Linear Programming and class numerical.MIP

- Nicolas M. Thiery (2010-02): graph layout code refactoring, dot2tex/graphviz
  interface

- David Coudert (2012-04) : Reduction rules in vertex_cover.

- Birk Eisermann (2012-06): added recognition of weakly chordal graphs and
                            long-hole-free / long-antihole-free graphs

- Alexandre P. Zuge (2013-07): added join operation.

- Amritanshu Prasad (2014-08): added clique polynomial

- Julian Rüth (2018-06-21): upgrade to NetworkX 2

- David Coudert (2018-10-07): cleaning

- Amanda Francis, Caitlin Lienkaemper, Kate Collins, Rajat Mittal (2019-03-10):
  methods for computing effective resistance

- Amanda Francis, Caitlin Lienkaemper, Kate Collins, Rajat Mittal (2019-03-19):
  most_common_neighbors and common_neighbors_matrix added.

- Jean-Florent Raymond (2019-04): is_redundant, is_dominating,
   private_neighbors

Graph Format
------------

Supported formats
~~~~~~~~~~~~~~~~~

Sage Graphs can be created from a wide range of inputs. A few examples are
covered here.

- NetworkX dictionary format:

   ::

       sage: d = {0: [1,4,5], 1: [2,6], 2: [3,7], 3: [4,8], 4: [9], \
             5: [7, 8], 6: [8,9], 7: [9]}
       sage: G = Graph(d); G
       Graph on 10 vertices
       sage: G.plot().show()    # or G.show()

- A NetworkX graph:

   ::

       sage: import networkx
       sage: K = networkx.complete_bipartite_graph(12,7)
       sage: G = Graph(K)
       sage: G.degree()
       [7, 7, 7, 7, 7, 7, 7, 7, 7, 7, 7, 7, 12, 12, 12, 12, 12, 12, 12]

- graph6 or sparse6 format:

   ::

       sage: s = ':I`AKGsaOs`cI]Gb~'
       sage: G = Graph(s, sparse=True); G
       Looped multi-graph on 10 vertices
       sage: G.plot().show()    # or G.show()

   Note that the ``\`` character is an escape character in Python, and also a
   character used by graph6 strings:

   ::

       sage: G = Graph('Ihe\n@GUA')
       Traceback (most recent call last):
       ...
       RuntimeError: the string (Ihe) seems corrupt: for n = 10, the string is too short

   In Python, the escaped character ``\`` is represented by ``\\``:

   ::

       sage: G = Graph('Ihe\\n@GUA')
       sage: G.plot().show()    # or G.show()

- adjacency matrix: In an adjacency matrix, each column and each row represent a
   vertex. If a 1 shows up in row `i`, column `j`, there is an edge `(i,j)`.

   ::

       sage: M = Matrix([(0,1,0,0,1,1,0,0,0,0),(1,0,1,0,0,0,1,0,0,0), \
       (0,1,0,1,0,0,0,1,0,0), (0,0,1,0,1,0,0,0,1,0),(1,0,0,1,0,0,0,0,0,1), \
       (1,0,0,0,0,0,0,1,1,0), (0,1,0,0,0,0,0,0,1,1),(0,0,1,0,0,1,0,0,0,1), \
       (0,0,0,1,0,1,1,0,0,0), (0,0,0,0,1,0,1,1,0,0)])
       sage: M
       [0 1 0 0 1 1 0 0 0 0]
       [1 0 1 0 0 0 1 0 0 0]
       [0 1 0 1 0 0 0 1 0 0]
       [0 0 1 0 1 0 0 0 1 0]
       [1 0 0 1 0 0 0 0 0 1]
       [1 0 0 0 0 0 0 1 1 0]
       [0 1 0 0 0 0 0 0 1 1]
       [0 0 1 0 0 1 0 0 0 1]
       [0 0 0 1 0 1 1 0 0 0]
       [0 0 0 0 1 0 1 1 0 0]
       sage: G = Graph(M); G
       Graph on 10 vertices
       sage: G.plot().show()    # or G.show()

- incidence matrix: In an incidence matrix, each row represents a vertex and
   each column represents an edge.

   ::

       sage: M = Matrix([(-1, 0, 0, 0, 1, 0, 0, 0, 0, 0,-1, 0, 0, 0, 0),
       ....:             ( 1,-1, 0, 0, 0, 0, 0, 0, 0, 0, 0,-1, 0, 0, 0),
       ....:             ( 0, 1,-1, 0, 0, 0, 0, 0, 0, 0, 0, 0,-1, 0, 0),
       ....:             ( 0, 0, 1,-1, 0, 0, 0, 0, 0, 0, 0, 0, 0,-1, 0),
       ....:             ( 0, 0, 0, 1,-1, 0, 0, 0, 0, 0, 0, 0, 0, 0,-1),
       ....:             ( 0, 0, 0, 0, 0,-1, 0, 0, 0, 1, 1, 0, 0, 0, 0),
       ....:             ( 0, 0, 0, 0, 0, 0, 0, 1,-1, 0, 0, 1, 0, 0, 0),
       ....:             ( 0, 0, 0, 0, 0, 1,-1, 0, 0, 0, 0, 0, 1, 0, 0),
       ....:             ( 0, 0, 0, 0, 0, 0, 0, 0, 1,-1, 0, 0, 0, 1, 0),
       ....:             ( 0, 0, 0, 0, 0, 0, 1,-1, 0, 0, 0, 0, 0, 0, 1)])
       sage: M
       [-1  0  0  0  1  0  0  0  0  0 -1  0  0  0  0]
       [ 1 -1  0  0  0  0  0  0  0  0  0 -1  0  0  0]
       [ 0  1 -1  0  0  0  0  0  0  0  0  0 -1  0  0]
       [ 0  0  1 -1  0  0  0  0  0  0  0  0  0 -1  0]
       [ 0  0  0  1 -1  0  0  0  0  0  0  0  0  0 -1]
       [ 0  0  0  0  0 -1  0  0  0  1  1  0  0  0  0]
       [ 0  0  0  0  0  0  0  1 -1  0  0  1  0  0  0]
       [ 0  0  0  0  0  1 -1  0  0  0  0  0  1  0  0]
       [ 0  0  0  0  0  0  0  0  1 -1  0  0  0  1  0]
       [ 0  0  0  0  0  0  1 -1  0  0  0  0  0  0  1]
       sage: G = Graph(M); G
       Graph on 10 vertices
       sage: G.plot().show()    # or G.show()
       sage: DiGraph(matrix(2,[0,0,-1,1]), format="incidence_matrix")
       Traceback (most recent call last):
       ...
       ValueError: there must be two nonzero entries (-1 & 1) per column

- a list of edges::

       sage: g = Graph([(1,3),(3,8),(5,2)])
       sage: g
       Graph on 5 vertices

- an igraph Graph::

       sage: import igraph                                # optional - python_igraph
       sage: g = Graph(igraph.Graph([(1,3),(3,2),(0,2)])) # optional - python_igraph
       sage: g                                            # optional - python_igraph
       Graph on 4 vertices

Generators
----------

Use ``graphs(n)`` to iterate through all non-isomorphic graphs of given size::

    sage: for g in graphs(4):
    ....:     print(g.degree_sequence())
    [0, 0, 0, 0]
    [1, 1, 0, 0]
    [2, 1, 1, 0]
    [3, 1, 1, 1]
    [1, 1, 1, 1]
    [2, 2, 1, 1]
    [2, 2, 2, 0]
    [3, 2, 2, 1]
    [2, 2, 2, 2]
    [3, 3, 2, 2]
    [3, 3, 3, 3]

Similarly ``graphs()`` will iterate through all graphs. The complete graph of 4
vertices is of course the smallest graph with chromatic number bigger than
three::

    sage: for g in graphs():
    ....:     if g.chromatic_number() > 3:
    ....:         break
    sage: g.is_isomorphic(graphs.CompleteGraph(4))
    True

For some commonly used graphs to play with, type::

    sage: graphs.[tab]          # not tested

and hit {tab}. Most of these graphs come with their own custom plot, so you can
see how people usually visualize these graphs.

::

    sage: G = graphs.PetersenGraph()
    sage: G.plot().show()    # or G.show()
    sage: G.degree_histogram()
    [0, 0, 0, 10]
    sage: G.adjacency_matrix()
    [0 1 0 0 1 1 0 0 0 0]
    [1 0 1 0 0 0 1 0 0 0]
    [0 1 0 1 0 0 0 1 0 0]
    [0 0 1 0 1 0 0 0 1 0]
    [1 0 0 1 0 0 0 0 0 1]
    [1 0 0 0 0 0 0 1 1 0]
    [0 1 0 0 0 0 0 0 1 1]
    [0 0 1 0 0 1 0 0 0 1]
    [0 0 0 1 0 1 1 0 0 0]
    [0 0 0 0 1 0 1 1 0 0]

::

    sage: S = G.subgraph([0,1,2,3])
    sage: S.plot().show()    # or S.show()
    sage: S.density()
    1/2

::

    sage: G = GraphQuery(display_cols=['graph6'], num_vertices=7, diameter=5)
    sage: L = G.get_graphs_list()
    sage: graphs_list.show_graphs(L)

.. _Graph:labels:

Labels
------

Each vertex can have any hashable object as a label. These are things like
strings, numbers, and tuples. Each edge is given a default label of ``None``,
but if specified, edges can have any label at all. Edges between vertices `u`
and `v` are represented typically as ``(u, v, l)``, where ``l`` is the label for
the edge.

Note that vertex labels themselves cannot be mutable items::

    sage: M = Matrix( [[0,0],[0,0]] )
    sage: G = Graph({ 0 : { M : None } })
    Traceback (most recent call last):
    ...
    TypeError: mutable matrices are unhashable

However, if one wants to define a dictionary, with the same keys and arbitrary
objects for entries, one can make that association::

    sage: d = {0 : graphs.DodecahedralGraph(), 1 : graphs.FlowerSnark(), \
          2 : graphs.MoebiusKantorGraph(), 3 : graphs.PetersenGraph() }
    sage: d[2]
    Moebius-Kantor Graph: Graph on 16 vertices
    sage: T = graphs.TetrahedralGraph()
    sage: T.vertices()
    [0, 1, 2, 3]
    sage: T.set_vertices(d)
    sage: T.get_vertex(1)
    Flower Snark: Graph on 20 vertices

Database
--------

There is a database available for searching for graphs that satisfy a certain
set of parameters, including number of vertices and edges, density, maximum and
minimum degree, diameter, radius, and connectivity. To see a list of all search
parameter keywords broken down by their designated table names, type ::

    sage: graph_db_info()
    {...}

For more details on data types or keyword input, enter ::

    sage: GraphQuery?    # not tested

The results of a query can be viewed with the show method, or can be viewed
individually by iterating through the results ::

    sage: Q = GraphQuery(display_cols=['graph6'],num_vertices=7, diameter=5)
    sage: Q.show()
    Graph6
    --------------------
    F?`po
    F?gqg
    F@?]O
    F@OKg
    F@R@o
    FA_pW
    FEOhW
    FGC{o
    FIAHo

Show each graph as you iterate through the results::

    sage: for g in Q:
    ....:     show(g)

Visualization
-------------

To see a graph `G` you are working with, there are three main options. You can
view the graph in two dimensions via matplotlib with ``show()``. ::

    sage: G = graphs.RandomGNP(15,.3)
    sage: G.show()

And you can view it in three dimensions via jmol with ``show3d()``. ::

    sage: G.show3d()

Or it can be rendered with `\LaTeX`.  This requires the right additions to a
standard `\mbox{\rm\TeX}` installation.  Then standard Sage commands, such as
``view(G)`` will display the graph, or ``latex(G)`` will produce a string
suitable for inclusion in a `\LaTeX` document.  More details on this are at the
:mod:`sage.graphs.graph_latex` module. ::

    sage: from sage.graphs.graph_latex import check_tkz_graph
    sage: check_tkz_graph()  # random - depends on TeX installation
    sage: latex(G)
    \begin{tikzpicture}
    ...
    \end{tikzpicture}

Mutability
----------

Graphs are mutable, and thus unusable as dictionary keys, unless
``data_structure="static_sparse"`` is used::

    sage: G = graphs.PetersenGraph()
    sage: {G:1}[G]
    Traceback (most recent call last):
    ...
    TypeError: This graph is mutable, and thus not hashable. Create an immutable copy by `g.copy(immutable=True)`
    sage: G_immutable = Graph(G, immutable=True)
    sage: G_immutable == G
    True
    sage: {G_immutable:1}[G_immutable]
    1

Methods
-------
"""


# ****************************************************************************
#       Copyright (C) 2006-2007 Robert L. Miller <rlmillster@gmail.com>
#                          2018 Julian Rüth <julian.rueth@fsfe.org>
#
# This program is free software: you can redistribute it and/or modify
# it under the terms of the GNU General Public License as published by
# the Free Software Foundation, either version 2 of the License, or
# (at your option) any later version.
#                  https://www.gnu.org/licenses/
# ****************************************************************************
from __future__ import print_function, absolute_import
import itertools

from copy import copy
from sage.rings.polynomial.polynomial_ring_constructor import PolynomialRing
from sage.rings.integer import Integer
from sage.rings.integer_ring import ZZ
import sage.graphs.generic_graph_pyx as generic_graph_pyx
from sage.graphs.generic_graph import GenericGraph
from sage.graphs.digraph import DiGraph
from sage.graphs.independent_sets import IndependentSets
from sage.misc.rest_index_of_methods import doc_index, gen_thematic_rest_table_index
from sage.graphs.views import EdgesView


class Graph(GenericGraph):
    r"""
    Undirected graph.

    A graph is a set of vertices connected by edges. See the
    :wikipedia:`Graph_(mathematics)` for more information. For a collection of
    pre-defined graphs, see the :mod:`~sage.graphs.graph_generators` module.

    A :class:`Graph` object has many methods whose list can be obtained by
    typing ``g.<tab>`` (i.e. hit the 'tab' key) or by reading the documentation
    of :mod:`~sage.graphs.graph`, :mod:`~sage.graphs.generic_graph`, and
    :mod:`~sage.graphs.digraph`.

    INPUT:

    By default, a :class:`Graph` object is simple (i.e. no *loops* nor *multiple
    edges*) and unweighted. This can be easily tuned with the appropriate flags
    (see below).

    - ``data`` -- can be any of the following (see the ``format`` argument):

      #. ``Graph()`` -- build a graph on 0 vertices.

      #. ``Graph(5)`` -- return an edgeless graph on the 5 vertices 0,...,4.

      #. ``Graph([list_of_vertices, list_of_edges])`` -- returns a graph with
         given vertices/edges.

         To bypass auto-detection, prefer the more explicit
         ``Graph([V, E], format='vertices_and_edges')``.

      #. ``Graph(list_of_edges)`` -- return a graph with a given list of edges
         (see documentation of
         :meth:`~sage.graphs.generic_graph.GenericGraph.add_edges`).

         To bypass auto-detection, prefer the more explicit
         ``Graph(L, format='list_of_edges')``.

      #. ``Graph({1: [2, 3, 4], 3: [4]})`` -- return a graph by associating to
         each vertex the list of its neighbors.

         To bypass auto-detection, prefer the more explicit
         ``Graph(D, format='dict_of_lists')``.

      #. ``Graph({1: {2: 'a', 3:'b'} ,3:{2:'c'}})`` -- return a graph by
         associating a list of neighbors to each vertex and providing its edge
         label.

         To bypass auto-detection, prefer the more explicit
         ``Graph(D, format='dict_of_dicts')``.

         For graphs with multiple edges, you can provide a list of labels
         instead, e.g.: ``Graph({1: {2: ['a1', 'a2'], 3:['b']} ,3:{2:['c']}})``.

      #. ``Graph(a_symmetric_matrix)`` -- return a graph with given (weighted)
         adjacency matrix (see documentation of
         :meth:`~sage.graphs.generic_graph.GenericGraph.adjacency_matrix`).

         To bypass auto-detection, prefer the more explicit ``Graph(M,
         format='adjacency_matrix')``. To take weights into account, use
         ``format='weighted_adjacency_matrix'`` instead.

      #. ``Graph(a_nonsymmetric_matrix)`` -- return a graph with given incidence
         matrix (see documentation of
         :meth:`~sage.graphs.generic_graph.GenericGraph.incidence_matrix`).

         To bypass auto-detection, prefer the more explicit
         ``Graph(M, format='incidence_matrix')``.

      #. ``Graph([V, f])`` -- return a graph from a vertex set ``V`` and a
         *symmetric* function ``f``. The graph contains an edge `u,v` whenever
         ``f(u,v)`` is ``True``.. Example: ``Graph([ [1..10], lambda x,y:
         abs(x-y).is_square()])``

      #. ``Graph(':I`ES@obGkqegW~')`` -- return a graph from a graph6 or sparse6
         string (see documentation of :meth:`graph6_string` or
         :meth:`sparse6_string`).

      #. ``Graph(a_seidel_matrix, format='seidel_adjacency_matrix')`` -- return
         a graph with a given Seidel adjacency matrix (see documentation of
         :meth:`seidel_adjacency_matrix`).

      #. ``Graph(another_graph)`` -- return a graph from a Sage (di)graph,
         `pygraphviz <https://pygraphviz.github.io/>`__ graph, `NetworkX
         <https://networkx.github.io/>`__ graph, or `igraph
         <http://igraph.org/python/>`__ graph.

    - ``pos`` -- a positioning dictionary (cf. documentation of
      :meth:`~sage.graphs.generic_graph.GenericGraph.layout`). For example, to
      draw 4 vertices on a square::

         {0: [-1,-1],
          1: [ 1,-1],
          2: [ 1, 1],
          3: [-1, 1]}

    - ``name`` -- (must be an explicitly named parameter, i.e.,
       ``name="complete")`` gives the graph a name

    - ``loops`` -- boolean (default: ``None``); whether to allow loops (ignored
       if data is an instance of the ``Graph`` class)

    - ``multiedges`` -- boolean (default: ``None``); whether to allow multiple
       edges (ignored if data is an instance of the ``Graph`` class).

    - ``weighted`` -- boolean (default: ``None``); whether graph thinks of
      itself as weighted or not. See
      :meth:`~sage.graphs.generic_graph.GenericGraph.weighted`.

    - ``format`` -- if set to ``None`` (default), :class:`Graph` tries to guess
      input's format. To avoid this possibly time-consuming step, one of the
      following values can be specified (see description above): ``"int"``,
      ``"graph6"``, ``"sparse6"``, ``"rule"``, ``"list_of_edges"``,
      ``"dict_of_lists"``, ``"dict_of_dicts"``, ``"adjacency_matrix"``,
      ``"weighted_adjacency_matrix"``, ``"seidel_adjacency_matrix"``,
      ``"incidence_matrix"``, ``"NX"``, ``"igraph"``.

    - ``sparse`` -- boolean (default: ``True``); ``sparse=True`` is an alias for
      ``data_structure="sparse"``, and ``sparse=False`` is an alias for
      ``data_structure="dense"``.

    - ``data_structure`` -- one of the following (for more information, see
      :mod:`~sage.graphs.base.overview`)

       * ``"dense"`` -- selects the :mod:`~sage.graphs.base.dense_graph`
         backend.

       * ``"sparse"`` -- selects the :mod:`~sage.graphs.base.sparse_graph`
         backend.

       * ``"static_sparse"`` -- selects the
         :mod:`~sage.graphs.base.static_sparse_backend` (this backend is faster
         than the sparse backend and smaller in memory, and it is immutable, so
         that the resulting graphs can be used as dictionary keys).

    - ``immutable`` -- boolean (default: ``False``); whether to create a
      immutable graph. Note that ``immutable=True`` is actually a shortcut for
      ``data_structure='static_sparse'``. Set to ``False`` by default.

    - ``vertex_labels`` -- boolean (default: ``True``); whether to allow any
      object as a vertex (slower), or only the integers `0,...,n-1`, where `n`
      is the number of vertices.

    - ``convert_empty_dict_labels_to_None`` -- this arguments sets the default
       edge labels used by NetworkX (empty dictionaries) to be replaced by
       ``None``, the default Sage edge label. It is set to ``True`` iff a
       NetworkX graph is on the input.

    EXAMPLES:

    We illustrate the first seven input formats (the other two involve packages
    that are currently not standard in Sage):

    #. An integer giving the number of vertices::

        sage: g = Graph(5); g
        Graph on 5 vertices
        sage: g.vertices()
        [0, 1, 2, 3, 4]
        sage: g.edges()
        []

    #. A dictionary of dictionaries::

        sage: g = Graph({0:{1:'x',2:'z',3:'a'}, 2:{5:'out'}}); g
        Graph on 5 vertices

       The labels ('x', 'z', 'a', 'out') are labels for edges. For example,
       'out' is the label for the edge on 2 and 5. Labels can be used as
       weights, if all the labels share some common parent.::

        sage: a,b,c,d,e,f = sorted(SymmetricGroup(3))
        sage: Graph({b:{d:'c',e:'p'}, c:{d:'p',e:'c'}})
        Graph on 4 vertices

    #. A dictionary of lists::

        sage: g = Graph({0:[1,2,3], 2:[4]}); g
        Graph on 5 vertices

    #. A list of vertices and a function describing adjacencies. Note that the
       list of vertices and the function must be enclosed in a list (i.e., [list
       of vertices, function]).

       Construct the Paley graph over GF(13).::

          sage: g=Graph([GF(13), lambda i,j: i!=j and (i-j).is_square()])
          sage: g.vertices()
          [0, 1, 2, 3, 4, 5, 6, 7, 8, 9, 10, 11, 12]
          sage: g.adjacency_matrix()
          [0 1 0 1 1 0 0 0 0 1 1 0 1]
          [1 0 1 0 1 1 0 0 0 0 1 1 0]
          [0 1 0 1 0 1 1 0 0 0 0 1 1]
          [1 0 1 0 1 0 1 1 0 0 0 0 1]
          [1 1 0 1 0 1 0 1 1 0 0 0 0]
          [0 1 1 0 1 0 1 0 1 1 0 0 0]
          [0 0 1 1 0 1 0 1 0 1 1 0 0]
          [0 0 0 1 1 0 1 0 1 0 1 1 0]
          [0 0 0 0 1 1 0 1 0 1 0 1 1]
          [1 0 0 0 0 1 1 0 1 0 1 0 1]
          [1 1 0 0 0 0 1 1 0 1 0 1 0]
          [0 1 1 0 0 0 0 1 1 0 1 0 1]
          [1 0 1 1 0 0 0 0 1 1 0 1 0]

       Construct the line graph of a complete graph.::

          sage: g=graphs.CompleteGraph(4)
          sage: line_graph=Graph([g.edges(labels=false), \
                 lambda i,j: len(set(i).intersection(set(j)))>0], \
                 loops=False)
          sage: line_graph.vertices()
          [(0, 1), (0, 2), (0, 3), (1, 2), (1, 3), (2, 3)]
          sage: line_graph.adjacency_matrix()
          [0 1 1 1 1 0]
          [1 0 1 1 0 1]
          [1 1 0 0 1 1]
          [1 1 0 0 1 1]
          [1 0 1 1 0 1]
          [0 1 1 1 1 0]

    #. A graph6 or sparse6 string: Sage automatically recognizes whether a
       string is in graph6 or sparse6 format::

           sage: s = ':I`AKGsaOs`cI]Gb~'
           sage: Graph(s,sparse=True)
           Looped multi-graph on 10 vertices

       ::

           sage: G = Graph('G?????')
           sage: G = Graph("G'?G?C")
           Traceback (most recent call last):
           ...
           RuntimeError: the string seems corrupt: valid characters are
           ?@ABCDEFGHIJKLMNOPQRSTUVWXYZ[\]^_`abcdefghijklmnopqrstuvwxyz{|}~
           sage: G = Graph('G??????')
           Traceback (most recent call last):
           ...
           RuntimeError: the string (G??????) seems corrupt: for n = 8, the string is too long

       ::

          sage: G = Graph(":I'AKGsaOs`cI]Gb~")
          Traceback (most recent call last):
          ...
          RuntimeError: the string seems corrupt: valid characters are
          ?@ABCDEFGHIJKLMNOPQRSTUVWXYZ[\]^_`abcdefghijklmnopqrstuvwxyz{|}~

       There are also list functions to take care of lists of graphs::

           sage: s = ':IgMoqoCUOqeb\n:I`AKGsaOs`cI]Gb~\n:I`EDOAEQ?PccSsge\\N\n'
           sage: graphs_list.from_sparse6(s)
           [Looped multi-graph on 10 vertices, Looped multi-graph on 10 vertices, Looped multi-graph on 10 vertices]

    #. A Sage matrix:
       Note: If format is not specified, then Sage assumes a symmetric square
       matrix is an adjacency matrix, otherwise an incidence matrix.

       - an adjacency matrix::

            sage: M = graphs.PetersenGraph().am(); M
            [0 1 0 0 1 1 0 0 0 0]
            [1 0 1 0 0 0 1 0 0 0]
            [0 1 0 1 0 0 0 1 0 0]
            [0 0 1 0 1 0 0 0 1 0]
            [1 0 0 1 0 0 0 0 0 1]
            [1 0 0 0 0 0 0 1 1 0]
            [0 1 0 0 0 0 0 0 1 1]
            [0 0 1 0 0 1 0 0 0 1]
            [0 0 0 1 0 1 1 0 0 0]
            [0 0 0 0 1 0 1 1 0 0]
            sage: Graph(M)
            Graph on 10 vertices

         ::

            sage: Graph(matrix([[1,2],[2,4]]),loops=True,sparse=True)
            Looped multi-graph on 2 vertices

            sage: M = Matrix([[0,1,-1],[1,0,-1/2],[-1,-1/2,0]]); M
            [   0    1   -1]
            [   1    0 -1/2]
            [  -1 -1/2    0]
            sage: G = Graph(M,sparse=True); G
            Graph on 3 vertices
            sage: G.weighted()
            True

       - an incidence matrix::

            sage: M = Matrix(6, [-1,0,0,0,1, 1,-1,0,0,0, 0,1,-1,0,0, 0,0,1,-1,0, 0,0,0,1,-1, 0,0,0,0,0]); M
            [-1  0  0  0  1]
            [ 1 -1  0  0  0]
            [ 0  1 -1  0  0]
            [ 0  0  1 -1  0]
            [ 0  0  0  1 -1]
            [ 0  0  0  0  0]
            sage: Graph(M)
            Graph on 6 vertices

            sage: Graph(Matrix([[1],[1],[1]]))
            Traceback (most recent call last):
            ...
            ValueError: there must be one or two nonzero entries per column in an incidence matrix, got entries [1, 1, 1] in column 0
            sage: Graph(Matrix([[1],[1],[0]]))
            Graph on 3 vertices

            sage: M = Matrix([[0,1,-1],[1,0,-1],[-1,-1,0]]); M
            [ 0  1 -1]
            [ 1  0 -1]
            [-1 -1  0]
            sage: Graph(M,sparse=True)
            Graph on 3 vertices

            sage: M = Matrix([[0,1,1],[1,0,1],[-1,-1,0]]); M
            [ 0  1  1]
            [ 1  0  1]
            [-1 -1  0]
            sage: Graph(M)
            Traceback (most recent call last):
            ...
            ValueError: there must be one or two nonzero entries per column in an incidence matrix, got entries [1, 1] in column 2

        Check that :trac:`9714` is fixed::

            sage: MA = Matrix([[1,2,0], [0,2,0], [0,0,1]])
            sage: GA = Graph(MA, format='adjacency_matrix')
            sage: MI = GA.incidence_matrix(oriented=False)
            sage: MI
            [2 1 1 0 0 0]
            [0 1 1 2 2 0]
            [0 0 0 0 0 2]
            sage: Graph(MI).edges(labels=None)
            [(0, 0), (0, 1), (0, 1), (1, 1), (1, 1), (2, 2)]

            sage: M = Matrix([[1], [-1]]); M
            [ 1]
            [-1]
            sage: Graph(M).edges()
            [(0, 1, None)]

    #. A Seidel adjacency matrix::

          sage: from sage.combinat.matrices.hadamard_matrix import \
          ....:  regular_symmetric_hadamard_matrix_with_constant_diagonal as rshcd
          sage: m=rshcd(16,1)- matrix.identity(16)
          sage: Graph(m,format="seidel_adjacency_matrix").is_strongly_regular(parameters=True)
          (16, 6, 2, 2)

    #. List of edges, or labelled edges::

          sage: g = Graph([(1,3),(3,8),(5,2)])
          sage: g
          Graph on 5 vertices

          sage: g = Graph([(1,2,"Peace"),(7,-9,"and"),(77,2, "Love")])
          sage: g
          Graph on 5 vertices
          sage: g = Graph([(0, 2, '0'), (0, 2, '1'), (3, 3, '2')], loops=True, multiedges=True)
          sage: g.loops()
          [(3, 3, '2')]

    #. A NetworkX MultiGraph::

          sage: import networkx
          sage: g = networkx.MultiGraph({0:[1,2,3], 2:[4]})
          sage: Graph(g)
          Graph on 5 vertices

    #. A NetworkX graph::

           sage: import networkx
           sage: g = networkx.Graph({0:[1,2,3], 2:[4]})
           sage: DiGraph(g)
           Digraph on 5 vertices

    #. An igraph Graph (see also
       :meth:`~sage.graphs.generic_graph.GenericGraph.igraph_graph`)::

           sage: import igraph                      # optional - python_igraph
           sage: g = igraph.Graph([(0, 1), (0, 2)]) # optional - python_igraph
           sage: Graph(g)                           # optional - python_igraph
           Graph on 3 vertices

       If ``vertex_labels`` is ``True``, the names of the vertices are given by
       the vertex attribute ``'name'``, if available::

           sage: g = igraph.Graph([(0,1),(0,2)], vertex_attrs={'name':['a','b','c']})  # optional - python_igraph
           sage: Graph(g).vertices()                                                   # optional - python_igraph
           ['a', 'b', 'c']
           sage: g = igraph.Graph([(0,1),(0,2)], vertex_attrs={'label':['a','b','c']}) # optional - python_igraph
           sage: Graph(g).vertices()                                                   # optional - python_igraph
           [0, 1, 2]

       If the igraph Graph has edge attributes, they are used as edge labels::

           sage: g = igraph.Graph([(0,1),(0,2)], edge_attrs={'name':['a','b'], 'weight':[1,3]}) # optional - python_igraph
           sage: Graph(g).edges()                                                               # optional - python_igraph
           [(0, 1, {'name': 'a', 'weight': 1}), (0, 2, {'name': 'b', 'weight': 3})]


    When defining an undirected graph from a function ``f``, it is *very*
    important that ``f`` be symmetric. If it is not, anything can happen::

        sage: f_sym = lambda x,y: abs(x-y) == 1
        sage: f_nonsym = lambda x,y: (x-y) == 1
        sage: G_sym = Graph([[4,6,1,5,3,7,2,0], f_sym])
        sage: G_sym.is_isomorphic(graphs.PathGraph(8))
        True
        sage: G_nonsym = Graph([[4,6,1,5,3,7,2,0], f_nonsym])
        sage: G_nonsym.size()
        4
        sage: G_nonsym.is_isomorphic(G_sym)
        False

    By default, graphs are mutable and can thus not be used as a dictionary
    key::

          sage: G = graphs.PetersenGraph()
          sage: {G:1}[G]
          Traceback (most recent call last):
          ...
          TypeError: This graph is mutable, and thus not hashable. Create an immutable copy by `g.copy(immutable=True)`

    When providing the optional arguments ``data_structure="static_sparse"`` or
    ``immutable=True`` (both mean the same), then an immutable graph results. ::

          sage: G_imm = Graph(G, immutable=True)
          sage: H_imm = Graph(G, data_structure='static_sparse')
          sage: G_imm == H_imm == G
          True
          sage: {G_imm:1}[H_imm]
          1

    TESTS::

        sage: Graph(4, format="HeyHeyHey")
        Traceback (most recent call last):
        ...
        ValueError: Unknown input format 'HeyHeyHey'

        sage: Graph(igraph.Graph(directed=True)) # optional - python_igraph
        Traceback (most recent call last):
        ...
        ValueError: An *undirected* igraph graph was expected. To build an directed graph, call the DiGraph constructor.

        sage: m = matrix([[0, -1], [-1, 0]])
        sage: Graph(m, format="seidel_adjacency_matrix")
        Graph on 2 vertices
        sage: m[0,1] = 1
        sage: Graph(m, format="seidel_adjacency_matrix")
        Traceback (most recent call last):
        ...
        ValueError: the adjacency matrix of a Seidel graph must be symmetric

        sage: m[0,1] = -1; m[1,1] = 1
        sage: Graph(m, format="seidel_adjacency_matrix")
        Traceback (most recent call last):
        ...
        ValueError: the adjacency matrix of a Seidel graph must have 0s on the main diagonal

    From a a list of vertices and a list of edges::

        sage: G = Graph([[1,2,3], [(1,2)]]); G
        Graph on 3 vertices
        sage: G.edges()
        [(1, 2, None)]

    Check that :trac:`27505` is fixed::

        sage: Graph(Graph().networkx_graph(), weighted=None, format='NX')
        Graph on 0 vertices
    """
    _directed = False

    def __init__(self, data=None, pos=None, loops=None, format=None,
                 weighted=None, data_structure="sparse",
                 vertex_labels=True, name=None,
                 multiedges=None, convert_empty_dict_labels_to_None=None,
                 sparse=True, immutable=False):
        """
        TESTS::

            sage: G = Graph()
            sage: loads(dumps(G)) == G
            True
            sage: a = matrix(2,2,[1,0,0,1])
            sage: Graph(a).adjacency_matrix() == a
            True

            sage: a = matrix(2,2,[2,0,0,1])
            sage: Graph(a,sparse=True).adjacency_matrix() == a
            True

        The positions are copied when the graph is built from another graph ::

            sage: g = graphs.PetersenGraph()
            sage: h = Graph(g)
            sage: g.get_pos() == h.get_pos()
            True

        The position dictionary is not the input one (:trac:`22424`)::

            sage: my_pos = {0:(0,0), 1:(1,1)}
            sage: G = Graph([[0,1], [(0,1)]], pos=my_pos)
            sage: my_pos == G._pos
            True
            sage: my_pos is G._pos
            False

        Or from a DiGraph ::

            sage: d = DiGraph(g)
            sage: h = Graph(d)
            sage: g.get_pos() == h.get_pos()
            True

        Loops are not counted as multiedges (see :trac:`11693`) and edges are
        not counted twice ::

            sage: Graph({1:[1]}).num_edges()
            1
            sage: Graph({1:[2,2]}).num_edges()
            2

        An empty list or dictionary defines a simple graph
        (:trac:`10441` and :trac:`12910`)::

            sage: Graph([])
            Graph on 0 vertices
            sage: Graph({})
            Graph on 0 vertices
            sage: # not "Multi-graph on 0 vertices"

        Verify that the int format works as expected (:trac:`12557`)::

            sage: Graph(2).adjacency_matrix()
            [0 0]
            [0 0]
            sage: Graph(3) == Graph(3,format='int')
            True

        Problem with weighted adjacency matrix (:trac:`13919`)::

            sage: B = {0:{1:2,2:5,3:4},1:{2:2,4:7},2:{3:1,4:4,5:3},3:{5:4},4:{5:1,6:5},5:{6:7}}
            sage: grafo3 = Graph(B,weighted=True)
            sage: matad = grafo3.weighted_adjacency_matrix()
            sage: grafo4 = Graph(matad,format = "adjacency_matrix", weighted=True)
            sage: grafo4.shortest_path(0,6,by_weight=True)
            [0, 1, 2, 5, 4, 6]

        Graphs returned when setting ``immutable=False`` are mutable::

            sage: g = graphs.PetersenGraph()
            sage: g = Graph(g.edges(),immutable=False)
            sage: g.add_edge("Hey", "Heyyyyyyy")

        And their name is set::

            sage: g = graphs.PetersenGraph()
            sage: Graph(g, immutable=True)
            Petersen graph: Graph on 10 vertices

        Check error messages for graphs built from incidence matrices (see
        :trac:`18440`)::

            sage: Graph(matrix([[-1, 1, 0],[1, 0, 0]]))
            Traceback (most recent call last):
            ...
            ValueError: column 1 of the (oriented) incidence matrix contains only one nonzero value
            sage: Graph(matrix([[1,1],[1,1],[1,0]]))
            Traceback (most recent call last):
            ...
            ValueError: there must be one or two nonzero entries per column in an incidence matrix, got entries [1, 1, 1] in column 0
            sage: Graph(matrix([[3,1,1],[0,1,1]]))
            Traceback (most recent call last):
            ...
            ValueError: each column of a non-oriented incidence matrix must sum to 2, but column 0 does not

        Vertex labels are retained in the graph (:trac:`14708`)::

            sage: g = Graph()
            sage: g.add_vertex(0)
            sage: g.set_vertex(0, 'foo')
            sage: g.get_vertices()
            {0: 'foo'}
            sage: Graph(g).get_vertices()
            {0: 'foo'}
        """
        GenericGraph.__init__(self)

        from sage.structure.element import is_Matrix

        if sparse is False:
            if data_structure != "sparse":
                raise ValueError("The 'sparse' argument is an alias for "
                                 "'data_structure'. Please do not define both.")
            data_structure = "dense"

        if multiedges or weighted:
            if data_structure == "dense":
                raise RuntimeError("Multiedge and weighted c_graphs must be sparse.")
        if immutable:
            data_structure = 'static_sparse'

        # If the data structure is static_sparse, we first build a graph
        # using the sparse data structure, then reencode the resulting graph
        # as a static sparse graph.
        from sage.graphs.base.sparse_graph import SparseGraphBackend
        from sage.graphs.base.dense_graph import DenseGraphBackend
        if data_structure in ["sparse", "static_sparse"]:
            CGB = SparseGraphBackend
        elif data_structure == "dense":
            CGB = DenseGraphBackend
        else:
            raise ValueError("data_structure must be equal to 'sparse', "
                             "'static_sparse' or 'dense'")
        self._backend = CGB(0, directed=False)

        if format is None and isinstance(data, str):
            if data.startswith(">>graph6<<"):
                data = data[10:]
                format = 'graph6'
            elif data.startswith(">>sparse6<<"):
                data = data[11:]
                format = 'sparse6'
            elif data[0] == ':':
                format = 'sparse6'
            else:
                format = 'graph6'
        if format is None and is_Matrix(data):
            if data.is_symmetric():
                format = 'adjacency_matrix'
            else:
                format = 'incidence_matrix'
        if format is None and isinstance(data, Graph):
            format = 'Graph'
        from sage.graphs.all import DiGraph
        if format is None and isinstance(data, DiGraph):
            data = data.to_undirected()
            format = 'Graph'
        if (format is None         and
            isinstance(data, list) and
            len(data) >= 2         and
            callable(data[1])):
            format = 'rule'

        if (format is None            and
            isinstance(data, list)    and
            len(data) == 2            and
            isinstance(data[0], list) and    # a list of two lists, the second of
            ((isinstance(data[1], list) and  # which contains iterables (the edges)
              (not data[1] or callable(getattr(data[1][0], "__iter__", None)))) or
             (isinstance(data[1], EdgesView)))):
            format = "vertices_and_edges"

        if format is None and isinstance(data, dict):
            if not data:
                format = 'dict_of_dicts'
            else:
                val = next(iter(data.values()))
                if isinstance(val, (list, EdgesView)):
                    format = 'dict_of_lists'
                elif isinstance(val, dict):
                    format = 'dict_of_dicts'
        if format is None and hasattr(data, 'adj'):
            import networkx
            if isinstance(data, (networkx.DiGraph, networkx.MultiDiGraph)):
                data = data.to_undirected()
            elif isinstance(data, (networkx.Graph, networkx.MultiGraph)):
                format = 'NX'

        if (format is None          and
            hasattr(data, 'vcount') and
            hasattr(data, 'get_edgelist')):
            try:
                import igraph
            except ImportError:
                raise ImportError("The data seems to be a igraph object, but "+
                                  "igraph is not installed in Sage. To install "+
                                  "it, run 'sage -i python_igraph'")
            if format is None and isinstance(data, igraph.Graph):
                format = 'igraph'
        if format is None and isinstance(data, (int, Integer)):
            format = 'int'
        if format is None and data is None:
            format = 'int'
            data = 0

        # Input is a list of edges or an EdgesView
        if format is None and isinstance(data, (list, EdgesView)):
            format = "list_of_edges"
            if weighted is None:
                weighted = False

        if format is None:
            raise ValueError("This input cannot be turned into a graph")

        if format == 'weighted_adjacency_matrix':
            if weighted is False:
                raise ValueError("Format was weighted_adjacency_matrix but weighted was False.")
            if weighted   is None: weighted   = True
            if multiedges is None: multiedges = False
            format = 'adjacency_matrix'

        # At this point, 'format' has been set. We build the graph

        if format == 'graph6':
            if weighted   is None: weighted   = False
            self.allow_loops(loops if loops else False, check=False)
            self.allow_multiple_edges(multiedges if multiedges else False, check=False)
            from .graph_input import from_graph6
            from_graph6(self, data)

        elif format == 'sparse6':
            if weighted   is None: weighted   = False
            self.allow_loops(False if loops is False else True, check=False)
            self.allow_multiple_edges(False if multiedges is False else True, check=False)
            from .graph_input import from_sparse6
            from_sparse6(self, data)

        elif format == 'adjacency_matrix':
            from .graph_input import from_adjacency_matrix
            from_adjacency_matrix(self, data, loops=loops, multiedges=multiedges, weighted=weighted)

        elif format == 'incidence_matrix':
            from .graph_input import from_incidence_matrix
            from_incidence_matrix(self, data, loops=loops, multiedges=multiedges, weighted=weighted)

        elif format == 'seidel_adjacency_matrix':
            multiedges = False
            weighted = False
            loops = False
            self.allow_loops(False)
            self.allow_multiple_edges(False)
            from .graph_input import from_seidel_adjacency_matrix
            from_seidel_adjacency_matrix(self, data)
        elif format == 'Graph':
            if loops is None:      loops      = data.allows_loops()
            if multiedges is None: multiedges = data.allows_multiple_edges()
            if weighted is None:   weighted   = data.weighted()
            self.allow_loops(loops, check=False)
            self.allow_multiple_edges(multiedges, check=False)
            if data.get_pos() is not None:
                pos = data.get_pos()
            self.name(data.name())
            self.add_vertices(data.vertex_iterator())
            self.set_vertices(data.get_vertices())
            self.add_edges(data.edge_iterator(), loops=loops)
        elif format == 'NX':
            if convert_empty_dict_labels_to_None is not False:
                r = lambda x: None if x=={} else x
            else:
                r = lambda x: x
            if weighted is None:
                import networkx
                if isinstance(data, networkx.Graph):
                    weighted = False
                    if multiedges is None:
                        multiedges = False
                    if loops is None:
                        loops = False
                else:
                    weighted = True
                    if multiedges is None:
                        multiedges = True
                    if loops is None:
                        loops = True
            self.allow_loops(loops, check=False)
            self.allow_multiple_edges(multiedges, check=False)
            self.add_vertices(data.nodes())
            self.add_edges((u,v,r(l)) for u,v,l in data.edges(data=True))
        elif format == 'igraph':
            if data.is_directed():
                raise ValueError("An *undirected* igraph graph was expected. "+
                                 "To build an directed graph, call the DiGraph "+
                                 "constructor.")

            self.add_vertices(range(data.vcount()))
            self.add_edges((e.source, e.target, e.attributes()) for e in data.es())

            if vertex_labels and 'name' in data.vertex_attributes():
                vs = data.vs()
                self.relabel({v:vs[v]['name'] for v in self})

        elif format == 'rule':
            f = data[1]
            verts = data[0]
            if loops is None: loops = any(f(v,v) for v in verts)
            if weighted is None: weighted = False
            self.allow_loops(loops, check=False)
            self.allow_multiple_edges(True if multiedges else False, check=False)
            self.add_vertices(verts)
            self.add_edges(e for e in itertools.combinations(verts,2) if f(*e))
            if loops:
                self.add_edges((v,v) for v in verts if f(v,v))

        elif format == "vertices_and_edges":
            self.allow_multiple_edges(bool(multiedges), check=False)
            self.allow_loops(bool(loops), check=False)
            self.add_vertices(data[0])
            self.add_edges(data[1])

        elif format == 'dict_of_dicts':
            from .graph_input import from_dict_of_dicts
            from_dict_of_dicts(self, data, loops=loops, multiedges=multiedges, weighted=weighted,
                               convert_empty_dict_labels_to_None = False if convert_empty_dict_labels_to_None is None else convert_empty_dict_labels_to_None)

        elif format == 'dict_of_lists':
            from .graph_input import from_dict_of_lists
            from_dict_of_lists(self, data, loops=loops, multiedges=multiedges, weighted=weighted)

        elif format == 'int':
            self.allow_loops(loops if loops else False, check=False)
            self.allow_multiple_edges(multiedges if multiedges else False, check=False)
            if data < 0:
                raise ValueError("The number of vertices cannot be strictly negative!")
            if data:
                self.add_vertices(range(data))

        elif format == 'list_of_edges':
            self.allow_multiple_edges(True if multiedges else False,
                                      check=False)
            self.allow_loops(True if loops else False, check=False)
            self.add_edges(data)
        else:
            raise ValueError("Unknown input format '{}'".format(format))

        if weighted   is None: weighted   = False
        self._weighted = getattr(self, '_weighted', weighted)

        self._pos = copy(pos)

        if format != 'Graph' or name is not None:
            self.name(name)

        if data_structure == "static_sparse":
            from sage.graphs.base.static_sparse_backend import StaticSparseBackend
            ib = StaticSparseBackend(self,
                                     loops = self.allows_loops(),
                                     multiedges = self.allows_multiple_edges())
            self._backend = ib
            self._immutable = True

    ### Formats

    @doc_index("Basic methods")
    def graph6_string(self):
        r"""
        Return the graph6 representation of the graph as an ASCII string.

        This is only valid for simple (no loops, no multiple edges) graphs
        on at most `2^{18}-1=262143` vertices.

        .. NOTE::

            As the graph6 format only handles graphs with vertex set
            `\{0,...,n-1\}`, a :meth:`relabelled copy
            <sage.graphs.generic_graph.GenericGraph.relabel>` will
            be encoded, if necessary.

        .. SEEALSO::

            * :meth:`~sage.graphs.digraph.DiGraph.dig6_string` --
              a similar string format for directed graphs

        EXAMPLES::

            sage: G = graphs.KrackhardtKiteGraph()
            sage: G.graph6_string()
            'IvUqwK@?G'

        TESTS::

            sage: Graph().graph6_string()
            '?'
        """
        n = self.order()
        if n > 262143:
            raise ValueError('graph6 format supports graphs on 0 to 262143 vertices only.')
        elif self.has_loops() or self.has_multiple_edges():
            raise ValueError('graph6 format supports only simple graphs (no loops, no multiple edges)')
        else:
            return generic_graph_pyx.small_integer_to_graph6(n) + generic_graph_pyx.binary_string_to_graph6(self._bit_vector())

    @doc_index("Basic methods")
    def sparse6_string(self):
        r"""
        Return the sparse6 representation of the graph as an ASCII string.

        Only valid for undirected graphs on 0 to 262143 vertices, but loops
        and multiple edges are permitted.

        .. NOTE::

            As the sparse6 format only handles graphs whose vertex set is
            `\{0,...,n-1\}`, a :meth:`relabelled copy
            <sage.graphs.generic_graph.GenericGraph.relabel>` of your graph will
            be encoded if necessary.

        EXAMPLES::

            sage: G = graphs.BullGraph()
            sage: G.sparse6_string()
            ':Da@en'

        ::

            sage: G = Graph(loops=True, multiedges=True, data_structure="sparse")
            sage: Graph(':?', data_structure="sparse") == G
            True

        TESTS::

            sage: G = Graph()
            sage: G.sparse6_string()
            ':?'

        Check that :trac:`18445` is fixed::

            sage: Graph(graphs.KneserGraph(5,2).sparse6_string()).size()
            15

        Graphs with 1 vertex are correctly handled (:trac:`24923`)::

            sage: Graph([(0, 0)], loops=True).sparse6_string()
            ':@^'
            sage: G = Graph(_)
            sage: G.order(), G.size()
            (1, 1)
            sage: Graph([(0, 0), (0, 0)], loops=True, multiedges=True).sparse6_string()
            ':@N'
            sage: H = Graph(_)
            sage: H.order(), H.size()
            (1, 2)
        """
        n = self.order()
        if not n:
            return ':?'
        if n > 262143:
            raise ValueError('sparse6 format supports graphs on 0 to 262143 vertices only.')
        if n == 1:
            s = '0' * self.size()
        else:
            v_to_int = {v:i for i,v in enumerate(self)}
            edges = [sorted((v_to_int[u], v_to_int[v])) for u,v in self.edge_iterator(labels=False)]
            edges.sort(key=lambda e: (e[1], e[0])) # reverse lexicographic order

            # encode bit vector
            k = int((ZZ(n) - 1).nbits())
            v = 0
            i = 0
            m = 0
            s = ''
            while m < len(edges):
                if edges[m][1] > v + 1:
                    sp = generic_graph_pyx.int_to_binary_string(edges[m][1])
                    sp = '0'*(k-len(sp)) + sp
                    s += '1' + sp
                    v = edges[m][1]
                elif edges[m][1] == v + 1:
                    sp = generic_graph_pyx.int_to_binary_string(edges[m][0])
                    sp = '0'*(k-len(sp)) + sp
                    s += '1' + sp
                    v += 1
                    m += 1
                else:
                    sp = generic_graph_pyx.int_to_binary_string(edges[m][0])
                    sp = '0'*(k-len(sp)) + sp
                    s += '0' + sp
                    m += 1

        # encode s as a 6-string, as in R(x), but padding with 1's
        # pad on the right to make a multiple of 6
        s = s + ( '1' * ((6 - len(s))%6) )

        # split into groups of 6, and convert numbers to decimal, adding 63
        six_bits = ''
        for i in range(0, len(s), 6):
            six_bits += chr( int( s[i:i+6], 2) + 63 )
        return ':' + generic_graph_pyx.small_integer_to_graph6(n) + six_bits

    ### Attributes

    @doc_index("Basic methods")
    def is_directed(self):
        """
        Since graph is undirected, returns False.

        EXAMPLES::

            sage: Graph().is_directed()
            False
        """
        return False


    @doc_index("Connectivity, orientations, trees")
    def spanning_trees(self, labels=False):
        """
        Returns a list of all spanning trees.

        If the graph is disconnected, returns the empty list.

        Uses the Read-Tarjan backtracking algorithm [RT1975a]_.

        INPUT:

        - ``labels`` -- boolean (default: ``False``); whether to return edges
          labels in the spanning trees or not

        EXAMPLES::

            sage: G = Graph([(1,2),(1,2),(1,3),(1,3),(2,3),(1,4)], multiedges=True)
            sage: len(G.spanning_trees())
            8
            sage: G.spanning_trees_count()
            8
            sage: G = Graph([(1,2),(2,3),(3,1),(3,4),(4,5),(4,5),(4,6)], multiedges=True)
            sage: len(G.spanning_trees())
            6
            sage: G.spanning_trees_count()
            6

        .. SEEALSO::

            - :meth:`~sage.graphs.generic_graph.GenericGraph.spanning_trees_count`
              -- counts the number of spanning trees.

            - :meth:`~sage.graphs.graph.Graph.random_spanning_tree`
              -- returns a random spanning tree.

        TESTS:

        Works with looped graphs::

            sage: g = Graph({i:[i,(i+1)%6] for i in range(6)})
            sage: g.spanning_trees()
            [Graph on 6 vertices,
             Graph on 6 vertices,
             Graph on 6 vertices,
             Graph on 6 vertices,
             Graph on 6 vertices,
             Graph on 6 vertices]

        Edges of the spanning trees can be labeled
        or unlabeled (:trac:`27557`)::

            sage: g = Graph([(1,2,2),(1,2,1),(1,2,4),(1,4,5)],multiedges=True)
            sage: l = g.spanning_trees(labels=True)
            sage: l[0].edges()
            [(1, 2, 4), (1, 4, 5)]
            sage: l[1].edges()
            [(1, 2, 1), (1, 4, 5)]
            sage: l[2].edges()
            [(1, 2, 2), (1, 4, 5)]
        """

        def _recursive_spanning_trees(G, forest, labels):
            """
            Returns all the spanning trees of G containing forest
            """
            if not G.is_connected():
                return []

            if G.size() == forest.size():
                return [forest.copy()]
            else:
                # Pick an edge e from G-forest
                for e in G.edge_iterator(labels=labels):
                    if not forest.has_edge(e):
                        break

                # 1) Recursive call with e removed from G
                G.delete_edge(e)
                trees = _recursive_spanning_trees(G, forest, labels)
                G.add_edge(e)

                # 2) Recursive call with e include in forest
                #
                # e=xy links the CC (connected component) of forest containing x
                # with the CC containing y. Any other edge which does that
                # cannot be added to forest anymore, and B is the list of them
                c1 = forest.connected_component_containing_vertex(e[0])
                c2 = forest.connected_component_containing_vertex(e[1])
                G.delete_edge(e)
                B = G.edge_boundary(c1, c2, sort=False)
                G.add_edge(e)

                # Actual call
                forest.add_edge(e)
                G.delete_edges(B)
                trees.extend(_recursive_spanning_trees(G, forest, labels))
                G.add_edges(B)
                forest.delete_edge(e)

                return trees

        if self.is_connected() and self.order():
            forest = Graph()
            forest.add_vertices(self.vertex_iterator())
            forest.add_edges(self.bridges())
            return _recursive_spanning_trees(Graph(self, immutable=False, loops=False), forest, labels)
        else:
            return []

    ### Properties
    @doc_index("Graph properties")
    def is_tree(self, certificate=False, output='vertex'):
        r"""
        Tests if the graph is a tree

        The empty graph is defined to be not a tree.

        INPUT:

        - ``certificate`` -- boolean (default: ``False``); whether to return a
          certificate. The method only returns boolean answers when
          ``certificate = False`` (default). When it is set to ``True``, it
          either answers ``(True, None)`` when the graph is a tree or ``(False,
          cycle)`` when it contains a cycle. It returns ``(False, None)`` when
          the graph is empty or not connected.

        - ``output`` -- either ``'vertex'`` (default) or ``'edge'``; whether the
          certificate is given as a list of vertices (``output = 'vertex'``) or
          a list of edges (``output = 'edge'``).

        When the certificate cycle is given as a list of edges, the edges are
        given as `(v_i, v_{i+1}, l)` where `v_1, v_2, \dots, v_n` are the
        vertices of the cycles (in their cyclic order).

        EXAMPLES::

            sage: all(T.is_tree() for T in graphs.trees(15))
            True

        With certificates::

            sage: g = graphs.RandomTree(30)
            sage: g.is_tree(certificate=True)
            (True, None)
            sage: g.add_edge(10,-1)
            sage: g.add_edge(11,-1)
            sage: isit, cycle = g.is_tree(certificate=True)
            sage: isit
            False
            sage: -1 in cycle
            True

        One can also ask for the certificate as a list of edges::

            sage: g = graphs.CycleGraph(4)
            sage: g.is_tree(certificate=True, output='edge')
            (False, [(3, 2, None), (2, 1, None), (1, 0, None), (0, 3, None)])

        This is useful for graphs with multiple edges::

            sage: G = Graph([(1, 2, 'a'), (1, 2, 'b')], multiedges=True)
            sage: G.is_tree(certificate=True)
            (False, [1, 2])
            sage: G.is_tree(certificate=True, output='edge')
            (False, [(1, 2, 'a'), (2, 1, 'b')])

        TESTS:

        :trac:`14434` is fixed::

            sage: g = Graph({0:[1,4,5],3:[4,8,9],4:[9],5:[7,8],7:[9]})
            sage: _,cycle = g.is_tree(certificate=True)
            sage: g.size()
            10
            sage: g.add_cycle(cycle)
            sage: g.size()
            10

        The empty graph::

            sage: graphs.EmptyGraph().is_tree()
            False
            sage: graphs.EmptyGraph().is_tree(certificate=True)
            (False, None)

        :trac:`22912` is fixed::

            sage: G = Graph([(0,0), (0,1)], loops=True)
            sage: G.is_tree(certificate=True)
            (False, [0])
            sage: G.is_tree(certificate=True, output='edge')
            (False, [(0, 0, None)])
        """
        if not output in ['vertex', 'edge']:
            raise ValueError('output must be either vertex or edge')

        if not self.order() or not self.is_connected():
            return (False, None) if certificate else False

        if certificate:
            if self.order() == self.size() + 1:
                return (True, None)

            if self.allows_loops():
                L = self.loop_edges() if output == 'edge' else self.loop_vertices()
                if L:
                    return False, L[:1]

            if self.has_multiple_edges():
                if output == 'vertex':
                    return (False, list(self.multiple_edges(sort=True)[0][:2]))
                edge1, edge2 = self.multiple_edges(sort=True)[:2]
                if edge1[0] != edge2[0]:
                    return (False, [edge1, edge2])
                return (False, [edge1, (edge2[1], edge2[0], edge2[2])])

            if output == 'edge':
                if self.allows_multiple_edges():
                    def vertices_to_edges(x):
                        return [(u[0], u[1], self.edge_label(u[0], u[1])[0])
                                for u in zip(x, x[1:] + [x[0]])]
                else:
                    def vertices_to_edges(x):
                        return [(u[0], u[1], self.edge_label(u[0], u[1]))
                                for u in zip(x, x[1:] + [x[0]])]

            # This code is a depth-first search that looks for a cycle in the
            # graph. We *know* it exists as there are too many edges around.
            seen = {}
            u = next(self.vertex_iterator())
            seen[u] = u
            stack = [(u, v) for v in self.neighbor_iterator(u)]
            while stack:
                u, v = stack.pop()
                if v in seen:
                    continue
                for w in self.neighbor_iterator(v):
                    if u == w:
                        continue
                    elif w in seen:
                        cycle = [w, v]
                        while u != w:
                            cycle.append(u)
                            u = seen[u]
                        cycle.reverse()
                        if output == 'vertex':
                            return (False, cycle)
                        return (False, vertices_to_edges(cycle))
                    else:
                        stack.append((v, w))
                seen[v] = u

        else:
            return self.order() == self.size() + 1

    @doc_index("Graph properties")
    def is_forest(self, certificate=False, output='vertex'):
        """
        Tests if the graph is a forest, i.e. a disjoint union of trees.

        INPUT:

        - ``certificate`` -- boolean (default: ``False``); whether to return a
          certificate. The method only returns boolean answers when
          ``certificate = False`` (default). When it is set to ``True``, it
          either answers ``(True, None)`` when the graph is a forest or
          ``(False, cycle)`` when it contains a cycle.

        - ``output`` -- either ``'vertex'`` (default) or ``'edge'``; whether the
          certificate is given as a list of vertices (``output = 'vertex'``) or
          a list of edges (``output = 'edge'``).

        EXAMPLES::

            sage: seven_acre_wood = sum(graphs.trees(7), Graph())
            sage: seven_acre_wood.is_forest()
            True

        With certificates::

            sage: g = graphs.RandomTree(30)
            sage: g.is_forest(certificate=True)
            (True, None)
            sage: (2*g + graphs.PetersenGraph() + g).is_forest(certificate=True)
            (False, [62, 63, 68, 66, 61])
        """
        connected_components = self.connected_components()
        number_of_connected_components = len(connected_components)
        isit = (self.order() ==
                self.size() + number_of_connected_components)

        if not certificate:
            return isit
        else:
            if isit:
                return (True, None)
            # The graph contains a cycle, and the user wants to see it.

            # No need to copy the graph
            if number_of_connected_components == 1:
                return self.is_tree(certificate=True, output=output)

            # We try to find a cycle in each connected component
            for cc in connected_components:
                isit, cycle = self.subgraph(cc).is_tree(certificate=True, output=output)
                if not isit:
                    return (False, cycle)

    @doc_index("Graph properties")
    def is_cactus(self):
        """
        Check whether the graph is cactus graph.

        A graph is called *cactus graph* if it is connected and every pair of
        simple cycles have at most one common vertex.

        There are other definitions, see the :wikipedia:`Cactus_graph`.

        EXAMPLES::

            sage: g = Graph({1: [2], 2: [3, 4], 3: [4, 5, 6, 7], 8: [3, 5], 9: [6, 7]})
            sage: g.is_cactus()
            True

            sage: c6 = graphs.CycleGraph(6)
            sage: naphthalene = c6 + c6
            sage: naphthalene.is_cactus()  # Not connected
            False
            sage: naphthalene.merge_vertices([0, 6])
            sage: naphthalene.is_cactus()
            True
            sage: naphthalene.merge_vertices([1, 7])
            sage: naphthalene.is_cactus()
            False

        TESTS::

            sage: all(graphs.PathGraph(i).is_cactus() for i in range(5))
            True

            sage: Graph('Fli@?').is_cactus()
            False

        Test a graph that is not outerplanar, see :trac:`24480`::

            sage: graphs.Balaban10Cage().is_cactus()
            False
        """
        self._scream_if_not_simple()

        # Special cases
        if self.order() < 4:
            return True

        if self.size() > 3 * (self.order() - 1) / 2:
            return False

        # Every cactus graph is outerplanar
        if not self.is_circular_planar():
            return False

        if not self.is_connected():
            return False

        # the number of faces is 1 plus the number of blocks of order > 2
        B = self.blocks_and_cut_vertices()[0]
        return len(self.faces()) == sum(1 for b in B if len(b) > 2) + 1

    @doc_index("Graph properties")
    def is_biconnected(self):
        """
        Test if the graph is biconnected.

        A biconnected graph is a connected graph on two or more vertices that is
        not broken into disconnected pieces by deleting any single vertex.

        .. SEEALSO::

            - :meth:`~sage.graphs.generic_graph.GenericGraph.is_connected`
            - :meth:`~sage.graphs.generic_graph.GenericGraph.blocks_and_cut_vertices`
            - :meth:`~sage.graphs.generic_graph.GenericGraph.blocks_and_cuts_tree`
            - :wikipedia:`Biconnected_graph`

        EXAMPLES::

            sage: G = graphs.PetersenGraph()
            sage: G.is_biconnected()
            True
            sage: G.add_path([0,'a','b'])
            sage: G.is_biconnected()
            False
            sage: G.add_edge('b', 1)
            sage: G.is_biconnected()
            True

        TESTS::

            sage: Graph().is_biconnected()
            False
            sage: Graph(1).is_biconnected()
            False
            sage: graphs.CompleteGraph(2).is_biconnected()
            True
        """
        if self.order() < 2 or not self.is_connected():
            return False
        if self.blocks_and_cut_vertices()[1]:
            return False
        return True

    @doc_index("Graph properties")
    def is_block_graph(self):
        r"""
        Return whether this graph is a block graph.

        A block graph is a connected graph in which every biconnected component
        (block) is a clique.

        .. SEEALSO::

            - :wikipedia:`Block_graph` for more details on these graphs
            - :meth:`~sage.graphs.graph_generators.GraphGenerators.RandomBlockGraph`
              -- generator of random block graphs
            - :meth:`~sage.graphs.generic_graph.GenericGraph.blocks_and_cut_vertices`
            - :meth:`~sage.graphs.generic_graph.GenericGraph.blocks_and_cuts_tree`


        EXAMPLES::

            sage: G = graphs.RandomBlockGraph(6, 2, kmax=4)
            sage: G.is_block_graph()
            True
            sage: from sage.graphs.isgci import graph_classes
            sage: G in graph_classes.Block
            True
            sage: graphs.CompleteGraph(4).is_block_graph()
            True
            sage: graphs.RandomTree(6).is_block_graph()
            True
            sage: graphs.PetersenGraph().is_block_graph()
            False
            sage: Graph(4).is_block_graph()
            False
        """
        if not self.is_connected():
            return False
        if self.is_clique():
            return True

        B,C = self.blocks_and_cut_vertices()
        return all(self.is_clique(vertices=block) for block in B)

    @doc_index("Graph properties")
    def is_cograph(self):
        """
        Check whether the graph is cograph.

        A cograph is defined recursively: the single-vertex graph is
        cograph, complement of cograph is cograph, and disjoint union
        of two cographs is cograph. There are many other
        characterizations, see the :wikipedia:`Cograph`.

        EXAMPLES::

            sage: graphs.HouseXGraph().is_cograph()
            True
            sage: graphs.HouseGraph().is_cograph()
            False

        .. TODO::

            Implement faster recognition algorithm, as for instance
            the linear time recognition algorithm using LexBFS proposed
            in [Bre2008]_.

        TESTS::

            sage: [graphs.PathGraph(i).is_cograph() for i in range(6)]
            [True, True, True, True, False, False]
            sage: graphs.CycleGraph(5).is_cograph()  # Self-complemented
            False
        """
        # A cograph has no 4-vertex path as an induced subgraph.
        # We will first try to "decompose" graph by complements and
        # split to connected components, and use fairly slow
        # subgraph search if that fails.
        self._scream_if_not_simple()
        if self.order() < 4:
            return True
        if self.density()*2 > 1:
            return self.complement().is_cograph()
        if not self.is_connected():
            return all(part.is_cograph() for part in self.connected_components_subgraphs())
        P4 = Graph({0: [1], 1: [2], 2: [3]})
        return self.subgraph_search(P4, induced=True) is None

    @doc_index("Graph properties")
    def is_apex(self):
        r"""
        Test if the graph is apex.

        A graph is apex if it can be made planar by the removal of a single
        vertex. The deleted vertex is called ``an apex`` of the graph, and a
        graph may have more than one apex. For instance, in the minimal
        nonplanar graphs `K_5` or `K_{3,3}`, every vertex is an apex. The apex
        graphs include graphs that are themselves planar, in which case again
        every vertex is an apex. The null graph is also counted as an apex graph
        even though it has no vertex to remove.  If the graph is not connected,
        we say that it is apex if it has at most one non planar connected
        component and that this component is apex.  See the :wikipedia:`Apex_graph`
        for more information.

        .. SEEALSO::

          - :meth:`~Graph.apex_vertices`
          - :meth:`~sage.graphs.generic_graph.GenericGraph.is_planar`

        EXAMPLES:

        `K_5` and `K_{3,3}` are apex graphs, and each of their vertices is an
        apex::

            sage: G = graphs.CompleteGraph(5)
            sage: G.is_apex()
            True
            sage: G = graphs.CompleteBipartiteGraph(3,3)
            sage: G.is_apex()
            True

        The Petersen graph is not apex::

            sage: G = graphs.PetersenGraph()
            sage: G.is_apex()
            False

        A graph is apex if all its connected components are apex, but at most
        one is not planar::

            sage: M = graphs.Grid2dGraph(3,3)
            sage: K5 = graphs.CompleteGraph(5)
            sage: (M+K5).is_apex()
            True
            sage: (M+K5+K5).is_apex()
            False

        TESTS:

        The null graph is apex::

            sage: G = Graph()
            sage: G.is_apex()
            True

        The graph might be mutable or immutable::

            sage: G = Graph(M+K5, immutable=True)
            sage: G.is_apex()
            True
        """
        # Easy cases: null graph, subgraphs of K_5 and K_3,3
        if self.order() <= 5 or ( self.order() <= 6 and self.is_bipartite() ):
            return True

        return len(self.apex_vertices(k=1)) > 0

    @doc_index("Graph properties")
    def apex_vertices(self, k=None):
        r"""
        Return the list of apex vertices.

        A graph is apex if it can be made planar by the removal of a single
        vertex. The deleted vertex is called ``an apex`` of the graph, and a
        graph may have more than one apex. For instance, in the minimal
        nonplanar graphs `K_5` or `K_{3,3}`, every vertex is an apex. The apex
        graphs include graphs that are themselves planar, in which case again
        every vertex is an apex. The null graph is also counted as an apex graph
        even though it has no vertex to remove.  If the graph is not connected,
        we say that it is apex if it has at most one non planar connected
        component and that this component is apex.  See the
        :wikipedia:`Apex_graph` for more information.

        .. SEEALSO::

          - :meth:`~Graph.is_apex`
          - :meth:`~sage.graphs.generic_graph.GenericGraph.is_planar`

        INPUT:

        - ``k`` -- integer (default: ``None``); when set to ``None``, the method
          returns the list of all apex of the graph, possibly empty if the graph
          is not apex. When set to a positive integer, the method ends as soon
          as `k` apex vertices are found.

        OUTPUT:

        By default, the method returns the list of all apex of the graph. When
        parameter ``k`` is set to a positive integer, the returned list is
        bounded to `k` apex vertices.

        EXAMPLES:

        `K_5` and `K_{3,3}` are apex graphs, and each of their vertices is an
        apex::

            sage: G = graphs.CompleteGraph(5)
            sage: G.apex_vertices()
            [0, 1, 2, 3, 4]
            sage: G = graphs.CompleteBipartiteGraph(3,3)
            sage: G.is_apex()
            True
            sage: G.apex_vertices()
            [0, 1, 2, 3, 4, 5]
            sage: G.apex_vertices(k=3)
            [0, 1, 2]

        A `4\\times 4`-grid is apex and each of its vertices is an apex. When
        adding a universal vertex, the resulting graph is apex and the universal
        vertex is the unique apex vertex ::

            sage: G = graphs.Grid2dGraph(4,4)
            sage: set(G.apex_vertices()) == set(G.vertices())
            True
            sage: G.add_edges([('universal',v) for v in G])
            sage: G.apex_vertices()
            ['universal']

        The Petersen graph is not apex::

            sage: G = graphs.PetersenGraph()
            sage: G.apex_vertices()
            []

        A graph is apex if all its connected components are apex, but at most
        one is not planar::

            sage: M = graphs.Grid2dGraph(3,3)
            sage: K5 = graphs.CompleteGraph(5)
            sage: (M+K5).apex_vertices()
            [9, 10, 11, 12, 13]
            sage: (M+K5+K5).apex_vertices()
            []

        Neighbors of an apex of degree 2 are apex::

            sage: G = graphs.Grid2dGraph(5,5)
            sage: v = (666, 666)
            sage: G.add_path([(1, 1), v, (3, 3)])
            sage: G.is_planar()
            False
            sage: G.degree(v)
            2
            sage: sorted(G.apex_vertices())
            [(1, 1), (2, 2), (3, 3), (666, 666)]


        TESTS:

        The null graph is apex although it has no apex vertex::

            sage: G = Graph()
            sage: G.apex_vertices()
            []

        Parameter ``k`` cannot be a negative integer::

            sage: G.apex_vertices(k=-1)
            Traceback (most recent call last):
            ...
            ValueError: parameter k must be a non negative integer

        The graph might be mutable or immutable::

            sage: G = Graph(M+K5, immutable=True)
            sage: G.apex_vertices()
            [9, 10, 11, 12, 13]
        """
        if k is None:
            k = self.order()
        elif k < 0:
            raise ValueError("parameter k must be a non negative integer")

        # Easy cases: null graph, subgraphs of K_5 and K_3,3
        if self.order() <= 5 or (self.order() <= 6 and self.is_bipartite()):
            it = self.vertex_iterator()
            return [next(it) for _ in range(k)]


        if not self.is_connected():
            # We search for its non planar connected components. If it has more
            # than one such component, the graph is not apex. It is apex if
            # either it has no such component, in which case the graph is
            # planar, or if its unique non planar component is apex.

            P = [H for H in self.connected_components_subgraphs() if not H.is_planar()]
            if not P: # The graph is planar
                it = self.vertex_iterator()
                return [next(it) for _ in range(k)]
            elif len(P) > 1:
                return []
            else:
                # We proceed with the non planar component
                if P[0].is_immutable():
                    H = Graph(P[0].edges(labels=0, sort=False), immutable=False, loops=False, multiedges=False)
                else:
                    H = P[0]

        elif self.is_planar():
            # A planar graph is apex.
            it = self.vertex_iterator()
            return [next(it) for _ in range(k)]

        else:
            # We make a basic copy of the graph since we will modify it
            H = Graph(self.edges(labels=0, sort=False), immutable=False, loops=False, multiedges=False)


        # General case: basic implementation
        #
        # Test for each vertex if its removal makes the graph planar.
        # Obviously, we don't test vertices of degree one. Furthermore, if a
        # vertex of degree 2 is an apex, its neighbors also are. So we start
        # with vertices of degree 2.
        V = {}
        for u in H:
            d = H.degree(u)
            if d > 1:
                if d in V:
                    V[d].append(u)
                else:
                    V[d] = [u]
        apex = set()
        for deg in sorted(V):
            for u in V[deg]:
                if u in apex: # True if neighbor of an apex of degree 2
                    if deg == 2:
                        # We ensure that its neighbors are known apex
                        apex.update(H.neighbor_iterator(u))
                        if len(apex) >= k:
                            return list(apex)[:k]
                    continue

                E = H.edges_incident(u, labels=0)
                H.delete_vertex(u)
                if H.is_planar():
                    apex.add(u)
                    if deg == 2:
                        # The neighbors of an apex of degree 2 also are
                        apex.update(self.neighbor_iterator(u))

                    if len(apex) >= k:
                        return list(apex)[:k]

                H.add_edges(E)

        return list(apex)

    @doc_index("Graph properties")
    def is_overfull(self):
        r"""
        Tests whether the current graph is overfull.

        A graph `G` on `n` vertices and `m` edges is said to be overfull if:

        - `n` is odd

        - It satisfies `2m > (n-1)\Delta(G)`, where `\Delta(G)` denotes the
          maximum degree among all vertices in `G`.

        An overfull graph must have a chromatic index of `\Delta(G)+1`.

        EXAMPLES:

        A complete graph of order `n > 1` is overfull if and only if `n` is
        odd::

            sage: graphs.CompleteGraph(6).is_overfull()
            False
            sage: graphs.CompleteGraph(7).is_overfull()
            True
            sage: graphs.CompleteGraph(1).is_overfull()
            False

        The claw graph is not overfull::

            sage: from sage.graphs.graph_coloring import edge_coloring
            sage: g = graphs.ClawGraph()
            sage: g
            Claw graph: Graph on 4 vertices
            sage: edge_coloring(g, value_only=True)
            3
            sage: g.is_overfull()
            False

        The Holt graph is an example of a overfull graph::

            sage: G = graphs.HoltGraph()
            sage: G.is_overfull()
            True

        Checking that all complete graphs `K_n` for even `0 \leq n \leq 100`
        are not overfull::

            sage: def check_overfull_Kn_even(n):
            ....:     i = 0
            ....:     while i <= n:
            ....:         if graphs.CompleteGraph(i).is_overfull():
            ....:             print("A complete graph of even order cannot be overfull.")
            ....:             return
            ....:         i += 2
            ....:     print("Complete graphs of even order up to %s are not overfull." % n)
            ...
            sage: check_overfull_Kn_even(100)  # long time
            Complete graphs of even order up to 100 are not overfull.

        The null graph, i.e. the graph with no vertices, is not overfull::

            sage: Graph().is_overfull()
            False
            sage: graphs.CompleteGraph(0).is_overfull()
            False

        Checking that all complete graphs `K_n` for odd `1 < n \leq 100`
        are overfull::

            sage: def check_overfull_Kn_odd(n):
            ....:     i = 3
            ....:     while i <= n:
            ....:         if not graphs.CompleteGraph(i).is_overfull():
            ....:             print("A complete graph of odd order > 1 must be overfull.")
            ....:             return
            ....:         i += 2
            ....:     print("Complete graphs of odd order > 1 up to %s are overfull." % n)
            ...
            sage: check_overfull_Kn_odd(100)  # long time
            Complete graphs of odd order > 1 up to 100 are overfull.

        The Petersen Graph, though, is not overfull while
        its chromatic index is `\Delta+1`::

            sage: g = graphs.PetersenGraph()
            sage: g.is_overfull()
            False
            sage: from sage.graphs.graph_coloring import edge_coloring
            sage: max(g.degree()) + 1 ==  edge_coloring(g, value_only=True)
            True
        """
        # # A possible optimized version. But the gain in speed is very little.
        # return bool(self._backend.num_verts() & 1) and (  # odd order n
        #     2 * self._backend.num_edges(self._directed) > #2m > \Delta(G)*(n-1)
        #     max(self.degree()) * (self._backend.num_verts() - 1))
        # unoptimized version
        return (self.order() % 2 == 1) and (
            2 * self.size() > max(self.degree()) * (self.order() - 1))

    @doc_index("Graph properties")
    def is_even_hole_free(self, certificate=False):
        r"""
        Tests whether ``self`` contains an induced even hole.

        A Hole is a cycle of length at least 4 (included). It is said to be even
        (resp. odd) if its length is even (resp. odd).

        Even-hole-free graphs always contain a bisimplicial vertex, which
        ensures that their chromatic number is at most twice their clique number
        [ACHRS2008]_.

        INPUT:

        - ``certificate`` -- boolean (default: ``False``); when ``certificate =
          False``, this method only returns ``True`` or ``False``. If
          ``certificate = True``, the subgraph found is returned instead of
          ``False``.

        EXAMPLES:

        Is the Petersen Graph even-hole-free ::

            sage: g = graphs.PetersenGraph()
            sage: g.is_even_hole_free()
            False

        As any chordal graph is hole-free, interval graphs behave the same way::

            sage: g = graphs.RandomIntervalGraph(20)
            sage: g.is_even_hole_free()
            True

        It is clear, though, that a random Bipartite Graph which is not a forest
        has an even hole::

            sage: g = graphs.RandomBipartite(10, 10, .5)
            sage: g.is_even_hole_free() and not g.is_forest()
            False

        We can check the certificate returned is indeed an even cycle::

            sage: if not g.is_forest():
            ....:    cycle = g.is_even_hole_free(certificate=True)
            ....:    if cycle.order() % 2 == 1:
            ....:        print("Error !")
            ....:    if not cycle.is_isomorphic(
            ....:           graphs.CycleGraph(cycle.order())):
            ....:        print("Error !")
            ...
            sage: print("Everything is Fine !")
            Everything is Fine !

        TESTS:

        Bug reported in :trac:`9925`, and fixed by :trac:`9420`::

            sage: g = Graph(':SiBFGaCEF_@CE`DEGH`CEFGaCDGaCDEHaDEF`CEH`ABCDEF', loops=False, multiedges=False)
            sage: g.is_even_hole_free()
            False
            sage: g.is_even_hole_free(certificate=True)
            Subgraph of (): Graph on 4 vertices

        Making sure there are no other counter-examples around ::

            sage: t = lambda x: (Graph(x).is_forest() or
            ....:       isinstance(Graph(x).is_even_hole_free(certificate=True), Graph))
            sage: all( t(graphs.RandomBipartite(10, 10, .5)) for i in range(100) )
            True
        """
        girth = self.girth()

        if girth > self.order():
            start = 4

        elif not girth % 2:
            if not certificate:
                return False
            start = girth

        else:
            start = girth + 1

        from sage.graphs.generators.basic import CycleGraph

        while start <= self.order():

            subgraph = self.subgraph_search(CycleGraph(start), induced=True)

            if subgraph is not None:
                if certificate:
                    return subgraph
                else:
                    return False

            start += 2

        return True

    @doc_index("Graph properties")
    def is_odd_hole_free(self, certificate=False):
        r"""
        Tests whether ``self`` contains an induced odd hole.

        A Hole is a cycle of length at least 4 (included). It is said to be even
        (resp. odd) if its length is even (resp. odd).

        It is interesting to notice that while it is polynomial to check whether
        a graph has an odd hole or an odd antihole [CCLSV2005]_, it is not known
        whether testing for one of these two cases independently is polynomial
        too.

        INPUT:

        - ``certificate`` -- boolean (default: ``False``); when ``certificate =
          False``, this method only returns ``True`` or ``False``. If
          ``certificate = True``, the subgraph found is returned instead of
          ``False``.

        EXAMPLES:

        Is the Petersen Graph odd-hole-free ::

            sage: g = graphs.PetersenGraph()
            sage: g.is_odd_hole_free()
            False

        Which was to be expected, as its girth is 5 ::

            sage: g.girth()
            5

        We can check the certificate returned is indeed a 5-cycle::

            sage: cycle = g.is_odd_hole_free(certificate=True)
            sage: cycle.is_isomorphic(graphs.CycleGraph(5))
            True

        As any chordal graph is hole-free, no interval graph has an odd hole::

            sage: g = graphs.RandomIntervalGraph(20)
            sage: g.is_odd_hole_free()
            True
        """
        girth = self.odd_girth()

        if girth > self.order():
            return True
        if girth == 3:
            start = 5
        else:
            if not certificate:
                return False
            start = girth

        from sage.graphs.generators.basic import CycleGraph

        while start <= self.order():

            subgraph = self.subgraph_search(CycleGraph(start), induced=True)

            if subgraph is not None:
                if certificate:
                    return subgraph
                else:
                    return False

            start += 2

        return True

    @doc_index("Graph properties")
    def is_triangle_free(self, algorithm='dense_graph', certificate=False):
        r"""
        Check whether ``self`` is triangle-free

        INPUT:

        - ``algorithm`` -- (default: ``'dense_graph'``) specifies the algorithm
          to use among:

          - ``'matrix'`` -- tests if the trace of the adjacency matrix is
            positive.

          - ``'bitset'`` -- encodes adjacencies into bitsets and uses fast
            bitset operations to test if the input graph contains a
            triangle. This method is generally faster than standard matrix
            multiplication.

          - ``'dense_graph'`` -- use the implementation of
            :mod:`sage.graphs.base.static_dense_graph`

        - ``certificate`` -- boolean (default: ``False``); whether to return a
          triangle if one is found. This parameter is ignored when ``algorithm``
          is ``'matrix'``.

        EXAMPLES:

        The Petersen Graph is triangle-free::

            sage: g = graphs.PetersenGraph()
            sage: g.is_triangle_free()
            True

        or a complete Bipartite Graph::

            sage: G = graphs.CompleteBipartiteGraph(5,6)
            sage: G.is_triangle_free(algorithm='matrix')
            True
            sage: G.is_triangle_free(algorithm='bitset')
            True
            sage: G.is_triangle_free(algorithm='dense_graph')
            True

        a tripartite graph, though, contains many triangles::

            sage: G = (3 * graphs.CompleteGraph(5)).complement()
            sage: G.is_triangle_free(algorithm='matrix')
            False
            sage: G.is_triangle_free(algorithm='bitset')
            False
            sage: G.is_triangle_free(algorithm='dense_graph')
            False

        Asking for a certificate::

            sage: K4 = graphs.CompleteGraph(4)
            sage: K4.is_triangle_free(algorithm='dense_graph', certificate=True)
            (False, [0, 1, 2])
            sage: K4.is_triangle_free(algorithm='bitset', certificate=True)
            (False, [0, 1, 2])

        TESTS:

        Comparison of algorithms::

            sage: for i in range(10): # long time
            ....:     G = graphs.RandomBarabasiAlbert(50,2)
            ....:     bm = G.is_triangle_free(algorithm='matrix')
            ....:     bb = G.is_triangle_free(algorithm='bitset')
            ....:     bd = G.is_triangle_free(algorithm='dense_graph')
            ....:     if bm != bb or bm != bd:
            ....:        print("That's not good!")

        Asking for an unknown algorithm::

            sage: g.is_triangle_free(algorithm='tip top')
            Traceback (most recent call last):
            ...
            ValueError: Algorithm 'tip top' not yet implemented. Please contribute.

        Check the empty graph::

            sage: graphs.EmptyGraph().is_triangle_free()
            True
        """
        if algorithm == 'dense_graph':
            from sage.graphs.base.static_dense_graph import is_triangle_free
            return is_triangle_free(self, certificate=certificate)

        if algorithm == 'bitset':
            if self.order() < 3:
                return (True, []) if certificate else True
            from sage.data_structures.bitset import Bitset
            N = self.order()
            vertex_to_int = {}
            B = {}
            for i, u in enumerate(self):
                vertex_to_int[u] = i
                B[u] = Bitset(capacity=N)
            # map adjacency to bitsets
            for u, v in self.edge_iterator(labels=None):
                if u != v:
                    B[u].add(vertex_to_int[v])
                    B[v].add(vertex_to_int[u])
            # Search for a triangle
            for u, v in self.edge_iterator(labels=None):
                BB = B[u] & B[v]
                if BB:
                    if certificate:
                        for w in self.neighbor_iterator(u):
                            if vertex_to_int[w] in BB:
                                return False, [u, v, w]
                    return False
            return (True, []) if certificate else True

        elif algorithm == 'matrix':
            if self.order() < 3:
                return True
            return (self.adjacency_matrix()**3).trace() == 0

        else:
            raise ValueError("Algorithm '%s' not yet implemented. Please contribute." %(algorithm))

    @doc_index("Graph properties")
    def is_split(self):
        r"""
        Returns ``True`` if the graph is a Split graph, ``False`` otherwise.

        A Graph `G` is said to be a split graph if its vertices `V(G)` can be
        partitioned into two sets `K` and `I` such that the vertices of `K`
        induce a complete graph, and those of `I` are an independent set.

        There is a simple test to check whether a graph is a split graph (see,
        for instance, the book "Graph Classes, a survey" [BLS1999]_ page
        203) :

        Given the degree sequence `d_1 \geq ... \geq d_n` of `G`, a graph is a
        split graph if and only if :

        .. MATH::

            \sum_{i=1}^\omega d_i = \omega (\omega - 1) + \sum_{i=\omega + 1}^nd_i

        where `\omega = max \{i:d_i\geq i-1\}`.


        EXAMPLES:

        Split graphs are, in particular, chordal graphs. Hence, The Petersen
        graph can not be split::

            sage: graphs.PetersenGraph().is_split()
            False

        We can easily build some "random" split graph by creating a complete
        graph, and adding vertices only connected to some random vertices of the
        clique::

            sage: g = graphs.CompleteGraph(10)
            sage: sets = Subsets(Set(range(10)))
            sage: for i in range(10, 25):
            ....:    g.add_edges([(i,k) for k in sets.random_element()])
            sage: g.is_split()
            True

        Another characterisation of split graph states that a graph is a split
        graph if and only if does not contain the 4-cycle, 5-cycle or `2K_2` as
        an induced subgraph. Hence for the above graph we have::

            sage: forbidden_subgraphs = [graphs.CycleGraph(4), graphs.CycleGraph(5), 2 * graphs.CompleteGraph(2)]
            sage: sum(g.subgraph_search_count(H,induced=True) for H in forbidden_subgraphs)
            0
        """
        self._scream_if_not_simple()
        # our degree sequence is numbered from 0 to n-1, so to avoid
        # any mistake, let's fix it :-)
        degree_sequence = [0] + sorted(self.degree(), reverse=True)

        for i, d in enumerate(degree_sequence):
            if d >= i - 1:
                omega = i
            else:
                break

        left = sum(degree_sequence[:omega + 1])
        right = omega * (omega - 1) + sum(degree_sequence[omega + 1:])

        return left == right

    @doc_index("Algorithmically hard stuff")
    def treewidth(self, k=None, certificate=False, algorithm=None):
        r"""
        Computes the tree-width of `G` (and provides a decomposition)

        INPUT:

        - ``k`` -- integer (default: ``None``); indicates the width to be
          considered. When ``k`` is an integer, the method checks that the graph
          has treewidth `\leq k`. If ``k`` is ``None`` (default), the method
          computes the optimal tree-width.

        - ``certificate`` -- boolean (default: ``False``); whether to return the
          tree-decomposition itself.

        - ``algorithm`` -- whether to use ``"sage"`` or ``"tdlib"`` (requires
          the installation of the 'tdlib' package). The default behaviour is to
          use 'tdlib' if it is available, and Sage's own algorithm when it is
          not.

        OUTPUT:

            ``g.treewidth()`` returns the treewidth of ``g``. When ``k`` is
             specified, it returns ``False`` when no tree-decomposition of width
             `\leq k` exists or ``True`` otherwise. When ``certificate=True``,
             the tree-decomposition is also returned.

        ALGORITHM:

            This function virtually explores the graph of all pairs
            ``(vertex_cut,cc)``, where ``vertex_cut`` is a vertex cut of the
            graph of cardinality `\leq k+1`, and ``connected_component`` is a
            connected component of the graph induced by ``G-vertex_cut``.

            We deduce that the pair ``(vertex_cut,cc)`` is feasible with
            tree-width `k` if ``cc`` is empty, or if a vertex ``v`` from
            ``vertex_cut`` can be replaced with a vertex from ``cc``, such that
            the pair ``(vertex_cut+v,cc-v)`` is feasible.

        .. NOTE::

            The implementation would be much faster if ``cc``, the argument of the
            recursive function, was a bitset. It would also be very nice to not copy
            the graph in order to compute connected components, for this is really a
            waste of time.

        .. SEEALSO::

            :meth:`~sage.graphs.graph_decompositions.vertex_separation.path_decomposition`
            computes the pathwidth of a graph. See also the
            :mod:`~sage.graphs.graph_decompositions.vertex_separation` module.

        EXAMPLES:

        The PetersenGraph has treewidth 4::

            sage: graphs.PetersenGraph().treewidth()
            4
            sage: graphs.PetersenGraph().treewidth(certificate=True)
            Tree decomposition: Graph on 6 vertices

        The treewidth of a 2d grid is its smallest side::

            sage: graphs.Grid2dGraph(2,5).treewidth()
            2
            sage: graphs.Grid2dGraph(3,5).treewidth()
            3

        TESTS::

            sage: g = graphs.PathGraph(3)
            sage: g.treewidth()
            1
            sage: g = 2*graphs.PathGraph(3)
            sage: g.treewidth()
            1
            sage: g.treewidth(certificate=True)
            Tree decomposition: Graph on 4 vertices
            sage: g.treewidth(2)
            True
            sage: g.treewidth(1)
            True
            sage: Graph(1).treewidth()
            0
            sage: Graph(0).treewidth()
            -1
            sage: graphs.PetersenGraph().treewidth(k=2)
            False
            sage: graphs.PetersenGraph().treewidth(k=6)
            True
            sage: graphs.PetersenGraph().treewidth(certificate=True).is_tree()
            True
            sage: graphs.PetersenGraph().treewidth(k=3,certificate=True)
            False
            sage: graphs.PetersenGraph().treewidth(k=4,certificate=True)
            Tree decomposition: Graph on 6 vertices

        All edges do appear (:trac:`17893`)::

            sage: from itertools import combinations
            sage: g = graphs.PathGraph(10)
            sage: td = g.treewidth(certificate=True)
            sage: for bag in td:
            ....:    g.delete_edges(list(combinations(bag,2)))
            sage: g.size()
            0

        :trac:`19358`::

            sage: g = Graph()
            sage: for i in range(3):
            ....:     for j in range(2):
            ....:         g.add_path([i,(i,j),(i+1)%3])
            sage: g.treewidth()
            2

        The decomposition is a tree (:trac:`23546`)::

            sage: g = Graph({0:[1,2], 3:[4,5]})
            sage: t = g.treewidth(certificate=True)
            sage: t.is_tree()
            True
            sage: vertices = set()
            sage: for s in t.vertices():
            ....:     vertices = vertices.union(s)
            sage: vertices == set(g.vertices())
            True

        Trivially true::

            sage: graphs.PetersenGraph().treewidth(k=35)
            True
            sage: graphs.PetersenGraph().treewidth(k=35,certificate=True)
            Tree decomposition: Graph on 1 vertex

        Bad input:

            sage: graphs.PetersenGraph().treewidth(k=-3)
            Traceback (most recent call last):
            ...
            ValueError: k(=-3) must be a nonnegative integer
        """
        g = self

        # Check Input
        if algorithm is None or algorithm == 'tdlib':
            try:
                import sage.graphs.graph_decompositions.tdlib as tdlib
                tdlib_found = True
            except ImportError:
                tdlib_found = False

        elif algorithm != "sage":
            raise ValueError("'algorithm' must be equal to 'tdlib', 'sage', or None")

        if algorithm is None and tdlib_found:
            algorithm = 'tdlib'
        else:
            algorithm = 'sage'

        if k is not None and k < 0:
            raise ValueError("k(={}) must be a nonnegative integer".format(k))

        # Stupid cases
        if not g.order():
            if certificate: return Graph()
            elif k is None: return -1
            else:           return True

        if k is not None and k >= g.order() - 1:
            if certificate:
                from sage.sets.set import Set
                return Graph({Set(g): []}, name="Tree decomposition")
            return True

        # TDLIB
        if algorithm == 'tdlib':
            if not tdlib_found:
                from sage.misc.package import PackageNotFoundError
                raise PackageNotFoundError("tdlib")

            T = tdlib.treedecomposition_exact(g, -1 if k is None else k)
            width = tdlib.get_width(T)

            if certificate:
                return T if (k is None or width <= k) else False
            elif k is None:
                return width
            else:
                return width <= k

        # Disconnected cases
        if not g.is_connected():
            if not certificate:
                if k is None:
                    return max(cc.treewidth() for cc in g.connected_components_subgraphs())
                else:
                    return all(cc.treewidth(k) for cc in g.connected_components_subgraphs())
            else:
                T = [cc.treewidth(certificate=True) for cc in g.connected_components_subgraphs()]
                tree = Graph([list(itertools.chain(*T)),
                              list(itertools.chain(*[t.edges(labels=False, sort=False) for t in T]))],
                             format='vertices_and_edges', name="Tree decomposition")
                v = next(T[0].vertex_iterator())
                for t in T[1:]:
                    tree.add_edge(next(t.vertex_iterator()),v)
                return tree

        # Forcing k to be defined
        if k is None:
            for i in range(max(0, g.clique_number() - 1, min(g.degree())), g.order()+1):
                ans = g.treewidth(k=i, certificate=certificate)
                if ans:
                    return ans if certificate else i

        # This is the recursion described in the method's documentation. All
        # computations are cached, and depends on the pair ``cut,
        # connected_component`` only.
        #
        # It returns either a boolean or the corresponding tree-decomposition,
        # as a list of edges between vertex cuts (as it is done for the complete
        # tree-decomposition at the end of the main function.
        from sage.misc.cachefunc import cached_function
        @cached_function
        def rec(cut, cc):
            # Easy cases
            if len(cut) > k:
                return False
            if len(cc) + len(cut) <= k + 1:
                return [(cut, cut.union(cc))] if certificate else True

            # We explore all possible extensions of the cut
            for v in cc:

                # New cuts and connected components, with v respectively added
                # and removed
                cutv = cut.union([v])
                ccv = cc.difference([v])

                # The values returned by the recursive calls.
                sons = []

                # Removing v may have disconnected cc. We iterate on its
                # connected components
                for cci in g.subgraph(ccv).connected_components(sort=False):

                    # The recursive subcalls. We remove on-the-fly the vertices
                    # from the cut which play no role in separating the
                    # connected component from the rest of the graph.
                    reduced_cut = frozenset([x for x in cutv if any(xx in cci for xx in g.neighbor_iterator(x))])
                    son = rec(reduced_cut, frozenset(cci))
                    if not son:
                        break

                    if certificate:
                        sons.extend(son)
                        sons.append((cut, cutv))
                        sons.append((cutv, reduced_cut))

                # Weird Python syntax which is useful once in a lifetime : if break
                # was never called in the loop above, we return "sons".
                else:
                    return sons if certificate else True

            return False

        # Main call to rec function, i.e. rec({v}, V-{v})
        V = list(g)
        v = frozenset([V.pop()])
        TD = rec(v, frozenset(V))

        if TD is False:
            return False

        if not certificate:
            return True

        # Building the Tree-Decomposition graph. Its vertices are cuts of the
        # decomposition, and there is an edge from a cut C1 to a cut C2 if C2 is an
        # immediate subcall of C1
        from sage.sets.set import Set
        G = Graph(name="Tree decomposition")
        G.add_edges(((Set(x), Set(y)) for x,y in TD), loops=False)

        # The Tree-Decomposition contains a lot of useless nodes.
        #
        # We merge all edges between two sets S,S' where S is a subset of S'
        changed = True
        while changed:
            changed = False
            for v in G.vertices(sort=False):
                for u in G.neighbor_iterator(v):
                    if u.issuperset(v):
                        G.merge_vertices([u, v]) # the new vertex is named 'u'
                        changed = True
                        break

        return G

    @doc_index("Algorithmically hard stuff")
    def is_perfect(self, certificate=False):
        r"""
        Tests whether the graph is perfect.

        A graph `G` is said to be perfect if `\chi(H)=\omega(H)` hold for any
        induced subgraph `H\subseteq_i G` (and so for `G` itself, too), where
        `\chi(H)` represents the chromatic number of `H`, and `\omega(H)` its
        clique number. The Strong Perfect Graph Theorem [CRST2006]_ gives
        another characterization of perfect graphs:

        A graph is perfect if and only if it contains no odd hole (cycle on an
        odd number `k` of vertices, `k>3`) nor any odd antihole (complement of a
        hole) as an induced subgraph.

        INPUT:

        - ``certificate`` -- boolean (default: ``False``); whether to return a
          certificate.

        OUTPUT:

        When ``certificate = False``, this function returns a boolean
        value. When ``certificate = True``, it returns a subgraph of ``self``
        isomorphic to an odd hole or an odd antihole if any, and ``None``
        otherwise.

        EXAMPLES:

        A Bipartite Graph is always perfect ::

            sage: g = graphs.RandomBipartite(8,4,.5)
            sage: g.is_perfect()
            True

        So is the line graph of a bipartite graph::

            sage: g = graphs.RandomBipartite(4,3,0.7)
            sage: g.line_graph().is_perfect() # long time
            True

        As well as the Cartesian product of two complete graphs::

            sage: g = graphs.CompleteGraph(3).cartesian_product(graphs.CompleteGraph(3))
            sage: g.is_perfect()
            True

        Interval Graphs, which are chordal graphs, too ::

            sage: g =  graphs.RandomIntervalGraph(7)
            sage: g.is_perfect()
            True

        The PetersenGraph, which is triangle-free and has chromatic number 3 is
        obviously not perfect::

            sage: g = graphs.PetersenGraph()
            sage: g.is_perfect()
            False

        We can obtain an induced 5-cycle as a certificate::

            sage: g.is_perfect(certificate=True)
            Subgraph of (Petersen graph): Graph on 5 vertices

        TESTS:

        Check that :trac:`13546` has been fixed::

            sage: Graph(':FgGE@I@GxGs', loops=False, multiedges=False).is_perfect()
            False
            sage: g = Graph({0: [2, 3, 4, 5],
            ....:            1: [3, 4, 5, 6],
            ....:            2: [0, 4, 5, 6],
            ....:            3: [0, 1, 5, 6],
            ....:            4: [0, 1, 2, 6],
            ....:            5: [0, 1, 2, 3],
            ....:            6: [1, 2, 3, 4]})
            sage: g.is_perfect()
            False

        TESTS::

            sage: Graph(':Ab').is_perfect()
            Traceback (most recent call last):
            ...
            ValueError: This method is only defined for simple graphs, and yours is not one of them !
            sage: g = Graph()
            sage: g.allow_loops(True)
            sage: g.add_edge(0,0)
            sage: g.edges()
            [(0, 0, None)]
            sage: g.is_perfect()
            Traceback (most recent call last):
            ...
            ValueError: This method is only defined for simple graphs, and yours is not one of them !

        """
        if self.has_multiple_edges() or self.has_loops():
            raise ValueError("This method is only defined for simple graphs,"
                             " and yours is not one of them !")
        if self.is_bipartite():
            return True if not certificate else None

        self_complement = self.complement()
        self_complement.remove_loops()
        self_complement.remove_multiple_edges()

        if self_complement.is_bipartite():
            return True if not certificate else None

        answer = self.is_odd_hole_free(certificate=certificate)
        if not (answer is True):
            return answer

        return self_complement.is_odd_hole_free(certificate=certificate)


    @doc_index("Graph properties")
    def is_edge_transitive(self):
        r"""
        Check if self is an edge transitive graph.

        A graph is edge-transitive if its automorphism group acts transitively
        on its edge set.

        Equivalently, if there exists for any pair of edges `uv,u'v'\in E(G)` an
        automorphism `\phi` of `G` such that `\phi(uv)=u'v'` (note this does not
        necessarily mean that `\phi(u)=u'` and `\phi(v)=v'`).

        .. SEEALSO::

          - :wikipedia:`Edge-transitive_graph`
          - :meth:`~Graph.is_arc_transitive`
          - :meth:`~Graph.is_half_transitive`
          - :meth:`~Graph.is_semi_symmetric`

        EXAMPLES::

            sage: P = graphs.PetersenGraph()
            sage: P.is_edge_transitive()
            True
            sage: C = graphs.CubeGraph(3)
            sage: C.is_edge_transitive()
            True
            sage: G = graphs.GrayGraph()
            sage: G.is_edge_transitive()
            True
            sage: P = graphs.PathGraph(4)
            sage: P.is_edge_transitive()
            False
        """
        from sage.libs.gap.libgap import libgap

        if not self.size():
            return True

        A = self.automorphism_group()
        e = next(self.edge_iterator(labels=False))
        e = [A._domain_to_gap[e[0]], A._domain_to_gap[e[1]]]

        return libgap(A).OrbitLength(e, libgap.OnSets) == self.size()

    @doc_index("Graph properties")
    def is_arc_transitive(self):
        r"""
        Check if self is an arc-transitive graph

        A graph is arc-transitive if its automorphism group acts transitively on
        its pairs of adjacent vertices.

        Equivalently, if there exists for any pair of edges `uv,u'v'\in E(G)` an
        automorphism `\phi_1` of `G` such that `\phi_1(u)=u'` and
        `\phi_1(v)=v'`, as well as another automorphism `\phi_2` of `G` such
        that `\phi_2(u)=v'` and `\phi_2(v)=u'`

        .. SEEALSO::

          - :wikipedia:`arc-transitive_graph`
          - :meth:`~Graph.is_edge_transitive`
          - :meth:`~Graph.is_half_transitive`
          - :meth:`~Graph.is_semi_symmetric`

        EXAMPLES::

            sage: P = graphs.PetersenGraph()
            sage: P.is_arc_transitive()
            True
            sage: G = graphs.GrayGraph()
            sage: G.is_arc_transitive()
            False
        """
        from sage.libs.gap.libgap import libgap

        if not self.size():
            return True

        A = self.automorphism_group()
        e = next(self.edge_iterator(labels=False))
        e = [A._domain_to_gap[e[0]], A._domain_to_gap[e[1]]]

        return libgap(A).OrbitLength(e,libgap.OnTuples) == 2*self.size()

    @doc_index("Graph properties")
    def is_half_transitive(self):
        """
        Check if self is a half-transitive graph.

        A graph is half-transitive if it is both vertex and edge transitive
        but not arc-transitive.

        .. SEEALSO::

          - :wikipedia:`half-transitive_graph`
          - :meth:`~Graph.is_edge_transitive`
          - :meth:`~Graph.is_arc_transitive`
          - :meth:`~Graph.is_semi_symmetric`

        EXAMPLES:

        The Petersen Graph is not half-transitive::

            sage: P = graphs.PetersenGraph()
            sage: P.is_half_transitive()
            False

        The smallest half-transitive graph is the Holt Graph::

            sage: H = graphs.HoltGraph()
            sage: H.is_half_transitive()
            True
        """
        # A half-transitive graph always has only vertices of even degree
        if any(d % 2 for d in self.degree_iterator()):
            return False

        return (self.is_edge_transitive() and
                self.is_vertex_transitive() and
                not self.is_arc_transitive())

    @doc_index("Graph properties")
    def is_semi_symmetric(self):
        """
        Check if self is semi-symmetric.

        A graph is semi-symmetric if it is regular, edge-transitive but not
        vertex-transitive.

        .. SEEALSO::

          - :wikipedia:`Semi-symmetric_graph`
          - :meth:`~Graph.is_edge_transitive`
          - :meth:`~Graph.is_arc_transitive`
          - :meth:`~Graph.is_half_transitive`

        EXAMPLES:

        The Petersen graph is not semi-symmetric::

            sage: P = graphs.PetersenGraph()
            sage: P.is_semi_symmetric()
            False

        The Gray graph is the smallest possible cubic semi-symmetric graph::

            sage: G = graphs.GrayGraph()
            sage: G.is_semi_symmetric()
            True

        Another well known semi-symmetric graph is the Ljubljana graph::

            sage: L = graphs.LjubljanaGraph()
            sage: L.is_semi_symmetric()
            True
        """
        # A semi-symmetric graph is always bipartite
        if not self.is_bipartite():
            return False

        return (self.is_regular() and
                self.is_edge_transitive() and not
                self.is_vertex_transitive())

    @doc_index("Connectivity, orientations, trees")
    def degree_constrained_subgraph(self, bounds, solver=None, verbose=0):
        r"""
        Returns a degree-constrained subgraph.

        Given a graph `G` and two functions `f, g:V(G)\rightarrow \mathbb Z`
        such that `f \leq g`, a degree-constrained subgraph in `G` is
        a subgraph `G' \subseteq G` such that for any vertex `v \in G`,
        `f(v) \leq d_{G'}(v) \leq g(v)`.

        INPUT:

        - ``bounds`` -- (default: ``None``); Two possibilities:

          - A dictionary whose keys are the vertices, and values a pair of
            real values ``(min,max)`` corresponding to the values
            `(f(v),g(v))`.

          - A function associating to each vertex a pair of
            real values ``(min,max)`` corresponding to the values
            `(f(v),g(v))`.


        - ``solver`` -- (default: ``None``); specify a Linear Program (LP)
          solver to be used. If set to ``None``, the default one is used. For
          more information on LP solvers and which default solver is used, see
          the method
          :meth:`solve <sage.numerical.mip.MixedIntegerLinearProgram.solve>`
          of the class
          :class:`MixedIntegerLinearProgram <sage.numerical.mip.MixedIntegerLinearProgram>`.

        - ``verbose`` -- integer (default: ``0``); sets the level of
          verbosity. Set to 0 by default, which means quiet.

        OUTPUT:

        - When a solution exists, this method outputs the degree-constrained
          subgraph as a Graph object.

        - When no solution exists, returns ``False``.

        .. NOTE::

            - This algorithm computes the degree-constrained subgraph of minimum
              weight.
            - If the graph's edges are weighted, these are taken into account.
            - This problem can be solved in polynomial time.

        EXAMPLES:

        Is there a perfect matching in an even cycle? ::

            sage: g = graphs.CycleGraph(6)
            sage: bounds = lambda x: [1,1]
            sage: m = g.degree_constrained_subgraph(bounds=bounds)
            sage: m.size()
            3
        """
        self._scream_if_not_simple()
        from sage.numerical.mip import MixedIntegerLinearProgram, MIPSolverException

        p = MixedIntegerLinearProgram(maximization=False, solver=solver)
        b = p.new_variable(binary=True)

        if isinstance(bounds,dict):
            f_bounds = lambda x: bounds[x]
        else:
            f_bounds = bounds


        if self.weighted():
            from sage.rings.real_mpfr import RR
            weight = lambda x: x if x in RR else 1
        else:
            weight = lambda x: 1

        for v in self:
            minimum,maximum = f_bounds(v)
            p.add_constraint(p.sum(b[frozenset((x,y))]*weight(l) for x,y,l in self.edges_incident(v)),
                                 min=minimum, max=maximum)

        p.set_objective(p.sum(b[frozenset((x,y))]*weight(l) for x,y,l in self.edge_iterator()))

        try:
            p.solve(log=verbose)
            g = copy(self)
            b = p.get_values(b)
            g.delete_edges((x,y) for x,y in g.edge_iterator(labels=False) if b[frozenset((x,y))] < 0.5)
            return g

        except MIPSolverException:
            return False


    ### Orientations

    @doc_index("Connectivity, orientations, trees")
    def strong_orientation(self):
        r"""
        Returns a strongly connected orientation of the current graph.

        An orientation of an undirected graph is a digraph obtained by giving an
        unique direction to each of its edges. An orientation is said to be
        strong if there is a directed path between each pair of vertices.  See
        also the :wikipedia:`Strongly_connected_component`.

        If the graph is 2-edge-connected, a strongly connected orientation
        can be found in linear time. If the given graph is not 2-connected,
        the orientation returned will ensure that each 2-connected component
        has a strongly connected orientation.

        OUTPUT:

        A digraph representing an orientation of the current graph.

        .. NOTE::

            - This method assumes the graph is connected.
            - This algorithm works in O(m).

        EXAMPLES:

        For a 2-regular graph, a strong orientation gives to each vertex an
        out-degree equal to 1::

            sage: g = graphs.CycleGraph(5)
            sage: g.strong_orientation().out_degree()
            [1, 1, 1, 1, 1]

        The Petersen Graph is 2-edge connected. It then has a strongly connected
        orientation::

            sage: g = graphs.PetersenGraph()
            sage: o = g.strong_orientation()
            sage: len(o.strongly_connected_components())
            1

        The same goes for the CubeGraph in any dimension ::

            sage: all(len(graphs.CubeGraph(i).strong_orientation().strongly_connected_components()) == 1 for i in range(2,6))
            True

        A multigraph also has a strong orientation ::

            sage: g = Graph([(1,2),(1,2)], multiedges=True)
            sage: g.strong_orientation()
            Multi-digraph on 2 vertices

        """
        from sage.graphs.digraph import DiGraph
        d = DiGraph(multiedges=self.allows_multiple_edges())
        i = 0

        # The algorithm works through a depth-first search. Any edge
        # used in the depth-first search is oriented in the direction
        # in which it has been used. All the other edges are oriented
        # backward

        v = next(self.vertex_iterator())
        seen = {}
        i = 1

        # Time at which the vertices have been discovered
        seen[v] = i

        # indicates the stack of edges to explore
        next_ = self.edges_incident(v)

        while next_:
            e = next_.pop()

            # Ignore loops
            if e[0] == e[1]:
                continue

            # We assume e[0] to be a `seen` vertex
            e = e if seen.get(e[0], False) is not False else (e[1], e[0], e[2])

            # If we discovered a new vertex
            if seen.get(e[1], False) is False:
                d.add_edge(e)
                next_.extend(ee for ee in self.edges_incident(e[1])
                                 if ((e[0],e[1]) != (ee[0],ee[1])) and ((e[0],e[1]) != (ee[1],ee[0])))
                i += 1
                seen[e[1]] = i

            # Else, we orient the edges backward
            else:
                if seen[e[0]] < seen[e[1]]:
                    d.add_edge(e[1], e[0], e[2])
                else:
                    d.add_edge(e)

        # Case of multiple edges. If another edge has already been inserted, we
        # add the new one in the opposite direction.
        tmp = None
        for e in self.multiple_edges():
            if tmp == (e[0], e[1]):
                if d.has_edge(e[0], e[1]):
                    d.add_edge(e[1], e[0], e[2])
                else:
                    d.add_edge(e)
            tmp = (e[0], e[1])

        return d

    @doc_index("Connectivity, orientations, trees")
    def minimum_outdegree_orientation(self, use_edge_labels=False, solver=None, verbose=0):
        r"""
        Returns an orientation of ``self`` with the smallest possible maximum
        outdegree.

        Given a Graph `G`, it is polynomial to compute an orientation `D` of the
        edges of `G` such that the maximum out-degree in `D` is minimized. This
        problem, though, is NP-complete in the weighted case [AMOZ2006]_.

        INPUT:

        - ``use_edge_labels`` -- boolean (default: ``False``)

          - When set to ``True``, uses edge labels as weights to compute the
            orientation and assumes a weight of `1` when there is no value
            available for a given edge.

          - When set to ``False`` (default), gives a weight of 1 to all the
            edges.

        - ``solver`` -- (default: ``None``); specify a Linear Program (LP)
          solver to be used. If set to ``None``, the default one is used. For
          more information on LP solvers and which default solver is used, see
          the method
          :meth:`solve <sage.numerical.mip.MixedIntegerLinearProgram.solve>`
          of the class
          :class:`MixedIntegerLinearProgram <sage.numerical.mip.MixedIntegerLinearProgram>`.

        - ``verbose`` -- integer (default: ``0``); sets the level of
          verbosity. Set to 0 by default, which means quiet.

        EXAMPLES:

        Given a complete bipartite graph `K_{n,m}`, the maximum out-degree of an
        optimal orientation is `\left\lceil \frac {nm} {n+m}\right\rceil`::

            sage: g = graphs.CompleteBipartiteGraph(3,4)
            sage: o = g.minimum_outdegree_orientation()
            sage: max(o.out_degree()) == ceil((4*3)/(3+4))
            True
        """
        self._scream_if_not_simple()
        if self.is_directed():
            raise ValueError("Cannot compute an orientation of a DiGraph. "+\
                                 "Please convert it to a Graph if you really mean it.")

        if use_edge_labels:
            from sage.rings.real_mpfr import RR
            weight = lambda e: self.edge_label(e) if self.edge_label(e) in RR else 1
        else:
            weight = lambda e: 1

        from sage.numerical.mip import MixedIntegerLinearProgram

        p = MixedIntegerLinearProgram(maximization=False, solver=solver)
        degree = p.new_variable(nonnegative=True)

        # The orientation of an edge is boolean and indicates whether the edge
        # uv goes from u to v ( equal to 0 ) or from v to u ( equal to 1)
        orientation = p.new_variable(binary=True)

        # Whether an edge adjacent to a vertex u counts positively or
        # negatively. To do so, we first fix an arbitrary extremity per edge uv.
        ext = {frozenset(e): e[0] for e in self.edge_iterator(labels=False)}
        def outgoing(u, e, variable):
            if u == ext[frozenset(e)]:
                return variable
            else:
                return 1-variable

        for u in self:
            p.add_constraint(p.sum(weight(e) * outgoing(u, e, orientation[frozenset(e)])
                                       for e in self.edge_iterator(vertices=[u], labels=False))
                                 - degree['max'], max=0)

        p.set_objective(degree['max'])

        p.solve(log=verbose)

        orientation = p.get_values(orientation)

        # All the edges from self are doubled in O
        # ( one in each direction )
        from sage.graphs.digraph import DiGraph
        O = DiGraph(self)

        # Builds the list of edges that should be removed
        edges = []

        for e in self.edge_iterator(labels=None):
            if orientation[frozenset(e)] == 1:
                edges.append(e[::-1])
            else:
                edges.append(e)

        O.delete_edges(edges)

        return O

    @doc_index("Connectivity, orientations, trees")
    def bounded_outdegree_orientation(self, bound, solver=None, verbose=False):
        r"""
        Computes an orientation of ``self`` such that every vertex `v` has
        out-degree less than `b(v)`

        INPUT:

        - ``bound`` -- Maximum bound on the out-degree. Can be of three
          different types :

         * An integer `k`. In this case, computes an orientation whose maximum
           out-degree is less than `k`.

         * A dictionary associating to each vertex its associated maximum
           out-degree.

         * A function associating to each vertex its associated maximum
           out-degree.

        - ``solver`` -- (default: ``None``); specify a Linear Program (LP) solver
          to be used. If set to ``None``, the default one is used. For more
          information on LP solvers and which default solver is used, see the
          method :meth:`solve
          <sage.numerical.mip.MixedIntegerLinearProgram.solve>` of the class
          :class:`MixedIntegerLinearProgram
          <sage.numerical.mip.MixedIntegerLinearProgram>`.

        - ``verbose`` -- integer (default: ``0``); sets the level of
          verbosity. Set to 0 by default, which means quiet.

        OUTPUT:

        A DiGraph representing the orientation if it exists. A ``ValueError``
        exception is raised otherwise.

        ALGORITHM:

        The problem is solved through a maximum flow :

        Given a graph `G`, we create a ``DiGraph`` `D` defined on `E(G)\cup
        V(G)\cup \{s,t\}`. We then link `s` to all of `V(G)` (these edges having
        a capacity equal to the bound associated to each element of `V(G)`), and
        all the elements of `E(G)` to `t` . We then link each `v \in V(G)` to
        each of its incident edges in `G`. A maximum integer flow of value
        `|E(G)|` corresponds to an admissible orientation of `G`. Otherwise,
        none exists.

        EXAMPLES:

        There is always an orientation of a graph `G` such that a vertex `v` has
        out-degree at most `\lceil \frac {d(v)} 2 \rceil`::

            sage: g = graphs.RandomGNP(40, .4)
            sage: b = lambda v: ceil(g.degree(v)/2)
            sage: D = g.bounded_outdegree_orientation(b)
            sage: all( D.out_degree(v) <= b(v) for v in g )
            True


        Chvatal's graph, being 4-regular, can be oriented in such a way that its
        maximum out-degree is 2::

            sage: g = graphs.ChvatalGraph()
            sage: D = g.bounded_outdegree_orientation(2)
            sage: max(D.out_degree())
            2

        For any graph `G`, it is possible to compute an orientation such that
        the maximum out-degree is at most the maximum average degree of `G`
        divided by 2. Anything less, though, is impossible.

            sage: g = graphs.RandomGNP(40, .4)
            sage: mad = g.maximum_average_degree()

        Hence this is possible ::

            sage: d = g.bounded_outdegree_orientation(ceil(mad/2))

        While this is not::

            sage: try:
            ....:     g.bounded_outdegree_orientation(ceil(mad/2-1))
            ....:     print("Error")
            ....: except ValueError:
            ....:     pass

        TESTS:

        As previously for random graphs, but more intensively::

            sage: for i in range(30):      # long time (up to 6s on sage.math, 2012)
            ....:     g = graphs.RandomGNP(40, .4)
            ....:     b = lambda v: ceil(g.degree(v)/2)
            ....:     D = g.bounded_outdegree_orientation(b)
            ....:     if not (
            ....:          all( D.out_degree(v) <= b(v) for v in g ) or
            ....:          D.size() != g.size()):
            ....:         print("Something wrong happened")

        """
        self._scream_if_not_simple()
        from sage.graphs.all import DiGraph
        n = self.order()

        if not n:
            return DiGraph()

        vertices = list(self)
        vertices_id = {y: x for x,y in enumerate(vertices)}

        b = {}

        # Checking the input type. We make a dictionary out of it
        if isinstance(bound, dict):
            b = bound
        else:
            try:
                b = dict(zip(vertices,map(bound, vertices)))

            except TypeError:
                b = dict(zip(vertices, [bound]*n))

        d = DiGraph()

        # Adding the edges (s,v) and ((u,v),t)
        d.add_edges(('s', vertices_id[v], b[v]) for v in vertices)

        d.add_edges(((vertices_id[u], vertices_id[v]), 't', 1)
                     for u,v in self.edges(labels=None) )

        # each v is linked to its incident edges

        for u,v in self.edge_iterator(labels=None):
            u,v = vertices_id[u], vertices_id[v]
            d.add_edge(u, (u,v), 1)
            d.add_edge(v, (u,v), 1)

        # Solving the maximum flow
        value, flow = d.flow('s','t', value_only=False, integer=True,
                             use_edge_labels=True, solver=solver, verbose=verbose)

        if value != self.size():
            raise ValueError("No orientation exists for the given bound")

        D = DiGraph()
        D.add_vertices(vertices)

        # The flow graph may not contain all the vertices, if they are
        # not part of the flow...

        for u in [x for x in range(n) if x in flow]:

            for uu,vv in flow.neighbors_out(u):
                v = vv if vv != u else uu
                D.add_edge(vertices[u], vertices[v])

        # I do not like when a method destroys the embedding ;-)
        D.set_pos(self.get_pos())

        return D

    @doc_index("Connectivity, orientations, trees")
    def orientations(self, data_structure=None, sparse=None):
        r"""
        Return an iterator over orientations of ``self``.

        An *orientation* of an undirected graph is a directed graph such that
        every edge is assigned a direction.  Hence there are `2^s` oriented
        digraphs for a simple graph with `s` edges.

        INPUT:

        - ``data_structure`` -- one of ``"sparse"``, ``"static_sparse"``, or
          ``"dense"``; see the documentation of :class:`Graph` or
          :class:`DiGraph`; default is the data structure of ``self``

        - ``sparse`` -- boolean (default: ``None``); ``sparse=True`` is an alias
          for ``data_structure="sparse"``, and ``sparse=False`` is an alias for
          ``data_structure="dense"``. By default (``None``), guess the most
          suitable data structure.

        .. WARNING::

            This always considers multiple edges of graphs as distinguishable,
            and hence, may have repeated digraphs.

        EXAMPLES::

            sage: G = Graph([[1,2,3], [(1, 2, 'a'), (1, 3, 'b')]], format='vertices_and_edges')
            sage: it = G.orientations()
            sage: D = next(it)
            sage: D.edges()
            [(1, 2, 'a'), (1, 3, 'b')]
            sage: D = next(it)
            sage: D.edges()
            [(1, 2, 'a'), (3, 1, 'b')]

        TESTS::

            sage: G = Graph()
            sage: D = [g for g in G.orientations()]
            sage: len(D)
            1
            sage: D[0]
            Digraph on 0 vertices

            sage: G = Graph(5)
            sage: it = G.orientations()
            sage: D = next(it)
            sage: D.size()
            0

            sage: G = Graph([[1,2,'a'], [1,2,'b']], multiedges=True)
            sage: len(list(G.orientations()))
            4

            sage: G = Graph([[1,2], [1,1]], loops=True)
            sage: len(list(G.orientations()))
            2

            sage: G = Graph([[1,2],[2,3]])
            sage: next(G.orientations())
            Digraph on 3 vertices
            sage: G = graphs.PetersenGraph()
            sage: next(G.orientations())
            An orientation of Petersen graph: Digraph on 10 vertices

        An orientation must have the same ground set of vertices as the original
        graph (:trac:`24366`)::

            sage: G = Graph(1)
            sage: next(G.orientations())
            Digraph on 1 vertex
        """
        if sparse is not None:
            if data_structure is not None:
                raise ValueError("cannot specify both 'sparse' and 'data_structure'")
            data_structure = "sparse" if sparse else "dense"
        if data_structure is None:
            from sage.graphs.base.dense_graph import DenseGraphBackend
            from sage.graphs.base.sparse_graph import SparseGraphBackend
            if isinstance(self._backend, DenseGraphBackend):
                data_structure = "dense"
            elif isinstance(self._backend, SparseGraphBackend):
                data_structure = "sparse"
            else:
                data_structure = "static_sparse"

        name = self.name()
        if name:
            name = 'An orientation of ' + name

        if not self.size():
            D = DiGraph(data=[self.vertices(), []],
                        format='vertices_and_edges',
                        name=name,
                        pos=self._pos,
                        multiedges=self.allows_multiple_edges(),
                        loops=self.allows_loops(),
                        data_structure=data_structure)
            if hasattr(self, '_embedding'):
                D._embedding = copy(self._embedding)
            yield D
            return

        E = [[(u,v,label), (v,u,label)] if u != v else [(u,v,label)]
             for u,v,label in self.edge_iterator()]
        verts = self.vertices()
        for edges in itertools.product(*E):
            D = DiGraph(data=[verts, edges],
                        format='vertices_and_edges',
                        name=name,
                        pos=self._pos,
                        multiedges=self.allows_multiple_edges(),
                        loops=self.allows_loops(),
                        data_structure=data_structure)
            if hasattr(self, '_embedding'):
                D._embedding = copy(self._embedding)
            yield D

    ### Coloring

    @doc_index("Basic methods")
    def bipartite_color(self):
        """
        Return a dictionary with vertices as the keys and the color class
        as the values.

        Fails with an error if the graph is not bipartite.

        EXAMPLES::

            sage: graphs.CycleGraph(4).bipartite_color()
            {0: 1, 1: 0, 2: 1, 3: 0}
            sage: graphs.CycleGraph(5).bipartite_color()
            Traceback (most recent call last):
            ...
            RuntimeError: Graph is not bipartite.

        TESTS::

            sage: Graph().bipartite_color()
            {}
        """
        isit, certificate = self.is_bipartite(certificate=True)

        if isit:
            return certificate
        else:
            raise RuntimeError("Graph is not bipartite.")

    @doc_index("Basic methods")
    def bipartite_sets(self):
        r"""
        Return `(X,Y)` where `X` and `Y` are the nodes in each bipartite set of
        graph `G`.

        Fails with an error if graph is not bipartite.

        EXAMPLES::

            sage: graphs.CycleGraph(4).bipartite_sets()
            ({0, 2}, {1, 3})
            sage: graphs.CycleGraph(5).bipartite_sets()
            Traceback (most recent call last):
            ...
            RuntimeError: Graph is not bipartite.
        """
        color = self.bipartite_color()
        left = set()
        right = set()

        for u,s in color.items():
            if s:
                left.add(u)
            else:
                right.add(u)

        return left, right

    @doc_index("Algorithmically hard stuff")
    def chromatic_index(self, solver=None, verbose=0):
        r"""
        Return the chromatic index of the graph.

        The chromatic index is the minimal number of colors needed to properly
        color the edges of the graph.

        INPUT:

        - ``solver`` -- (default: ``None``); specify the Linear Program (LP)
          solver to be used. If set to ``None``, the default one is used. For
          more information on LP solvers and which default solver is used, see
          the method :meth:`solve
          <sage.numerical.mip.MixedIntegerLinearProgram.solve>` of the class
          :class:`MixedIntegerLinearProgram
          <sage.numerical.mip.MixedIntegerLinearProgram>`.

        - ``verbose`` -- integer (default: ``0``); sets the level of
          verbosity. Set to 0 by default, which means quiet.

        This method is a frontend for method
        :meth:`sage.graphs.graph_coloring.edge_coloring` that uses a mixed
        integer-linear programming formulation to compute the chromatic index.

        .. SEEALSO::

            - :wikipedia:`Edge_coloring` for further details on edge coloring
            - :meth:`sage.graphs.graph_coloring.edge_coloring`
            - :meth:`~Graph.fractional_chromatic_index`
            - :meth:`~Graph.chromatic_number`

        EXAMPLES:

        The clique `K_n` has chromatic index `n` when `n` is odd and `n-1` when
        `n` is even::

            sage: graphs.CompleteGraph(4).chromatic_index()
            3
            sage: graphs.CompleteGraph(5).chromatic_index()
            5
            sage: graphs.CompleteGraph(6).chromatic_index()
            5

        The path `P_n` with `n \geq 2` has chromatic index 2::

            sage: graphs.PathGraph(5).chromatic_index()
            2

        The windmill graph with parameters `k,n` has chromatic index `(k-1)n`::

            sage: k,n = 3,4
            sage: G = graphs.WindmillGraph(k,n)
            sage: G.chromatic_index() == (k-1)*n
            True

        TESTS:

        Graphs without vertices or edges::

            sage: Graph().chromatic_index()
            0
            sage: Graph(2).chromatic_index()
            0
        """
        if not self.order() or not self.size():
            return 0

        from sage.graphs.graph_coloring import edge_coloring
        return edge_coloring(self, value_only=True, solver=solver, verbose=verbose)


    @doc_index("Algorithmically hard stuff")
    def chromatic_number(self, algorithm="DLX", solver=None, verbose=0):
        r"""
        Return the minimal number of colors needed to color the vertices of the
        graph.

        INPUT:

        - ``algorithm`` -- Select an algorithm from the following supported
          algorithms:

          - If ``algorithm="DLX"`` (default), the chromatic number is computed
            using the dancing link algorithm. It is inefficient speedwise to
            compute the chromatic number through the dancing link algorithm
            because this algorithm computes *all* the possible colorings to
            check that one exists.

          - If ``algorithm="CP"``, the chromatic number is computed using the
            coefficients of the chromatic polynomial. Again, this method is
            inefficient in terms of speed and it only useful for small graphs.

          - If ``algorithm="MILP"``, the chromatic number is computed using a
            mixed integer linear program. The performance of this implementation
            is affected by whether optional MILP solvers have been installed
            (see the :mod:`MILP module <sage.numerical.mip>`, or Sage's tutorial
            on Linear Programming).

        - ``solver`` -- (default: ``None``); specify a Linear Program (LP)
          solver to be used. If set to ``None``, the default one is used. For
          more information on LP solvers and which default solver is used, see
          the method :meth:`~sage.numerical.mip.MixedIntegerLinearProgram.solve`
          of the class :class:`~sage.numerical.mip.MixedIntegerLinearProgram`.

        - ``verbose`` -- integer (default: ``0``); sets the level of verbosity
          for the MILP algorithm. Its default value is 0, which means *quiet*.

        .. SEEALSO::

            For more functions related to graph coloring, see the module
            :mod:`sage.graphs.graph_coloring`.

        EXAMPLES::

            sage: G = Graph({0: [1, 2, 3], 1: [2]})
            sage: G.chromatic_number(algorithm="DLX")
            3
            sage: G.chromatic_number(algorithm="MILP")
            3
            sage: G.chromatic_number(algorithm="CP")
            3

        A bipartite graph has (by definition) chromatic number 2::

            sage: graphs.RandomBipartite(50,50,0.7).chromatic_number()
            2

        A complete multipartite graph with k parts has chromatic number `k`::

            sage: all(graphs.CompleteMultipartiteGraph([5]*i).chromatic_number() == i for i in range(2,5))
            True

        The complete graph has the largest chromatic number from all the graphs
        of order `n`. Namely its chromatic number is `n`::

            sage: all(graphs.CompleteGraph(i).chromatic_number() == i for i in range(10))
            True

        The Kneser graph with parameters `(n, 2)` for `n > 3` has chromatic
        number `n-2`::

            sage: all(graphs.KneserGraph(i,2).chromatic_number() == i-2 for i in range(4,6))
            True

        The Flower Snark graph has chromatic index 4 hence its line graph has
        chromatic number 4::

            sage: graphs.FlowerSnark().line_graph().chromatic_number()
            4

        TESTS::

            sage: G = Graph()
            sage: G.chromatic_number(algorithm="DLX")
            0
            sage: G.chromatic_number(algorithm="MILP")
            0
            sage: G.chromatic_number(algorithm="CP")
            0

            sage: G = Graph({0: [1, 2, 3], 1: [2]})
            sage: G.chromatic_number(algorithm="foo")
            Traceback (most recent call last):
            ...
            ValueError: The 'algorithm' keyword must be set to either 'DLX', 'MILP' or 'CP'.
        """
        self._scream_if_not_simple(allow_multiple_edges=True)
        # default built-in algorithm; bad performance
        if algorithm == "DLX":
            from sage.graphs.graph_coloring import chromatic_number
            return chromatic_number(self)
        # Algorithm with good performance, but requires an optional
        # package: choose any of GLPK or CBC.
        elif algorithm == "MILP":
            from sage.graphs.graph_coloring import vertex_coloring
            return vertex_coloring(self, value_only=True, solver=solver, verbose=verbose)
        # another algorithm with bad performance; only good for small graphs
        elif algorithm == "CP":
            f = self.chromatic_polynomial()
            i = 0
            while not f(i):
                i += 1
            return i
        else:
            raise ValueError("The 'algorithm' keyword must be set to either 'DLX', 'MILP' or 'CP'.")

    @doc_index("Algorithmically hard stuff")
    def coloring(self, algorithm="DLX", hex_colors=False, solver=None, verbose=0):
        r"""
        Return the first (optimal) proper vertex-coloring found.

        INPUT:

        - ``algorithm`` -- Select an algorithm from the following supported
          algorithms:

          - If ``algorithm="DLX"`` (default), the coloring is computed using the
            dancing link algorithm.

          - If ``algorithm="MILP"``, the coloring is computed using a mixed
            integer linear program. The performance of this implementation is
            affected by whether optional MILP solvers have been installed (see
            the :mod:`MILP module <sage.numerical.mip>`).

        - ``hex_colors`` -- boolean (default: ``False``); if ``True``, return a
          dictionary which can easily be used for plotting.

        - ``solver`` -- (default: ``None``); specify a Linear Program (LP)
          solver to be used. If set to ``None``, the default one is used. For
          more information on LP solvers and which default solver is used, see
          the method :meth:`~sage.numerical.mip.MixedIntegerLinearProgram.solve`
          of the class :class:`~sage.numerical.mip.MixedIntegerLinearProgram`.

        - ``verbose`` -- integer (default: ``0``); sets the level of verbosity
          for the MILP algorithm. Its default value is 0, which means *quiet*.

        .. SEEALSO::

            For more functions related to graph coloring, see the
            module :mod:`sage.graphs.graph_coloring`.

        EXAMPLES::

            sage: G = Graph("Fooba")
            sage: P = G.coloring(algorithm="MILP")
            sage: Q = G.coloring(algorithm="DLX")
            sage: def are_equal_colorings(A, B):
            ....:     return Set(map(Set, A)) == Set(map(Set, B))
            sage: are_equal_colorings(P, [[1, 2, 3], [0, 5, 6], [4]])
            True
            sage: are_equal_colorings(P, Q)
            True
            sage: G.plot(partition=P)
            Graphics object consisting of 16 graphics primitives
            sage: G.coloring(hex_colors=True, algorithm="MILP")
            {'#0000ff': [4], '#00ff00': [0, 6, 5], '#ff0000': [2, 1, 3]}
            sage: H = G.coloring(hex_colors=True, algorithm="DLX")
            sage: H
            {'#0000ff': [4], '#00ff00': [1, 2, 3], '#ff0000': [0, 5, 6]}
            sage: G.plot(vertex_colors=H)
            Graphics object consisting of 16 graphics primitives

        .. PLOT::

            g = Graph("Fooba")
            sphinx_plot(g.plot(partition=g.coloring()))

        TESTS::

            sage: G.coloring(algorithm="foo")
            Traceback (most recent call last):
            ...
            ValueError: The 'algorithm' keyword must be set to either 'DLX' or 'MILP'.
        """
        self._scream_if_not_simple(allow_multiple_edges=True)
        if algorithm == "MILP":
            from sage.graphs.graph_coloring import vertex_coloring
            return vertex_coloring(self, hex_colors=hex_colors, solver=solver, verbose=verbose)
        elif algorithm == "DLX":
            from sage.graphs.graph_coloring import first_coloring
            return first_coloring(self, hex_colors=hex_colors)
        else:
            raise ValueError("The 'algorithm' keyword must be set to either 'DLX' or 'MILP'.")

    @doc_index("Algorithmically hard stuff")
    def chromatic_symmetric_function(self, R=None):
        r"""
        Return the chromatic symmetric function of ``self``.

        Let `G` be a graph. The chromatic symmetric function `X_G` was described
        in [Sta1995]_, specifically Theorem 2.5 states that

        .. MATH::

            X_G = \sum_{F \subseteq E(G)} (-1)^{|F|} p_{\lambda(F)},

        where `\lambda(F)` is the partition of the sizes of the connected
        components of the subgraph induced by the edges `F` and `p_{\mu}` is the
        powersum symmetric function.

        INPUT:

        - ``R`` -- (optional) the base ring for the symmetric functions;
          this uses `\ZZ` by default

        EXAMPLES::

            sage: s = SymmetricFunctions(ZZ).s()
            sage: G = graphs.CycleGraph(5)
            sage: XG = G.chromatic_symmetric_function(); XG
            p[1, 1, 1, 1, 1] - 5*p[2, 1, 1, 1] + 5*p[2, 2, 1]
             + 5*p[3, 1, 1] - 5*p[3, 2] - 5*p[4, 1] + 4*p[5]
            sage: s(XG)
            30*s[1, 1, 1, 1, 1] + 10*s[2, 1, 1, 1] + 10*s[2, 2, 1]

        Not all graphs have a positive Schur expansion::

            sage: G = graphs.ClawGraph()
            sage: XG = G.chromatic_symmetric_function(); XG
            p[1, 1, 1, 1] - 3*p[2, 1, 1] + 3*p[3, 1] - p[4]
            sage: s(XG)
            8*s[1, 1, 1, 1] + 5*s[2, 1, 1] - s[2, 2] + s[3, 1]

        We show that given a triangle `\{e_1, e_2, e_3\}`, we have
        `X_G = X_{G - e_1} + X_{G - e_2} - X_{G - e_1 - e_2}`::

            sage: G = Graph([[1,2],[1,3],[2,3]])
            sage: XG = G.chromatic_symmetric_function()
            sage: G1 = copy(G)
            sage: G1.delete_edge([1,2])
            sage: XG1 = G1.chromatic_symmetric_function()
            sage: G2 = copy(G)
            sage: G2.delete_edge([1,3])
            sage: XG2 = G2.chromatic_symmetric_function()
            sage: G3 = copy(G1)
            sage: G3.delete_edge([1,3])
            sage: XG3 = G3.chromatic_symmetric_function()
            sage: XG == XG1 + XG2 - XG3
            True
        """
        from sage.combinat.sf.sf import SymmetricFunctions
        from sage.combinat.partition import _Partitions
        from sage.misc.misc import powerset
        if R is None:
            R = ZZ
        p = SymmetricFunctions(R).p()
        ret = p.zero()
        for F in powerset(self.edges()):
            la = _Partitions(self.subgraph(edges=F).connected_components_sizes())
            ret += (-1)**len(F) * p[la]
        return ret

    @doc_index("Algorithmically hard stuff")
    def chromatic_quasisymmetric_function(self, t=None, R=None):
        r"""
        Return the chromatic quasisymmetric function of ``self``.

        Let `G` be a graph whose vertex set is totally ordered. The chromatic
        quasisymmetric function `X_G(t)` was first described in [SW2012]_. We
        use the equivalent definition given in [BC2018]_:

        .. MATH::

            X_G(t) = \sum_{\sigma=(\sigma_1,\ldots,\sigma_n)}
            t^{\operatorname{asc}(\sigma)}
            M_{|\sigma_1|,\ldots,|\sigma_n|},

        where we sum over all ordered set partitions of the vertex set of `G`
        such that each block `\sigma_i` is an independent (i.e., stable) set of
        `G`, and where `\operatorname{asc}(\sigma)` denotes the number of edges
        `\{u, v\}` of `G` such that `u < v` and `v` appears in a later part of
        `\sigma` than `u`.

        INPUT:

        - ``t`` -- (optional) the parameter `t`; uses the variable `t` in
          `\ZZ[t]` by default

        - ``R`` -- (optional) the base ring for the quasisymmetric functions;
          uses the parent of `t` by default

        EXAMPLES::

            sage: G = Graph([[1,2,3], [[1,3], [2,3]]])
            sage: G.chromatic_quasisymmetric_function()
            (2*t^2+2*t+2)*M[1, 1, 1] + M[1, 2] + t^2*M[2, 1]
            sage: G = graphs.PathGraph(4)
            sage: XG = G.chromatic_quasisymmetric_function(); XG
            (t^3+11*t^2+11*t+1)*M[1, 1, 1, 1] + (3*t^2+3*t)*M[1, 1, 2]
             + (3*t^2+3*t)*M[1, 2, 1] + (3*t^2+3*t)*M[2, 1, 1]
             + (t^2+t)*M[2, 2]
            sage: XG.to_symmetric_function()
            (t^3+11*t^2+11*t+1)*m[1, 1, 1, 1] + (3*t^2+3*t)*m[2, 1, 1]
             + (t^2+t)*m[2, 2]
            sage: G = graphs.CompleteGraph(4)
            sage: G.chromatic_quasisymmetric_function()
            (t^6+3*t^5+5*t^4+6*t^3+5*t^2+3*t+1)*M[1, 1, 1, 1]

        Not all chromatic quasisymmetric functions are symmetric::

            sage: G = Graph([[1,2], [1,5], [3,4], [3,5]])
            sage: G.chromatic_quasisymmetric_function().is_symmetric()
            False

        We check that at `t = 1`, we recover the usual chromatic symmetric
        function::

            sage: p = SymmetricFunctions(QQ).p()
            sage: G = graphs.CycleGraph(5)
            sage: XG = G.chromatic_quasisymmetric_function(t=1); XG
            120*M[1, 1, 1, 1, 1] + 30*M[1, 1, 1, 2] + 30*M[1, 1, 2, 1]
             + 30*M[1, 2, 1, 1] + 10*M[1, 2, 2] + 30*M[2, 1, 1, 1]
             + 10*M[2, 1, 2] + 10*M[2, 2, 1]
            sage: p(XG.to_symmetric_function())
            p[1, 1, 1, 1, 1] - 5*p[2, 1, 1, 1] + 5*p[2, 2, 1]
             + 5*p[3, 1, 1] - 5*p[3, 2] - 5*p[4, 1] + 4*p[5]

            sage: G = graphs.ClawGraph()
            sage: XG = G.chromatic_quasisymmetric_function(t=1); XG
            24*M[1, 1, 1, 1] + 6*M[1, 1, 2] + 6*M[1, 2, 1] + M[1, 3]
             + 6*M[2, 1, 1] + M[3, 1]
            sage: p(XG.to_symmetric_function())
            p[1, 1, 1, 1] - 3*p[2, 1, 1] + 3*p[3, 1] - p[4]
        """
        from sage.combinat.ncsf_qsym.qsym import QuasiSymmetricFunctions
        from sage.combinat.set_partition_ordered import OrderedSetPartitions
        if t is None:
            t = ZZ['t'].gen()
        if R is None:
            R = t.parent()
        M = QuasiSymmetricFunctions(R).M()
        ret = M.zero()
        V = self.vertices()

        def asc(sigma):
            stat = 0
            for i, s in enumerate(sigma):
                for u in s:
                    stat += sum(1 for p in sigma[i+1:] for v in p
                                if v > u and self.has_edge(u, v))
            return stat

        for sigma in OrderedSetPartitions(V):
            if any(not self.is_independent_set(s) for s in sigma):
                continue
            ret += M.term(sigma.to_composition(), t**asc(sigma))
        return ret

    @doc_index("Leftovers")
    def matching(self, value_only=False, algorithm="Edmonds",
                 use_edge_labels=False, solver=None, verbose=0):
        r"""
        Return a maximum weighted matching of the graph represented by the list
        of its edges.

        For more information, see the :wikipedia:`Matching_(graph_theory)`.

        Given a graph `G` such that each edge `e` has a weight `w_e`, a maximum
        matching is a subset `S` of the edges of `G` of maximum weight such that
        no two edges of `S` are incident with each other.

        As an optimization problem, it can be expressed as:

        .. MATH::

            \mbox{Maximize : }&\sum_{e\in G.edges()} w_e b_e\\
            \mbox{Such that : }&\forall v \in G,
            \sum_{(u,v)\in G.edges()} b_{(u,v)}\leq 1\\
            &\forall x\in G, b_x\mbox{ is a binary variable}

        INPUT:

        - ``value_only`` -- boolean (default: ``False``); when set to ``True``,
          only the cardinal (or the weight) of the matching is returned

        - ``algorithm`` -- string (default: ``"Edmonds"``)

          - ``"Edmonds"`` selects Edmonds' algorithm as implemented in NetworkX

          - ``"LP"`` uses a Linear Program formulation of the matching problem

        - ``use_edge_labels`` -- boolean (default: ``False``)

          - when set to ``True``, computes a weighted matching where each edge
            is weighted by its label (if an edge has no label, `1` is assumed)

          - when set to ``False``, each edge has weight `1`

        - ``solver`` -- (default: ``None``); specify a Linear Program (LP)
          solver to be used; if set to ``None``, the default one is used

        - ``verbose`` -- integer (default: ``0``); sets the level of verbosity:
          set to 0 by default, which means quiet (only useful when ``algorithm
          == "LP"``)

        For more information on LP solvers and which default solver is used, see
        the method :meth:`sage.numerical.mip.MixedIntegerLinearProgram.solve` of
        the class :class:`sage.numerical.mip.MixedIntegerLinearProgram`.

        OUTPUT:

        - When ``value_only=False`` (default), this method returns the list of
          edges of a maximum matching of `G`.

        - When ``value_only=True``, this method returns the sum of the
          weights (default: ``1``) of the edges of a maximum matching of `G`.
          The type of the output may vary according to the type of the edge
          labels and the algorithm used.

        ALGORITHM:

        The problem is solved using Edmond's algorithm implemented in NetworkX,
        or using Linear Programming depending on the value of ``algorithm``.

        EXAMPLES:

        Maximum matching in a Pappus Graph::

           sage: g = graphs.PappusGraph()
           sage: g.matching(value_only=True)
           9

        Same test with the Linear Program formulation::

           sage: g = graphs.PappusGraph()
           sage: g.matching(algorithm="LP", value_only=True)
           9

        .. PLOT::

            g = graphs.PappusGraph()
            sphinx_plot(g.plot(edge_colors={"red":g.matching()}))

        TESTS:

        When ``use_edge_labels`` is set to ``False``, with Edmonds' algorithm
        and LP formulation::

            sage: g = Graph([(0,1,0), (1,2,999), (2,3,-5)])
            sage: sorted(g.matching())
            [(0, 1, 0), (2, 3, -5)]
            sage: sorted(g.matching(algorithm="LP"))
            [(0, 1, 0), (2, 3, -5)]

        When ``use_edge_labels`` is set to ``True``, with Edmonds' algorithm and
        LP formulation::

            sage: g = Graph([(0,1,0), (1,2,999), (2,3,-5)])
            sage: g.matching(use_edge_labels=True)
            [(1, 2, 999)]
            sage: g.matching(algorithm="LP", use_edge_labels=True)
            [(1, 2, 999)]

        With loops and multiedges::

            sage: edge_list = [(0,0,5), (0,1,1), (0,2,2), (0,3,3), (1,2,6)
            ....: , (1,2,3), (1,3,3), (2,3,3)]
            sage: g = Graph(edge_list, loops=True, multiedges=True)
            sage: g.matching(use_edge_labels=True)
            [(1, 2, 6), (0, 3, 3)]

        TESTS:

        If ``algorithm`` is set to anything different from ``"Edmonds"`` or
        ``"LP"``, an exception is raised::

           sage: g = graphs.PappusGraph()
           sage: g.matching(algorithm="somethingdifferent")
           Traceback (most recent call last):
           ...
           ValueError: algorithm must be set to either "Edmonds" or "LP"
        """
        from sage.rings.real_mpfr import RR
        def weight(x):
            if x in RR:
                return x
            else:
                return 1

        W = {}
        L = {}
        for u,v,l in self.edge_iterator():
            if u is v:
                continue
            fuv = frozenset((u, v))
            if fuv not in L or ( use_edge_labels and W[fuv] < weight(l) ):
                L[fuv] = l
                if use_edge_labels:
                    W[fuv] = weight(l)

        if algorithm == "Edmonds":
            import networkx
            g = networkx.Graph()
            if use_edge_labels:
                for (u, v),w in W.items():
                    g.add_edge(u, v, weight=w)
            else:
                for u, v in L:
                    g.add_edge(u, v)
            d = networkx.max_weight_matching(g)
            if value_only:
                if use_edge_labels:
                    return sum(W[frozenset(e)] for e in d)
                else:
                    return Integer(len(d))
            else:
                return [(u, v, L[frozenset((u, v))]) for u, v in d]

        elif algorithm == "LP":
            g = self
            from sage.numerical.mip import MixedIntegerLinearProgram
            # returns the weight of an edge considering it may not be
            # weighted ...
            p = MixedIntegerLinearProgram(maximization=True, solver=solver)
            b = p.new_variable(binary=True)
            if use_edge_labels:
                p.set_objective(p.sum(w * b[fe] for fe,w in W.items()))
            else:
                p.set_objective(p.sum(b[fe] for fe in L))
            # for any vertex v, there is at most one edge incident to v in
            # the maximum matching
            for v in g:
                p.add_constraint(p.sum(b[frozenset(e)] for e in self.edge_iterator(vertices=[v], labels=False)
                                           if e[0] != e[1]), max=1)
            if value_only:
                if use_edge_labels:
                    return p.solve(objective_only=True, log=verbose)
                else:
                    return Integer(round(p.solve(objective_only=True, log=verbose)))
            else:
                p.solve(log=verbose)
                b = p.get_values(b)
                return [(u, v, L[frozenset((u, v))]) for u, v in L if b[frozenset((u, v))] == 1]

        else:
            raise ValueError('algorithm must be set to either "Edmonds" or "LP"')


    @doc_index("Algorithmically hard stuff")
    def has_homomorphism_to(self, H, core=False, solver=None, verbose=0):
        r"""
        Checks whether there is a homomorphism between two graphs.

        A homomorphism from a graph `G` to a graph `H` is a function
        `\phi:V(G)\mapsto V(H)` such that for any edge `uv \in E(G)` the pair
        `\phi(u)\phi(v)` is an edge of `H`.

        Saying that a graph can be `k`-colored is equivalent to saying that it
        has a homomorphism to `K_k`, the complete graph on `k` elements.

        For more information, see the :wikipedia:`Graph_homomorphism`.

        INPUT:

        - ``H`` -- the graph to which ``self`` should be sent.

        - ``core`` -- boolean (default: ``False``; whether to minimize the size
          of the mapping's image (see note below). This is set to ``False`` by
          default.

        - ``solver`` -- (default: ``None``); specify a Linear Program (LP)
          solver to be used. If set to ``None``, the default one is used. For
          more information on LP solvers and which default solver is used, see
          the method
          :meth:`solve <sage.numerical.mip.MixedIntegerLinearProgram.solve>`
          of the class
          :class:`MixedIntegerLinearProgram <sage.numerical.mip.MixedIntegerLinearProgram>`.

        - ``verbose`` -- integer (default: ``0``); sets the level of
          verbosity. Set to 0 by default, which means quiet.

        .. NOTE::

           One can compute the core of a graph (with respect to homomorphism)
           with this method ::

               sage: g = graphs.CycleGraph(10)
               sage: mapping = g.has_homomorphism_to(g, core = True)
               sage: print("The size of the core is {}".format(len(set(mapping.values()))))
               The size of the core is 2

        OUTPUT:

        This method returns ``False`` when the homomorphism does not exist, and
        returns the homomorphism otherwise as a dictionary associating a vertex
        of `H` to a vertex of `G`.

        EXAMPLES:

        Is Petersen's graph 3-colorable::

            sage: P = graphs.PetersenGraph()
            sage: P.has_homomorphism_to(graphs.CompleteGraph(3)) is not False
            True

        An odd cycle admits a homomorphism to a smaller odd cycle, but not to an
        even cycle::

            sage: g = graphs.CycleGraph(9)
            sage: g.has_homomorphism_to(graphs.CycleGraph(5)) is not False
            True
            sage: g.has_homomorphism_to(graphs.CycleGraph(7)) is not False
            True
            sage: g.has_homomorphism_to(graphs.CycleGraph(4)) is not False
            False
        """
        self._scream_if_not_simple()
        from sage.numerical.mip import MixedIntegerLinearProgram, MIPSolverException
        p = MixedIntegerLinearProgram(solver=solver, maximization=False)
        b = p.new_variable(binary=True)

        # Each vertex has an image
        for ug in self:
            p.add_constraint(p.sum(b[ug,uh] for uh in H) == 1)

        nonedges = H.complement().edges(labels=False)
        for ug,vg in self.edges(labels=False):
            # Two adjacent vertices cannot be mapped to the same element
            for uh in H:
                p.add_constraint(b[ug,uh] + b[vg,uh] <= 1)

            # Two adjacent vertices cannot be mapped to no adjacent vertices
            for uh,vh in nonedges:
                p.add_constraint(b[ug,uh] + b[vg,vh] <= 1)
                p.add_constraint(b[ug,vh] + b[vg,uh] <= 1)

        # Minimize the mapping's size
        if core:

            # the value of m is one if the corresponding vertex of h is used.
            m = p.new_variable(nonnegative=True)
            for uh in H:
                for ug in self:
                    p.add_constraint(b[ug,uh] <= m[uh])

            p.set_objective(p.sum(m[vh] for vh in H))

        try:
            p.solve(log = verbose)
            b = p.get_values(b)
            mapping = dict(x[0] for x in b.items() if x[1])
            return mapping

        except MIPSolverException:
            return False

    @doc_index("Leftovers")
    def fractional_chromatic_index(self, solver="PPL", verbose_constraints=False, verbose=0):
        r"""
        Return the fractional chromatic index of the graph.

        The fractional chromatic index is a relaxed version of edge-coloring. An
        edge coloring of a graph being actually a covering of its edges into the
        smallest possible number of matchings, the fractional chromatic index of
        a graph `G` is the smallest real value `\chi_f(G)` such that there
        exists a list of matchings `M_1, ..., M_k` of `G` and coefficients
        `\alpha_1, ..., \alpha_k` with the property that each edge is covered by
        the matchings in the following relaxed way

        .. MATH::

            \forall e \in E(G), \sum_{e \in M_i} \alpha_i \geq 1

        For more information, see the :wikipedia:`Fractional_coloring`.

        ALGORITHM:

        The fractional chromatic index is computed through Linear Programming
        through its dual. The LP solved by sage is actually:

        .. MATH::

            \mbox{Maximize : }&\sum_{e\in E(G)} r_{e}\\
            \mbox{Such that : }&\\
            &\forall M\text{ matching }\subseteq G, \sum_{e\in M}r_{v}\leq 1\\

        INPUT:

        - ``solver`` -- (default: ``"PPL"``); specify a Linear Program (LP)
          solver to be used. If set to ``None``, the default one is used. For
          more information on LP solvers and which default solver is used, see
          the method
          :meth:`solve <sage.numerical.mip.MixedIntegerLinearProgram.solve>`
          of the class
          :class:`MixedIntegerLinearProgram <sage.numerical.mip.MixedIntegerLinearProgram>`.

          .. NOTE::

              The default solver used here is ``"PPL"`` which provides exact
              results, i.e. a rational number, although this may be slower that
              using other solvers. Be aware that this method may loop endlessly
              when using some non exact solvers as reported in :trac:`23658` and
              :trac:`23798`.

        - ``verbose_constraints`` -- boolean (default: ``False``); whether to
          display which constraints are being generated.

        - ``verbose`` -- integer (default: `0`); sets the level of verbosity of
          the LP solver.

        EXAMPLES:

        The fractional chromatic index of a `C_5` is `5/2`::

            sage: g = graphs.CycleGraph(5)
            sage: g.fractional_chromatic_index()
            5/2

        TESTS:

        Issue reported in :trac:`23658` and :trac:`23798` with non exact
        solvers::

            sage: g = graphs.PetersenGraph()
            sage: g.fractional_chromatic_index(solver='GLPK')  # known bug (#23798)
            3.0
            sage: g.fractional_chromatic_index(solver='PPL')
            3
        """
        self._scream_if_not_simple()

        if not self.order():
            return 0
        if not self.size():
            return 1

        from sage.numerical.mip import MixedIntegerLinearProgram

        # Initialize LP for maximum weight matching
        M = MixedIntegerLinearProgram(solver=solver, constraint_generation=True)

        # One variable per edge
        b = M.new_variable(binary=True, nonnegative=True)

        # We want to select at most one incident edge per vertex (matching)
        for u in self:
            M.add_constraint(M.sum(b[frozenset(e)] for e in self.edges_incident(u, labels=0)), max=1)

        #
        # Initialize LP for fractional chromatic number
        p = MixedIntegerLinearProgram(solver=solver, constraint_generation=True)

        # One variable per edge
        r = p.new_variable(nonnegative=True)

        # We want to maximize the sum of weights on the edges
        p.set_objective(p.sum(r[frozenset(e)] for e in self.edge_iterator(labels=False)))

        # Each edge being by itself a matching, its weight can not be more than
        # 1
        for e in self.edge_iterator(labels=False):
            p.add_constraint(r[frozenset(e)], max=1)

        obj = p.solve(log=verbose)

        while True:

            # Update the weights of edges for the matching problem
            M.set_objective(M.sum(p.get_values(r[frozenset(e)]) * b[frozenset(e)] for e in self.edge_iterator(labels=0)))

            # If the maximum matching has weight at most 1, we are done !
            if M.solve(log=verbose) <= 1:
                break

            # Otherwise, we add a new constraint
            matching = [e for e in self.edge_iterator(labels=0) if M.get_values(b[frozenset(e)]) == 1]
            p.add_constraint(p.sum(r[frozenset(e)] for e in matching), max=1)
            if verbose_constraints:
                print("Adding a constraint on matching : {}".format(matching))

            # And solve again
            obj = p.solve(log=verbose)

        # Accomplished !
        return obj

    @doc_index("Leftovers")
    def maximum_average_degree(self, value_only=True, solver=None, verbose=0):
        r"""
        Return the Maximum Average Degree (MAD) of the current graph.

        The Maximum Average Degree (MAD) of a graph is defined as the average
        degree of its densest subgraph. More formally, ``Mad(G) =
        \max_{H\subseteq G} Ad(H)``, where `Ad(G)` denotes the average degree of
        `G`.

        This can be computed in polynomial time.

        INPUT:

        - ``value_only`` -- boolean (default: ``True``);

          - If ``value_only=True``, only the numerical value of the `MAD` is
            returned.

          - Else, the subgraph of `G` realizing the `MAD` is returned.

        - ``solver`` -- (default: ``None``); specify a Linear Program (LP)
          solver to be used. If set to ``None``, the default one is used. For
          more information on LP solvers and which default solver is used, see
          the method
          :meth:`solve <sage.numerical.mip.MixedIntegerLinearProgram.solve>`
          of the class
          :class:`MixedIntegerLinearProgram <sage.numerical.mip.MixedIntegerLinearProgram>`.

        - ``verbose`` -- integer (default: ``0``); sets the level of
          verbosity. Set to 0 by default, which means quiet.

        EXAMPLES:

        In any graph, the `Mad` is always larger than the average degree::

            sage: g = graphs.RandomGNP(20,.3)
            sage: mad_g = g.maximum_average_degree()
            sage: g.average_degree() <= mad_g
            True

        Unlike the average degree, the `Mad` of the disjoint union of two graphs
        is the maximum of the `Mad` of each graphs::

            sage: h = graphs.RandomGNP(20,.3)
            sage: mad_h = h.maximum_average_degree()
            sage: (g+h).maximum_average_degree() == max(mad_g, mad_h)
            True

        The subgraph of a regular graph realizing the maximum average degree is
        always the whole graph ::

            sage: g = graphs.CompleteGraph(5)
            sage: mad_g = g.maximum_average_degree(value_only=False)
            sage: g.is_isomorphic(mad_g)
            True

        This also works for complete bipartite graphs ::

            sage: g = graphs.CompleteBipartiteGraph(3,4)
            sage: mad_g = g.maximum_average_degree(value_only=False)
            sage: g.is_isomorphic(mad_g)
            True
        """
        self._scream_if_not_simple()
        g = self
        from sage.numerical.mip import MixedIntegerLinearProgram

        p = MixedIntegerLinearProgram(maximization=True, solver=solver)

        d = p.new_variable(nonnegative=True)
        one = p.new_variable(nonnegative=True)

        for u,v in g.edge_iterator(labels=False):
            fuv = frozenset((u, v))
            p.add_constraint(one[fuv] - 2 * d[u], max=0)
            p.add_constraint(one[fuv] - 2 * d[v], max=0)

        p.add_constraint(p.sum(d[v] for v in g), max=1)

        p.set_objective(p.sum(one[frozenset(uv)]
                              for uv in g.edge_iterator(labels=False)))

        p.solve(log=verbose)

        # Paying attention to numerical error :
        # The zero values could be something like 0.000000000001
        # so I can not write l > 0
        # And the non-zero, though they should be equal to
        # 1/(order of the optimal subgraph) may be a bit lower

        # setting the minimum to 1/(10 * size of the whole graph )
        # should be safe :-)
        m = 1/(10 *Integer(g.order()))
        d_val = p.get_values(d)
        g_mad = g.subgraph(v for v,l in d_val.items() if l > m)

        if value_only:
            return g_mad.average_degree()
        else:
            return g_mad

    @doc_index("Algorithmically hard stuff")
    def independent_set_of_representatives(self, family, solver=None, verbose=0):
        r"""
        Return an independent set of representatives.

        Given a graph `G` and a family `F=\{F_i:i\in [1,...,k]\}` of subsets of
        ``g.vertices()``, an Independent Set of Representatives (ISR) is an
        assignation of a vertex `v_i\in F_i` to each set `F_i` such that `v_i !=
        v_j` if `i<j` (they are representatives) and the set `\cup_{i}v_i` is an
        independent set in `G`.

        It generalizes, for example, graph coloring and graph list coloring.

        (See [ABZ2007]_ for more information.)

        INPUT:

        - ``family`` -- A list of lists defining the family `F` (actually, a
          Family of subsets of ``G.vertices()``).

        - ``solver`` -- (default: ``None``); specify a Linear Program (LP)
          solver to be used. If set to ``None``, the default one is used. For
          more information on LP solvers and which default solver is used, see
          the method
          :meth:`solve <sage.numerical.mip.MixedIntegerLinearProgram.solve>`
          of the class
          :class:`MixedIntegerLinearProgram <sage.numerical.mip.MixedIntegerLinearProgram>`.

        - ``verbose`` -- integer (default: ``0``); sets the level of
          verbosity. Set to 0 by default, which means quiet.

        OUTPUT:

        - A list whose `i^{\mbox{th}}` element is the representative of the
          `i^{\mbox{th}}` element of the ``family`` list. If there is no ISR,
          ``None`` is returned.

        EXAMPLES:

        For a bipartite graph missing one edge, the solution is as expected::

           sage: g = graphs.CompleteBipartiteGraph(3,3)
           sage: g.delete_edge(1,4)
           sage: g.independent_set_of_representatives([[0,1,2],[3,4,5]])
           [1, 4]

        The Petersen Graph is 3-colorable, which can be expressed as an
        independent set of representatives problem : take 3 disjoint copies of
        the Petersen Graph, each one representing one color. Then take as a
        partition of the set of vertices the family defined by the three copies
        of each vertex. The ISR of such a family defines a 3-coloring::

            sage: g = 3 * graphs.PetersenGraph()
            sage: n = g.order()/3
            sage: f = [[i,i+n,i+2*n] for i in range(n)]
            sage: isr = g.independent_set_of_representatives(f)
            sage: c = [floor(i/n) for i in isr]
            sage: color_classes = [[],[],[]]
            sage: for v,i in enumerate(c):
            ....:   color_classes[i].append(v)
            sage: for classs in color_classes:
            ....:   g.subgraph(classs).size() == 0
            True
            True
            True
        """
        from sage.numerical.mip import MixedIntegerLinearProgram
        p = MixedIntegerLinearProgram(solver=solver)

        # Boolean variable indicating whether the vertex is the representative
        # of some set
        vertex_taken = p.new_variable(binary=True)

        # Boolean variable in two dimension whose first element is a vertex and
        # whose second element is one of the sets given as arguments.
        # When true, indicated that the vertex is the representative of the
        # corresponding set
        classss = p.new_variable(binary=True)

        # Associates to the vertices the classes to which they belong
        lists = {v: [] for v in self}
        for i,f in enumerate(family):
            for v in f:
                lists[v].append(i)

            # a classss has exactly one representative
            p.add_constraint(p.sum(classss[v,i] for v in f), max=1, min=1)

        # A vertex represents at most one classss (vertex_taken is binary), and
        # vertex_taken[v]==1 if v is the representative of some classss
        for v in self:
            p.add_constraint(p.sum(classss[v,i] for i in lists[v]) - vertex_taken[v], max=0)

        # Two adjacent vertices can not both be representatives of a set

        for u,v in self.edge_iterator(labels=None):
            p.add_constraint(vertex_taken[u] + vertex_taken[v], max=1)

        p.set_objective(None)

        try:
            p.solve(log=verbose)
        except Exception:
            return None

        classss = p.get_values(classss)

        repr = []
        for i,f in enumerate(family):
            for v in f:
                if classss[v,i] == 1:
                    repr.append(v)
                    break

        return repr

    @doc_index("Algorithmically hard stuff")
    def minor(self, H, solver=None, verbose=0):
        r"""
        Return the vertices of a minor isomorphic to `H` in the current graph.

        We say that a graph `G` has a `H`-minor (or that it has a graph
        isomorphic to `H` as a minor), if for all `h\in H`, there exist disjoint
        sets `S_h \subseteq V(G)` such that once the vertices of each `S_h` have
        been merged to create a new graph `G'`, this new graph contains `H` as a
        subgraph.

        For more information, see the :wikipedia:`Minor_(graph_theory)`.

        INPUT:

        - ``H`` -- The minor to find for in the current graph.

        - ``solver`` -- (default: ``None``); specify a Linear Program (LP) solver
          to be used. If set to ``None``, the default one is used. For more
          information on LP solvers and which default solver is used, see the
          method :meth:`~sage.numerical.mip.MixedIntegerLinearProgram.solve` of
          the class :class:`~sage.numerical.mip.MixedIntegerLinearProgram`.

        - ``verbose`` -- integer (default: ``0``); sets the level of
          verbosity. Set to 0 by default, which means quiet.

        OUTPUT:

        A dictionary associating to each vertex of `H` the set of vertices in
        the current graph representing it.

        ALGORITHM:

        Mixed Integer Linear Programming

        COMPLEXITY:

        Theoretically, when `H` is fixed, testing for the existence of a
        `H`-minor is polynomial. The known algorithms are highly exponential in
        `H`, though.

        .. NOTE::

            This function can be expected to be *very* slow, especially where
            the minor does not exist.

        EXAMPLES:

        Trying to find a minor isomorphic to `K_4` in the `4\times 4` grid::

            sage: g = graphs.GridGraph([4,4])
            sage: h = graphs.CompleteGraph(4)
            sage: L = g.minor(h)
            sage: gg = g.subgraph(flatten(L.values(), max_level = 1))
            sage: _ = [gg.merge_vertices(l) for l in L.values() if len(l)>1]
            sage: gg.is_isomorphic(h)
            True

        We can also try to prove this way that the Petersen graph is not planar,
        as it has a `K_5` minor::

            sage: g = graphs.PetersenGraph()
            sage: K5_minor = g.minor(graphs.CompleteGraph(5))                    # long time

        And even a `K_{3,3}` minor::

            sage: K33_minor = g.minor(graphs.CompleteBipartiteGraph(3,3))        # long time

        (It is much faster to use the linear-time test of planarity in this
        situation, though.)

        As there is no cycle in a tree, looking for a `K_3` minor is useless.
        This function will raise an exception in this case::

            sage: g = graphs.RandomGNP(20,.5)
            sage: g = g.subgraph(edges = g.min_spanning_tree())
            sage: g.is_tree()
            True
            sage: L = g.minor(graphs.CompleteGraph(3))
            Traceback (most recent call last):
            ...
            ValueError: This graph has no minor isomorphic to H !
        """
        self._scream_if_not_simple()
        H._scream_if_not_simple()
        from sage.numerical.mip import MixedIntegerLinearProgram, MIPSolverException
        p = MixedIntegerLinearProgram(solver=solver)

        # We use frozenset((u, v)) to avoid confusion between (u, v) and (v, u)

        # rs = Representative set of a vertex
        # for h in H, v in G is such that rs[h,v] == 1 if and only if v
        # is a representative of h in self
        rs = p.new_variable(binary=True)

        for v in self:
            p.add_constraint(p.sum(rs[h,v] for h in H), max=1)

        # We ensure that the set of representatives of a
        # vertex h contains a tree, and thus is connected

        # edges represents the edges of the tree
        edges = p.new_variable(binary=True)

        # there can be a edge for h between two vertices
        # only if those vertices represent h
        for u,v in self.edge_iterator(labels=None):
            fuv = frozenset((u, v))
            for h in H:
                p.add_constraint(edges[h,fuv] - rs[h,u], max=0)
                p.add_constraint(edges[h,fuv] - rs[h,v], max=0)

        # The number of edges of the tree in h is exactly the cardinal
        # of its representative set minus 1

        for h in H:
            p.add_constraint(  p.sum(edges[h,frozenset(e)] for e in self.edge_iterator(labels=None))
                             - p.sum(rs[h,v] for v in self), min=-1, max=-1)

        # a tree  has no cycle
        epsilon = 1/(5*Integer(self.order()))
        r_edges = p.new_variable(nonnegative=True)

        for h in H:
            for u,v in self.edge_iterator(labels=None):
                p.add_constraint(r_edges[h,(u,v)] + r_edges[h,(v,u)] - edges[h,frozenset((u,v))], min=0)

            for v in self:
                p.add_constraint(p.sum(r_edges[h,(u,v)] for u in self.neighbor_iterator(v)), max=1-epsilon)

        # Once the representative sets are described, we must ensure
        # there are arcs corresponding to those of H between them
        h_edges = p.new_variable(nonnegative=True)

        for h1, h2 in H.edge_iterator(labels=None):

            for v1, v2 in self.edge_iterator(labels=None):
                fv1v2 = frozenset((v1, v2))
                p.add_constraint(h_edges[(h1,h2),fv1v2] - rs[h2,v2], max=0)
                p.add_constraint(h_edges[(h1,h2),fv1v2] - rs[h1,v1], max=0)

                p.add_constraint(h_edges[(h2,h1),fv1v2] - rs[h1,v2], max=0)
                p.add_constraint(h_edges[(h2,h1),fv1v2] - rs[h2,v1], max=0)

            p.add_constraint(p.sum(h_edges[(h1,h2),frozenset(e)] + h_edges[(h2,h1),frozenset(e)]
                                       for e in self.edge_iterator(labels=None)), min=1)

        p.set_objective(None)

        try:
            p.solve(log=verbose)
        except MIPSolverException:
            raise ValueError("This graph has no minor isomorphic to H !")

        rs = p.get_values(rs)

        rs_dict = {}
        for h in H:
            rs_dict[h] = [v for v in self if rs[h,v]==1]

        return rs_dict

    ### Convexity

    @doc_index("Algorithmically hard stuff")
    def convexity_properties(self):
        r"""
        Return a ``ConvexityProperties`` object corresponding to ``self``.

        This object contains the methods related to convexity in graphs (convex
        hull, hull number) and caches useful information so that it becomes
        comparatively cheaper to compute the convex hull of many different sets
        of the same graph.

        .. SEEALSO::

            In order to know what can be done through this object, please refer
            to module :mod:`sage.graphs.convexity_properties`.

        .. NOTE::

            If you want to compute many convex hulls, keep this object in memory
            ! When it is created, it builds a table of useful information to
            compute convex hulls. As a result ::

                sage: g = graphs.PetersenGraph()
                sage: g.convexity_properties().hull([1, 3])
                [1, 2, 3]
                sage: g.convexity_properties().hull([3, 7])
                [2, 3, 7]

            Is a terrible waste of computations, while ::

                sage: g = graphs.PetersenGraph()
                sage: CP = g.convexity_properties()
                sage: CP.hull([1, 3])
                [1, 2, 3]
                sage: CP.hull([3, 7])
                [2, 3, 7]

            Makes perfect sense.
        """
        from sage.graphs.convexity_properties import ConvexityProperties
        return ConvexityProperties(self)

    # Centrality
    @doc_index("Distances")
    def centrality_degree(self, v=None):
        r"""
        Return the degree centrality of a vertex.

        The degree centrality of a vertex `v` is its degree, divided by
        `|V(G)|-1`. For more information, see the :wikipedia:`Centrality`.

        INPUT:

        - ``v`` -- a vertex (default: ``None``); set to ``None`` (default) to
          get a dictionary associating each vertex with its centrality degree.

        .. SEEALSO::

            - :meth:`~sage.graphs.generic_graph.GenericGraph.centrality_closeness`
            - :meth:`~sage.graphs.generic_graph.GenericGraph.centrality_betweenness`

        EXAMPLES::

            sage: (graphs.ChvatalGraph()).centrality_degree()
            {0: 4/11, 1: 4/11, 2: 4/11, 3: 4/11,  4: 4/11,  5: 4/11,
             6: 4/11, 7: 4/11, 8: 4/11, 9: 4/11, 10: 4/11, 11: 4/11}
            sage: D = graphs.DiamondGraph()
            sage: D.centrality_degree()
            {0: 2/3, 1: 1, 2: 1, 3: 2/3}
            sage: D.centrality_degree(v=1)
            1

        TESTS::

            sage: Graph(1).centrality_degree()
            Traceback (most recent call last):
            ...
            ValueError: the centrality degree is not defined on graphs with only one vertex
        """
        from sage.rings.integer import Integer
        n_minus_one = Integer(self.order() - 1)
        if n_minus_one == 0:
            raise ValueError("the centrality degree is not defined "
                             "on graphs with only one vertex")
        if v is None:
            return {v: self.degree(v)/n_minus_one for v in self}
        else:
            return self.degree(v)/n_minus_one

    ### Distances

    @doc_index("Distances")
    def eccentricity(self, v=None, by_weight=False, algorithm=None,
                     weight_function=None, check_weight=True, dist_dict=None,
                     with_labels=False):
        """
        Return the eccentricity of vertex (or vertices) ``v``.

        The eccentricity of a vertex is the maximum distance to any other
        vertex.

        For more information and examples on how to use input variables, see
        :meth:`~GenericGraph.shortest_path_all_pairs`,
        :meth:`~GenericGraph.shortest_path_lengths` and
        :meth:`~GenericGraph.shortest_paths`

        INPUT:

        - ``v`` - either a single vertex or a list of vertices. If it is not
          specified, then it is taken to be all vertices.

        - ``by_weight`` -- boolean (default: ``False``); if ``True``, edge
          weights are taken into account; if False, all edges have weight 1

        - ``algorithm`` -- string (default: ``None``); one of the following
          algorithms:

          - ``'BFS'`` - the computation is done through a BFS centered on each
            vertex successively. Works only if ``by_weight==False``.

          - ``'Floyd-Warshall-Cython'`` - a Cython implementation of the
            Floyd-Warshall algorithm. Works only if ``by_weight==False`` and
            ``v is None``.

          - ``'Floyd-Warshall-Python'`` - a Python implementation of the
            Floyd-Warshall algorithm. Works also with weighted graphs, even with
            negative weights (but no negative cycle is allowed). However, ``v``
            must be ``None``.

          - ``'Dijkstra_NetworkX'`` - the Dijkstra algorithm, implemented in
            NetworkX. It works with weighted graphs, but no negative weight is
            allowed.

          - ``'Dijkstra_Boost'`` - the Dijkstra algorithm, implemented in Boost
            (works only with positive weights).

          - ``'Johnson_Boost'`` - the Johnson algorithm, implemented in
            Boost (works also with negative weights, if there is no negative
            cycle).

          - ``'From_Dictionary'`` - uses the (already computed) distances, that
            are provided by input variable ``dist_dict``.

          - ``None`` (default): Sage chooses the best algorithm:
            ``'From_Dictionary'`` if ``dist_dict`` is not None, ``'BFS'`` for
            unweighted graphs, ``'Dijkstra_Boost'`` if all weights are
            positive, ``'Johnson_Boost'`` otherwise.

        - ``weight_function`` -- function (default: ``None``); a function that
          takes as input an edge ``(u, v, l)`` and outputs its weight. If not
          ``None``, ``by_weight`` is automatically set to ``True``. If ``None``
          and ``by_weight`` is ``True``, we use the edge label ``l`` as a
          weight.

        - ``check_weight`` -- boolean (default: ``True``); if ``True``, we check
          that the ``weight_function`` outputs a number for each edge

        - ``dist_dict`` -- a dictionary (default: ``None``); a dict of dicts of
          distances (used only if ``algorithm=='From_Dictionary'``)

        - ``with_labels`` -- boolean (default: ``False``); whether to return a
          list or a dictionary keyed by vertices.

        EXAMPLES::

            sage: G = graphs.KrackhardtKiteGraph()
            sage: G.eccentricity()
            [4, 4, 4, 4, 4, 3, 3, 2, 3, 4]
            sage: G.vertices()
            [0, 1, 2, 3, 4, 5, 6, 7, 8, 9]
            sage: G.eccentricity(7)
            2
            sage: G.eccentricity([7,8,9])
            [2, 3, 4]
            sage: G.eccentricity([7,8,9], with_labels=True) == {8: 3, 9: 4, 7: 2}
            True
            sage: G = Graph( { 0 : [], 1 : [], 2 : [1] } )
            sage: G.eccentricity()
            [+Infinity, +Infinity, +Infinity]
            sage: G = Graph({0:[]})
            sage: G.eccentricity(with_labels=True)
            {0: 0}
            sage: G = Graph({0:[], 1:[]})
            sage: G.eccentricity(with_labels=True)
            {0: +Infinity, 1: +Infinity}
            sage: G = Graph([(0,1,1), (1,2,1), (0,2,3)])
            sage: G.eccentricity(algorithm = 'BFS')
            [1, 1, 1]
            sage: G.eccentricity(algorithm = 'Floyd-Warshall-Cython')
            [1, 1, 1]
            sage: G.eccentricity(by_weight = True, algorithm = 'Dijkstra_NetworkX')
            [2, 1, 2]
            sage: G.eccentricity(by_weight = True, algorithm = 'Dijkstra_Boost')
            [2, 1, 2]
            sage: G.eccentricity(by_weight = True, algorithm = 'Johnson_Boost')
            [2, 1, 2]
            sage: G.eccentricity(by_weight = True, algorithm = 'Floyd-Warshall-Python')
            [2, 1, 2]
            sage: G.eccentricity(dist_dict = G.shortest_path_all_pairs(by_weight = True)[0])
            [2, 1, 2]

        TESTS:

        A non-implemented algorithm::

            sage: G.eccentricity(algorithm = 'boh')
            Traceback (most recent call last):
            ...
            ValueError: unknown algorithm "boh"

        An algorithm that does not work with edge weights::

            sage: G.eccentricity(by_weight = True, algorithm = 'BFS')
            Traceback (most recent call last):
            ...
            ValueError: algorithm 'BFS' does not work with weights
            sage: G.eccentricity(by_weight = True, algorithm = 'Floyd-Warshall-Cython')
            Traceback (most recent call last):
            ...
            ValueError: algorithm 'Floyd-Warshall-Cython' does not work with weights

        An algorithm that computes the all-pair-shortest-paths when not all
        vertices are needed::

            sage: G.eccentricity(0, algorithm = 'Floyd-Warshall-Cython')
            Traceback (most recent call last):
            ...
            ValueError: algorithm 'Floyd-Warshall-Cython' works only if all eccentricities are needed
            sage: G.eccentricity(0, algorithm = 'Floyd-Warshall-Python')
            Traceback (most recent call last):
            ...
            ValueError: algorithm 'Floyd-Warshall-Python' works only if all eccentricities are needed
            sage: G.eccentricity(0, algorithm = 'Johnson_Boost')
            Traceback (most recent call last):
            ...
            ValueError: algorithm 'Johnson_Boost' works only if all eccentricities are needed
        """
        if weight_function is not None:
            by_weight = True
        elif by_weight:
            def weight_function(e):
<<<<<<< HEAD
                return e[2]
=======
                return 1 if e[2] is None else e[2]
>>>>>>> 69d2b2da

        if algorithm is None:
            if dist_dict is not None:
                algorithm = 'From_Dictionary'
            elif not by_weight:
                algorithm = 'BFS'
            else:
                for e in self.edge_iterator():
                    try:
                        if float(weight_function(e)) < 0:
                            algorithm = 'Johnson_Boost'
                            break
                    except (ValueError, TypeError):
                        raise ValueError("the weight function cannot find the"
                                         " weight of " + str(e))
            if algorithm is None:
                algorithm = 'Dijkstra_Boost'

<<<<<<< HEAD
        if v is None:
=======
        if v is not None and not isinstance(v, list):
            v = [v]

        if v is None or all(u in v for u in self):
>>>>>>> 69d2b2da
            # If we want to use BFS, we use the Cython routine
            if algorithm == 'BFS':
                if by_weight:
                    raise ValueError("algorithm 'BFS' does not work with weights")
                from sage.graphs.distances_all_pairs import eccentricity
                algo = 'bounds'
                if with_labels:
                    vertex_list = list(self)
                    return dict(zip(vertex_list, eccentricity(self, algorithm=algo, vertex_list=vertex_list)))
                else:
                    return eccentricity(self, algorithm=algo)

            if algorithm in ['Floyd-Warshall-Python', 'Floyd-Warshall-Cython', 'Johnson_Boost']:
                dist_dict = self.shortest_path_all_pairs(by_weight, algorithm,
                                                         weight_function,
                                                         check_weight)[0]
                algorithm = 'From_Dictionary'

            v = self.vertices()

        elif algorithm in ['Floyd-Warshall-Python', 'Floyd-Warshall-Cython', 'Johnson_Boost']:
            raise ValueError("algorithm '" + algorithm + "' works only if all" +
                             " eccentricities are needed")

<<<<<<< HEAD
        if not isinstance(v, list):
            v = [v]
=======
>>>>>>> 69d2b2da
        ecc = {}

        from sage.rings.infinity import Infinity

        for u in v:
            if algorithm == 'From_Dictionary':
                length = dist_dict[u]
            else:
                # If algorithm is wrong, the error is raised by the
                # shortest_path_lengths function
                length = self.shortest_path_lengths(u, by_weight=by_weight,
                                                    algorithm=algorithm,
                                                    weight_function=weight_function,
                                                    check_weight=check_weight)

            if len(length) != self.num_verts():
                ecc[u] = Infinity
            else:
                ecc[u] = max(length.values())

        if with_labels:
            return ecc
        else:
            if len(ecc) == 1:
                # return single value
                v, = ecc.values()
                return v
            return [ecc[u] for u in v]

    @doc_index("Distances")
<<<<<<< HEAD
    def radius(self, by_weight=False, algorithm=None, weight_function=None,
=======
    def radius(self, by_weight=False, algorithm='DHV', weight_function=None,
>>>>>>> 69d2b2da
               check_weight=True):
        r"""
        Return the radius of the graph.

        The radius is defined to be the minimum eccentricity of any vertex,
        where the eccentricity is the maximum distance to any other
        vertex. For more information and examples on how to use input variables,
        see :meth:`~GenericGraph.shortest_paths` and
        :meth:`~Graph.eccentricity`

        INPUT:

        - ``by_weight`` -- boolean (default: ``False``); if ``True``, edge
          weights are taken into account; if False, all edges have weight 1

<<<<<<< HEAD
        - ``algorithm`` -- string (default: ``None``); see method
          :meth:`eccentricity` for the list of available algorithms
=======
        - ``algorithm`` -- string (default: ``'DHV'``).

          - ``'DHV'`` - Radius computation is done using the algorithm proposed
            in [Dragan2018]_. Works for graph with non-negative edge weights.
            For more information see method
            :func:`sage.graphs.distances_all_pairs.radius_DHV` and
            :func:`sage.graphs.base.boost_graph.radius_DHV`.

          - see method :meth:`eccentricity` for the list of remaining algorithms
>>>>>>> 69d2b2da

        - ``weight_function`` -- function (default: ``None``); a function that
          takes as input an edge ``(u, v, l)`` and outputs its weight. If not
          ``None``, ``by_weight`` is automatically set to ``True``. If ``None``
          and ``by_weight`` is ``True``, we use the edge label ``l`` as a
          weight.

        - ``check_weight`` -- boolean (default: ``True``); if ``True``, we check
          that the ``weight_function`` outputs a number for each edge

        EXAMPLES:

        The more symmetric a graph is, the smaller (diameter - radius) is::

            sage: G = graphs.BarbellGraph(9, 3)
            sage: G.radius()
            3
            sage: G.diameter()
            6

        ::

            sage: G = graphs.OctahedralGraph()
            sage: G.radius()
            2
            sage: G.diameter()
            2

        TESTS::

            sage: g = Graph()
            sage: g.radius()
            Traceback (most recent call last):
            ...
            ValueError: radius is not defined for the empty graph
        """
        if not self.order():
            raise ValueError("radius is not defined for the empty graph")

<<<<<<< HEAD
        return min(self.eccentricity(v=list(self), by_weight=by_weight,
=======
        if weight_function is not None:
            by_weight = True

        if by_weight and not weight_function:
            def weight_function(e):
                return 1 if e[2] is None else e[2]

        if not algorithm:
            algorithm = 'DHV'

        if algorithm == 'DHV':
            if by_weight:
                from sage.graphs.base.boost_graph import radius_DHV
                return radius_DHV(self, weight_function=weight_function,
                                  check_weight=check_weight)
            else:
                from sage.graphs.distances_all_pairs import radius_DHV
                return radius_DHV(self)

        return min(self.eccentricity(v=None,by_weight=by_weight,
>>>>>>> 69d2b2da
                                     weight_function=weight_function,
                                     check_weight=check_weight,
                                     algorithm=algorithm))

    @doc_index("Distances")
    def diameter(self, by_weight=False, algorithm=None, weight_function=None,
                 check_weight=True):
        r"""
        Return the diameter of the graph.

        The diameter is defined to be the maximum distance between two vertices.
        It is infinite if the graph is not connected.

        For more information and examples on how to use input variables, see
        :meth:`~GenericGraph.shortest_paths` and
        :meth:`~Graph.eccentricity`

        INPUT:

        - ``by_weight`` -- boolean (default: ``False``); if ``True``, edge
          weights are taken into account; if False, all edges have weight 1

        - ``algorithm`` -- string (default: ``None``); one of the following
          algorithms:

          - ``'BFS'``: the computation is done through a BFS centered on each
            vertex successively. Works only if ``by_weight==False``.

          - ``'Floyd-Warshall-Cython'``: a Cython implementation of the
            Floyd-Warshall algorithm. Works only if ``by_weight==False`` and ``v
            is None``.

          - ``'Floyd-Warshall-Python'``: a Python implementation of the
            Floyd-Warshall algorithm. Works also with weighted graphs, even with
            negative weights (but no negative cycle is allowed). However, ``v``
            must be ``None``.

          - ``'Dijkstra_NetworkX'``: the Dijkstra algorithm, implemented in
            NetworkX. It works with weighted graphs, but no negative weight is
            allowed.

          - ``'standard'``, ``'2sweep'``, ``'multi-sweep'``, ``'iFUB'``:
            these algorithms are implemented in
            :func:`sage.graphs.distances_all_pairs.diameter`
            They work only if ``by_weight==False``. See the function
            documentation for more information.

          - ``'Dijkstra_Boost'``: the Dijkstra algorithm, implemented in Boost
            (works only with positive weights).

          - ``'Johnson_Boost'``: the Johnson algorithm, implemented in
            Boost (works also with negative weights, if there is no negative
            cycle).

          - ``None`` (default): Sage chooses the best algorithm: ``'iFUB'`` for
            unweighted graphs, ``'Dijkstra_Boost'`` if all weights are positive,
            ``'Johnson_Boost'`` otherwise.

        - ``weight_function`` -- function (default: ``None``); a function that
          takes as input an edge ``(u, v, l)`` and outputs its weight. If not
          ``None``, ``by_weight`` is automatically set to ``True``. If ``None``
          and ``by_weight`` is ``True``, we use the edge label ``l`` as a
          weight.

        - ``check_weight`` -- boolean (default: ``True``); if ``True``, we check
          that the ``weight_function`` outputs a number for each edge

        EXAMPLES:

        The more symmetric a graph is, the smaller (diameter - radius) is::

            sage: G = graphs.BarbellGraph(9, 3)
            sage: G.radius()
            3
            sage: G.diameter()
            6

        ::

            sage: G = graphs.OctahedralGraph()
            sage: G.radius()
            2
            sage: G.diameter()
            2

        TESTS::

            sage: g = Graph()
            sage: g.diameter()
            Traceback (most recent call last):
            ...
            ValueError: diameter is not defined for the empty graph
            sage: g = Graph([(1, 2, {'weight': 1})])
            sage: g.diameter(algorithm='iFUB', weight_function=lambda e: e[2]['weight'])
            Traceback (most recent call last):
            ...
            ValueError: algorithm 'iFUB' does not work on weighted graphs
        """
        if not self.order():
            raise ValueError("diameter is not defined for the empty graph")

        if weight_function is not None:
            by_weight = True

        if algorithm is None and not by_weight:
            algorithm = 'iFUB'
        elif algorithm == 'BFS':
            algorithm = 'standard'

        if algorithm in ['standard', '2sweep', 'multi-sweep', 'iFUB']:
            if by_weight:
                raise ValueError("algorithm '" + algorithm + "' does not work" +
                                 " on weighted graphs")
            from sage.graphs.distances_all_pairs import diameter
            return diameter(self, algorithm=algorithm)

        return max(self.eccentricity(v=list(self), by_weight=by_weight,
                                     weight_function=weight_function,
                                     check_weight=check_weight,
                                     algorithm=algorithm))

    @doc_index("Distances")
    def center(self, by_weight=False, algorithm=None, weight_function=None,
               check_weight=True):
        r"""
        Return the set of vertices in the center of the graph.

        The center is the set of vertices whose eccentricity is equal to the
        radius of the graph, i.e., achieving the minimum eccentricity.

        For more information and examples on how to use input variables,
        see :meth:`~GenericGraph.shortest_paths` and
        :meth:`~Graph.eccentricity`

        INPUT:

        - ``by_weight`` -- boolean (default: ``False``); if ``True``, edge
          weights are taken into account; if False, all edges have weight 1

        - ``algorithm`` -- string (default: ``None``); see method
          :meth:`eccentricity` for the list of available algorithms

        - ``weight_function`` -- function (default: ``None``); a function that
          takes as input an edge ``(u, v, l)`` and outputs its weight. If not
          ``None``, ``by_weight`` is automatically set to ``True``. If ``None``
          and ``by_weight`` is ``True``, we use the edge label ``l`` as a
          weight.

        - ``check_weight`` -- boolean (default: ``True``); if ``True``, we check
          that the ``weight_function`` outputs a number for each edge

        EXAMPLES:

        Is Central African Republic in the center of Africa in graph theoretic
        sense? Yes::

            sage: A = graphs.AfricaMap(continental=True)
            sage: sorted(A.center())
            ['Cameroon', 'Central Africa']

        Some other graphs. Center can be the whole graph::

            sage: G = graphs.DiamondGraph()
            sage: G.center()
            [1, 2]
            sage: P = graphs.PetersenGraph()
            sage: P.subgraph(P.center()) == P
            True
            sage: S = graphs.StarGraph(19)
            sage: S.center()
            [0]

        TESTS::

            sage: G = Graph()
            sage: G.center()
            []
            sage: G.add_vertex()
            0
            sage: G.center()
            [0]
        """
        ecc = self.eccentricity(v=list(self), by_weight=by_weight,
                                weight_function=weight_function,
                                algorithm=algorithm,
                                check_weight=check_weight,
                                with_labels=True)
        try:
            r = min(ecc.values())
        except Exception:
            return []
        return [v for v in self if ecc[v] == r]

    @doc_index("Distances")
    def periphery(self, by_weight=False, algorithm=None, weight_function=None,
                  check_weight=True):
        r"""
        Return the set of vertices in the periphery of the graph.

        The periphery is the set of vertices whose eccentricity is equal to the
        diameter of the graph, i.e., achieving the maximum eccentricity.

        For more information and examples on how to use input variables,
        see :meth:`~GenericGraph.shortest_paths` and
        :meth:`~Graph.eccentricity`

        INPUT:

        - ``by_weight`` -- boolean (default: ``False``); if ``True``, edge
          weights are taken into account; if False, all edges have weight 1

        - ``algorithm`` -- string (default: ``None``); see method
          :meth:`eccentricity` for the list of available algorithms

        - ``weight_function`` -- function (default: ``None``); a function that
          takes as input an edge ``(u, v, l)`` and outputs its weight. If not
          ``None``, ``by_weight`` is automatically set to ``True``. If ``None``
          and ``by_weight`` is ``True``, we use the edge label ``l`` as a
          weight.

        - ``check_weight`` -- boolean (default: ``True``); if ``True``, we check
          that the ``weight_function`` outputs a number for each edge

        EXAMPLES::

            sage: G = graphs.DiamondGraph()
            sage: G.periphery()
            [0, 3]
            sage: P = graphs.PetersenGraph()
            sage: P.subgraph(P.periphery()) == P
            True
            sage: S = graphs.StarGraph(19)
            sage: S.periphery()
            [1, 2, 3, 4, 5, 6, 7, 8, 9, 10, 11, 12, 13, 14, 15, 16, 17, 18, 19]
            sage: G = Graph()
            sage: G.periphery()
            []
            sage: G.add_vertex()
            0
            sage: G.periphery()
            [0]
        """
        ecc = self.eccentricity(v=list(self), by_weight=by_weight,
                                weight_function=weight_function,
                                algorithm=algorithm,
                                check_weight=check_weight,
                                with_labels=True)
        try:
            d = max(ecc.values())
        except Exception:
            return []
        return [v for v in self if ecc[v] == d]

    ### Constructors

    @doc_index("Basic methods")
    def to_directed(self, data_structure=None, sparse=None):
        """
        Return a directed version of the graph.

        A single edge becomes two edges, one in each direction.

        INPUT:

         - ``data_structure`` -- one of ``"sparse"``, ``"static_sparse"``, or
           ``"dense"``. See the documentation of :class:`Graph` or
           :class:`DiGraph`.

         - ``sparse`` -- boolean (default: ``None``); ``sparse=True`` is an
           alias for ``data_structure="sparse"``, and ``sparse=False`` is an
           alias for ``data_structure="dense"``.

        EXAMPLES::

            sage: graphs.PetersenGraph().to_directed()
            Petersen graph: Digraph on 10 vertices

        TESTS:

        Immutable graphs yield immutable graphs::

            sage: Graph([[1, 2]], immutable=True).to_directed()._backend
            <sage.graphs.base.static_sparse_backend.StaticSparseBackend object at ...>

        :trac:`17005`::

            sage: Graph([[1,2]], immutable=True).to_directed()
            Digraph on 2 vertices

        :trac:`22424`::

            sage: G1=graphs.RandomGNP(5,0.5)
            sage: gp1 = G1.graphplot(save_pos=True)
            sage: G2=G1.to_directed()
            sage: G2.delete_vertex(0)
            sage: G2.add_vertex(5)
            sage: gp2 = G2.graphplot()
            sage: gp1 = G1.graphplot()

        Vertex labels will be retained (:trac:`14708`)::

            sage: G = Graph({0: [1, 2], 1: [0]})
            sage: G.set_vertex(0, 'foo')
            sage: D = G.to_directed()
            sage: G.get_vertices()
            {0: 'foo', 1: None, 2: None}
            sage: D.get_vertices()
            {0: 'foo', 1: None, 2: None}
        """
        if sparse is not None:
            if data_structure is not None:
                raise ValueError("The 'sparse' argument is an alias for "
                                 "'data_structure'. Please do not define both.")
            data_structure = "sparse" if sparse else "dense"

        if data_structure is None:
            from sage.graphs.base.dense_graph import DenseGraphBackend
            from sage.graphs.base.sparse_graph import SparseGraphBackend
            if isinstance(self._backend, DenseGraphBackend):
                data_structure = "dense"
            elif isinstance(self._backend, SparseGraphBackend):
                data_structure = "sparse"
            else:
                data_structure = "static_sparse"
        from sage.graphs.all import DiGraph
        D = DiGraph(name           = self.name(),
                    pos            = self.get_pos(),
                    multiedges     = self.allows_multiple_edges(),
                    loops          = self.allows_loops(),
                    data_structure = (data_structure if data_structure!="static_sparse"
                                      else "sparse")) # we need a mutable copy

        D.add_vertices(self.vertex_iterator())
        D.set_vertices(self.get_vertices())
        for u,v,l in self.edge_iterator():
            D.add_edge(u,v,l)
            D.add_edge(v,u,l)
        if hasattr(self, '_embedding'):
            D._embedding = copy(self._embedding)
        D._weighted = self._weighted

        if data_structure == "static_sparse":
            D = D.copy(data_structure=data_structure)

        return D

    @doc_index("Basic methods")
    def to_undirected(self):
        """
        Since the graph is already undirected, simply returns a copy of itself.

        EXAMPLES::

            sage: graphs.PetersenGraph().to_undirected()
            Petersen graph: Graph on 10 vertices
        """
        return self.copy()

    @doc_index("Basic methods")
    def join(self, other, labels="pairs", immutable=None):
        r"""
        Return the join of ``self`` and ``other``.

        INPUT:

        - ``labels`` -- (defaults to 'pairs'); if set to 'pairs', each element
          `v` in the first graph will be named `(0, v)` and each element `u` in
          ``other`` will be named `(1, u)` in the result. If set to 'integers',
          the elements of the result will be relabeled with consecutive
          integers.

        - ``immutable`` -- boolean (default: ``None``); whether to create a
          mutable/immutable join. ``immutable=None`` (default) means that the
          graphs and their join will behave the same way.

        .. SEEALSO::

            * :meth:`~sage.graphs.generic_graph.GenericGraph.union`

            * :meth:`~sage.graphs.generic_graph.GenericGraph.disjoint_union`

        EXAMPLES::

            sage: G = graphs.CycleGraph(3)
            sage: H = Graph(2)
            sage: J = G.join(H); J
            Cycle graph join : Graph on 5 vertices
            sage: J.vertices()
            [(0, 0), (0, 1), (0, 2), (1, 0), (1, 1)]
            sage: J = G.join(H, labels='integers'); J
            Cycle graph join : Graph on 5 vertices
            sage: J.vertices()
            [0, 1, 2, 3, 4]
            sage: J.edges()
            [(0, 1, None), (0, 2, None), (0, 3, None), (0, 4, None), (1, 2, None), (1, 3, None), (1, 4, None), (2, 3, None), (2, 4, None)]

        ::

            sage: G = Graph(3)
            sage: G.name("Graph on 3 vertices")
            sage: H = Graph(2)
            sage: H.name("Graph on 2 vertices")
            sage: J = G.join(H); J
            Graph on 3 vertices join Graph on 2 vertices: Graph on 5 vertices
            sage: J.vertices()
            [(0, 0), (0, 1), (0, 2), (1, 0), (1, 1)]
            sage: J = G.join(H, labels='integers'); J
            Graph on 3 vertices join Graph on 2 vertices: Graph on 5 vertices
            sage: J.edges()
            [(0, 3, None), (0, 4, None), (1, 3, None), (1, 4, None), (2, 3, None), (2, 4, None)]
        """
        G = self.disjoint_union(other, labels=labels, immutable=False)
        if labels == "integers":
            G.add_edges((u, v) for u in range(self.order())
                        for v in range(self.order(), self.order() + other.order()))
        else:
            G.add_edges(((0, u), (1, v)) for u in self for v in other)

        G.name('%s join %s'%(self.name(), other.name()))

        if immutable is None:
            immutable = self.is_immutable() and other.is_immutable()
        if immutable:
            G = G.copy(immutable=True)

        return G

    @doc_index("Leftovers")
    def seidel_adjacency_matrix(self, vertices=None):
        r"""
        Return the Seidel adjacency matrix of ``self``.

        Returns `J-I-2A`, for `A` the (ordinary) :meth:`adjacency matrix
        <sage.graphs.generic_graph.GenericGraph.adjacency_matrix>` of ``self``,
        `I` the identity matrix, and `J` the all-1 matrix.  It is closely
        related to :meth:`twograph`.

        The matrix returned is over the integers. If a different ring is
        desired, use either the :meth:`sage.matrix.matrix0.Matrix.change_ring`
        method or the :func:`matrix` function.

        INPUT:

        - ``vertices`` -- list of vertices (default: ``None``); the ordering of
          the vertices defining how they should appear in the matrix. By
          default, the ordering given by
          :meth:`~sage.graphs.generic_graph.GenericGraph.vertices` is used.

        EXAMPLES::

            sage: G = graphs.CycleGraph(5)
            sage: G = G.disjoint_union(graphs.CompleteGraph(1))
            sage: G.seidel_adjacency_matrix().minpoly()
            x^2 - 5
        """
        return - self.adjacency_matrix(sparse=False, vertices=vertices) \
               + self.complement().adjacency_matrix(sparse=False, vertices=vertices)

    @doc_index("Leftovers")
    def seidel_switching(self, s, inplace=True):
        r"""
        Return the Seidel switching of ``self`` w.r.t. subset of vertices ``s``.

        Returns the graph obtained by Seidel switching of ``self`` with respect
        to the subset of vertices ``s``. This is the graph given by Seidel
        adjacency matrix `DSD`, for `S` the Seidel adjacency matrix of ``self``,
        and `D` the diagonal matrix with -1s at positions corresponding to
        ``s``, and 1s elsewhere.

        INPUT:

         - ``s`` -- a list of vertices of ``self``.

        - ``inplace`` -- boolean (default: ``True``); whether to do the
          modification inplace, or to return a copy of the graph after
          switching.

        EXAMPLES::

            sage: G = graphs.CycleGraph(5)
            sage: G = G.disjoint_union(graphs.CompleteGraph(1))
            sage: G.seidel_switching([(0,1),(1,0),(0,0)])
            sage: G.seidel_adjacency_matrix().minpoly()
            x^2 - 5
            sage: G.is_connected()
            True

        TESTS::

            sage: H = G.seidel_switching([1,4,5],inplace=False)
            sage: G.seidel_switching([1,4,5])
            sage: G == H
            True
        """
        G = self if inplace else copy(self)
        boundary = self.edge_boundary(s)
        G.add_edges(itertools.product(s, set(self).difference(s)))
        G.delete_edges(boundary)
        if not inplace:
            return G

    @doc_index("Leftovers")
    def twograph(self):
        r"""
        Return the two-graph of ``self``

        Returns the :class:`two-graph <sage.combinat.designs.twographs.TwoGraph>`
        with the triples
        `T=\{t \in \binom {V}{3} : \left| \binom {t}{2} \cap E \right| \text{odd} \}`
        where `V` and `E` are vertices and edges of ``self``, respectively.

        EXAMPLES::

            sage: p=graphs.PetersenGraph()
            sage: p.twograph()
            Incidence structure with 10 points and 60 blocks
            sage: p=graphs.chang_graphs()
            sage: T8 = graphs.CompleteGraph(8).line_graph()
            sage: C = T8.seidel_switching([(0,1,None),(2,3,None),(4,5,None),(6,7,None)],inplace=False)
            sage: T8.twograph() == C.twograph()
            True
            sage: T8.is_isomorphic(C)
            False

        TESTS::

            sage: from sage.combinat.designs.twographs import TwoGraph
            sage: p=graphs.PetersenGraph().twograph()
            sage: TwoGraph(p, check=True)
            Incidence structure with 10 points and 60 blocks

        .. SEEALSO::

            - :meth:`~sage.combinat.designs.twographs.TwoGraph.descendant` --
              computes the descendant graph of the two-graph of self at a vertex

            - :func:`~sage.combinat.designs.twographs.twograph_descendant`
              -- ditto, but much faster.
        """
        from sage.combinat.designs.twographs import TwoGraph
        G = self.relabel(range(self.order()), inplace=False)
        T = []

        # Triangles
        for x,y,z in G.subgraph_search_iterator(Graph({1:[2,3], 2:[3]})):
            if x < y and y < z:
                T.append([x, y, z])

        # Triples with just one edge
        for x,y,z in G.subgraph_search_iterator(Graph({1:[2], 3:[]}), induced=True):
            if x < y:
                T.append([x, y, z])

        T = TwoGraph(T)
        T.relabel({i: v for i,v in enumerate(self.vertices())})

        return T

    ### Visualization

    @doc_index("Basic methods")
    def write_to_eps(self, filename, **options):
        r"""
        Write a plot of the graph to ``filename`` in ``eps`` format.

        INPUT:

         - ``filename`` -- a string
         - ``**options`` -- same layout options as :meth:`.layout`

        EXAMPLES::

            sage: P = graphs.PetersenGraph()
            sage: P.write_to_eps(tmp_filename(ext='.eps'))

        It is relatively simple to include this file in a LaTeX document.
        ``\usepackage{graphics}`` must appear in the preamble, and
        ``\includegraphics{filename}`` will include the file. To compile the
        document to ``pdf`` with ``pdflatex`` or ``xelatex`` the file needs
        first to be converted to ``pdf``, for example with ``ps2pdf filename.eps
        filename.pdf``.
        """
        from sage.graphs.print_graphs import print_graph_eps
        pos = self.layout(**options)
        [xmin, xmax, ymin, ymax] = self._layout_bounding_box(pos)
        for v in pos:
            pos[v] = (1.8*(pos[v][0] - xmin)/(xmax - xmin) - 0.9, 1.8*(pos[v][1] - ymin)/(ymax - ymin) - 0.9)
        if filename[-4:] != '.eps':
            filename += '.eps'
        f = open(filename, 'w')
        f.write( print_graph_eps(self.vertices(), self.edge_iterator(), pos) )
        f.close()

    @doc_index("Algorithmically hard stuff")
    def topological_minor(self, H, vertices=False, paths=False, solver=None, verbose=0):
        r"""
        Return a topological `H`-minor from ``self`` if one exists.

        We say that a graph `G` has a topological `H`-minor (or that it has a
        graph isomorphic to `H` as a topological minor), if `G` contains a
        subdivision of a graph isomorphic to `H` (i.e.  obtained from `H`
        through arbitrary subdivision of its edges) as a subgraph.

        For more information, see the :wikipedia:`Minor_(graph_theory)`.

        INPUT:

        - ``H`` -- The topological minor to find in the current graph.

        - ``solver`` -- (default: ``None``); specify a Linear Program (LP)
          solver to be used. If set to ``None``, the default one is used. For
          more information on LP solvers and which default solver is used, see
          the method :meth:`solve
          <sage.numerical.mip.MixedIntegerLinearProgram.solve>` of the class
          :class:`MixedIntegerLinearProgram
          <sage.numerical.mip.MixedIntegerLinearProgram>`.

        - ``verbose`` -- integer (default: ``0``); sets the level of
          verbosity. Set to 0 by default, which means quiet.

        OUTPUT:

        The topological `H`-minor found is returned as a subgraph `M` of
        ``self``, such that the vertex `v` of `M` that represents a vertex `h\in
        H` has ``h`` as a label (see :meth:`get_vertex
        <sage.graphs.generic_graph.GenericGraph.get_vertex>` and
        :meth:`set_vertex <sage.graphs.generic_graph.GenericGraph.set_vertex>`),
        and such that every edge of `M` has as a label the edge of `H` it
        (partially) represents.

        If no topological minor is found, this method returns ``False``.

        ALGORITHM:

        Mixed Integer Linear Programming.

        COMPLEXITY:

        Theoretically, when `H` is fixed, testing for the existence of a
        topological `H`-minor is polynomial. The known algorithms are highly
        exponential in `H`, though.

        .. NOTE::

            This function can be expected to be *very* slow, especially where
            the topological minor does not exist.

            (CPLEX seems to be *much* more efficient than GLPK on this kind of
            problem)

        EXAMPLES:

        Petersen's graph has a topological `K_4`-minor::

            sage: g = graphs.PetersenGraph()
            sage: g.topological_minor(graphs.CompleteGraph(4))
            Subgraph of (Petersen graph): Graph on ...

        And a topological `K_{3,3}`-minor::

            sage: g.topological_minor(graphs.CompleteBipartiteGraph(3,3))
            Subgraph of (Petersen graph): Graph on ...

        And of course, a tree has no topological `C_3`-minor::

            sage: g = graphs.RandomGNP(15,.3)
            sage: g = g.subgraph(edges = g.min_spanning_tree())
            sage: g.topological_minor(graphs.CycleGraph(3))
            False
        """
        self._scream_if_not_simple()
        H._scream_if_not_simple()
        # Useful alias ...
        G = self

        from sage.numerical.mip import MixedIntegerLinearProgram, MIPSolverException
        p = MixedIntegerLinearProgram(solver=solver)

        # This is an existence problem
        p.set_objective(None)

        #######################
        # Vertex representative #
        #######################
        #
        # v_repr[h,g] = 1 if vertex h from H is represented by vertex
        # g from G, 0 otherwise

        v_repr = p.new_variable(binary=True)

        # Exactly one representative per vertex of H
        for h in H:
            p.add_constraint(p.sum(v_repr[h,g] for g in G), min=1, max=1)

        # A vertex of G can only represent one vertex of H
        for g in G:
            p.add_constraint(p.sum(v_repr[h,g] for h in H), max=1)

        ###################
        # Is representent #
        ###################
        #
        # is_repr[v] = 1 if v represents some vertex of H

        is_repr = p.new_variable(binary=True)

        for g in G:
            for h in H:
                p.add_constraint(v_repr[h,g] - is_repr[g], max=0)

        ###################################
        # paths between the representents #
        ###################################
        #
        # For any edge (h1,h2) in H, we have a corresponding path in G
        # between the representatives of h1 and h2. Which means there is
        # a flow of intensity 1 from one to the other.
        # We are then writing a flow problem for each edge of H.
        #
        # The variable flow[(h1,h2),(g1,g2)] indicates the amount of
        # flow on the edge (g1,g2) representing the edge (h1,h2).

        flow = p.new_variable(binary=True)

        # These functions return the balance of flow corresponding to
        # commodity C at vertex v
        def flow_in(C, v):
            return p.sum(flow[C,(v,u)] for u in G.neighbor_iterator(v))

        def flow_out(C, v):
            return p.sum(flow[C,(u,v)] for u in G.neighbor_iterator(v))

        def flow_balance(C, v):
            return flow_in(C,v) - flow_out(C,v)

        for h1,h2 in H.edge_iterator(labels=False):

            for v in G:

                # The flow balance depends on whether the vertex v is a
                # representative of h1 or h2 in G, or a representative of none
                p.add_constraint(flow_balance((h1,h2),v) == v_repr[h1,v] - v_repr[h2,v])

        #############################
        # Internal vertex of a path #
        #############################
        #
        # is_internal[C][g] = 1 if a vertex v from G is located on the
        # path representing the edge (=commodity) C

        is_internal = p.new_variable(binary=True)

        # When is a vertex internal for a commodity ?
        for C in H.edge_iterator(labels=False):
            for g in G:
                p.add_constraint(flow_in(C,g) + flow_out(C,g) - is_internal[C,g], max=1)

        ############################
        # Two paths do not cross ! #
        ############################

        # A vertex can only be internal for one commodity, and zero if
        # the vertex is a representent

        for g in G:
            p.add_constraint(p.sum(is_internal[C,g] for C in H.edge_iterator(labels=False))
                              + is_repr[g], max=1)

        # (The following inequalities are not necessary, but they seem to be of
        # help (the solvers find the answer quicker when they are added)

        # The flow on one edge can go in only one direction. Besides, it can
        # belong to at most one commodity and has a maximum intensity of 1.

        for g1,g2 in G.edge_iterator(labels=None):

            p.add_constraint(   p.sum(flow[C,(g1,g2)] for C in H.edge_iterator(labels=False))
                              + p.sum(flow[C,(g2,g1)] for C in H.edge_iterator(labels=False)),
                                max=1)


        # Now we can solve the problem itself !

        try:
            p.solve(log=verbose)

        except MIPSolverException:
            return False


        minor = G.subgraph(immutable=False)

        is_repr = p.get_values(is_repr)
        v_repr = p.get_values(v_repr)
        flow = p.get_values(flow)

        for u,v in minor.edge_iterator(labels=False):
            used = False
            for C in H.edge_iterator(labels=False):

                if flow[C,(u,v)] + flow[C,(v,u)] > .5:
                    used = True
                    minor.set_edge_label(u, v, C)
                    break
            if not used:
                minor.delete_edge(u, v)

        minor.delete_vertices(v for v in minor if minor.degree(v) == 0)

        for g in minor:
            if is_repr[g] > .5:
                for h in H:
                    if v_repr[h,v] > .5:
                        minor.set_vertex(g, h)
                        break

        return minor

    ### Cliques

    @doc_index("Clique-related methods")
    def cliques_maximal(self, algorithm="native"):
        """
        Return the list of all maximal cliques.

        Each clique is represented by a list of vertices. A clique is an induced
        complete subgraph, and a maximal clique is one not contained in a larger
        one.

        INPUT:

        - ``algorithm`` -- can be set to ``"native"`` (default) to use Sage's
          own implementation, or to ``"NetworkX"`` to use NetworkX'
          implementation of the Bron and Kerbosch Algorithm [BK1973]_.


        .. NOTE::

            This method sorts its output before returning it. If you prefer to
            save the extra time, you can call
            :class:`sage.graphs.independent_sets.IndependentSets` directly.

        .. NOTE::

            Sage's implementation of the enumeration of *maximal* independent
            sets is not much faster than NetworkX' (expect a 2x speedup), which
            is surprising as it is written in Cython. This being said, the
            algorithm from NetworkX appears to be sligthly different from this
            one, and that would be a good thing to explore if one wants to
            improve the implementation.

        ALGORITHM:

        This function is based on NetworkX's implementation of the Bron and
        Kerbosch Algorithm [BK1973]_.

        EXAMPLES::

            sage: graphs.ChvatalGraph().cliques_maximal()
            [[0, 1], [0, 4], [0, 6], [0, 9], [1, 2], [1, 5], [1, 7], [2, 3],
             [2, 6], [2, 8], [3, 4], [3, 7], [3, 9], [4, 5], [4, 8], [5, 10],
             [5, 11], [6, 10], [6, 11], [7, 8], [7, 11], [8, 10], [9, 10], [9, 11]]
            sage: G = Graph({0:[1,2,3], 1:[2], 3:[0,1]})
            sage: G.show(figsize=[2, 2])
            sage: G.cliques_maximal()
            [[0, 1, 2], [0, 1, 3]]
            sage: C = graphs.PetersenGraph()
            sage: C.cliques_maximal()
            [[0, 1], [0, 4], [0, 5], [1, 2], [1, 6], [2, 3], [2, 7], [3, 4],
             [3, 8], [4, 9], [5, 7], [5, 8], [6, 8], [6, 9], [7, 9]]
            sage: C = Graph('DJ{')
            sage: C.cliques_maximal()
            [[0, 4], [1, 2, 3, 4]]

        Comparing the two implementations::

            sage: g = graphs.RandomGNP(20,.7)
            sage: s1 = Set(map(Set, g.cliques_maximal(algorithm="NetworkX")))
            sage: s2 = Set(map(Set, g.cliques_maximal(algorithm="native")))
            sage: s1 == s2
            True
        """
        if algorithm == "native":
            from sage.graphs.independent_sets import IndependentSets
            return list(IndependentSets(self, maximal=True, complement=True))
        elif algorithm == "NetworkX":
            import networkx
            return list(networkx.find_cliques(self.networkx_graph()))
        else:
            raise ValueError("Algorithm must be equal to 'native' or to 'NetworkX'.")

    @doc_index("Clique-related methods")
    def clique_maximum(self,  algorithm="Cliquer", solver=None, verbose=0):
        """
        Return the vertex set of a maximal order complete subgraph.

        INPUT:

        - ``algorithm`` -- the algorithm to be used :

          - If ``algorithm = "Cliquer"`` (default), wraps the C program
            Cliquer [NO2003]_.

          - If ``algorithm = "MILP"``, the problem is solved through a Mixed
            Integer Linear Program.

            (see :class:`~sage.numerical.mip.MixedIntegerLinearProgram`)

          - If ``algorithm = "mcqd"``, uses the MCQD solver
            (`<http://www.sicmm.org/~konc/maxclique/>`_). Note that the MCQD
            package must be installed.

        - ``solver`` -- (default: ``None``); specify a Linear Program (LP)
          solver to be used. If set to ``None``, the default one is used. For
          more information on LP solvers and which default solver is used, see
          the method :meth:`solve
          <sage.numerical.mip.MixedIntegerLinearProgram.solve>` of the class
          :class:`MixedIntegerLinearProgram
          <sage.numerical.mip.MixedIntegerLinearProgram>`.

        - ``verbose`` -- integer (default: ``0``); sets the level of
          verbosity. Set to 0 by default, which means quiet.

        Parameters ``solver`` and ``verbose`` are used only when
        ``algorithm="MILP"``.

        .. NOTE::

            Currently only implemented for undirected graphs. Use to_undirected
            to convert a digraph to an undirected graph.

        ALGORITHM:

        This function is based on Cliquer [NO2003]_.

        EXAMPLES:

        Using Cliquer (default)::

            sage: C = graphs.PetersenGraph()
            sage: C.clique_maximum()
            [7, 9]
            sage: C = Graph('DJ{')
            sage: C.clique_maximum()
            [1, 2, 3, 4]

        Through a Linear Program::

            sage: len(C.clique_maximum(algorithm="MILP"))
            4

        TESTS:

        Wrong algorithm::

            sage: C.clique_maximum(algorithm="BFS")
            Traceback (most recent call last):
            ...
            NotImplementedError: Only 'MILP', 'Cliquer' and 'mcqd' are supported.

        """
        self._scream_if_not_simple(allow_multiple_edges=True)
        if algorithm == "Cliquer":
            from sage.graphs.cliquer import max_clique
            return max_clique(self)
        elif algorithm == "MILP":
            return self.complement().independent_set(algorithm=algorithm, solver=solver, verbosity=verbose)
        elif algorithm == "mcqd":
            try:
                from sage.graphs.mcqd import mcqd
            except ImportError:
                from sage.misc.package import PackageNotFoundError
                raise PackageNotFoundError("mcqd")
            return mcqd(self)
        else:
            raise NotImplementedError("Only 'MILP', 'Cliquer' and 'mcqd' are supported.")

    @doc_index("Clique-related methods")
    def clique_number(self, algorithm="Cliquer", cliques=None, solver=None, verbose=0):
        r"""
        Return the order of the largest clique of the graph

        This is also called as the clique number.

        .. NOTE::

            Currently only implemented for undirected graphs. Use ``to_undirected``
            to convert a digraph to an undirected graph.

        INPUT:

        - ``algorithm`` -- the algorithm to be used :

          - If ``algorithm = "Cliquer"``, wraps the C program Cliquer
            [NO2003]_.

          - If ``algorithm = "networkx"``, uses the NetworkX's implementation of
            the Bron and Kerbosch Algorithm [BK1973]_.

          - If ``algorithm = "MILP"``, the problem is solved through a Mixed
            Integer Linear Program.

            (see :class:`~sage.numerical.mip.MixedIntegerLinearProgram`)

          - If ``algorithm = "mcqd"``, uses the MCQD solver
            (`<http://www.sicmm.org/~konc/maxclique/>`_). Note that the MCQD
            package must be installed.

        - ``cliques`` -- an optional list of cliques that can be input if
          already computed. Ignored unless ``algorithm=="networkx"``.

        - ``solver`` -- (default: ``None``); specify a Linear Program (LP)
          solver to be used. If set to ``None``, the default one is used. For
          more information on LP solvers and which default solver is used, see
          the method :meth:`solve
          <sage.numerical.mip.MixedIntegerLinearProgram.solve>` of the class
          :class:`MixedIntegerLinearProgram
          <sage.numerical.mip.MixedIntegerLinearProgram>`.

        - ``verbose`` -- integer (default: ``0``); sets the level of
          verbosity. Set to 0 by default, which means quiet.

        ALGORITHM:

        This function is based on Cliquer [NO2003]_ and [BK1973]_.

        EXAMPLES::

            sage: C = Graph('DJ{')
            sage: C.clique_number()
            4
            sage: G = Graph({0:[1,2,3], 1:[2], 3:[0,1]})
            sage: G.show(figsize=[2,2])
            sage: G.clique_number()
            3

        By definition the clique number of a complete graph is its order::

            sage: all(graphs.CompleteGraph(i).clique_number() == i for i in range(1,15))
            True

        A non-empty graph without edges has a clique number of 1::

            sage: all((i*graphs.CompleteGraph(1)).clique_number() == 1 for i in range(1,15))
            True

        A complete multipartite graph with k parts has clique number k::

            sage: all((i*graphs.CompleteMultipartiteGraph(i*[5])).clique_number() == i for i in range(1,6))
            True

        TESTS::

            sage: g = graphs.PetersenGraph()
            sage: g.clique_number(algorithm="MILP")
            2
            sage: for i in range(10):                                            # optional - mcqd
            ....:     g = graphs.RandomGNP(15,.5)                                # optional - mcqd
            ....:     if g.clique_number() != g.clique_number(algorithm="mcqd"): # optional - mcqd
            ....:         print("This is dead wrong !")                          # optional - mcqd
        """
        self._scream_if_not_simple(allow_loops=False)
        if algorithm == "Cliquer":
            from sage.graphs.cliquer import clique_number
            return clique_number(self)
        elif algorithm == "networkx":
            import networkx
            return networkx.graph_clique_number(self.networkx_graph(), cliques)
        elif algorithm == "MILP":
            return len(self.complement().independent_set(algorithm=algorithm, solver=solver, verbosity=verbose))
        elif algorithm == "mcqd":
            try:
                from sage.graphs.mcqd import mcqd
            except ImportError:
                from sage.misc.package import PackageNotFoundError
                raise PackageNotFoundError("mcqd")
            return len(mcqd(self))
        else:
            raise NotImplementedError("Only 'networkx' 'MILP' 'Cliquer' and 'mcqd' are supported.")

    @doc_index("Clique-related methods")
    def cliques_number_of(self, vertices=None, cliques=None):
        """
        Return a dictionary of the number of maximal cliques containing each
        vertex, keyed by vertex.

        This returns a single value if only one input vertex.

        .. NOTE::

            Currently only implemented for undirected graphs. Use to_undirected
            to convert a digraph to an undirected graph.

        INPUT:

        - ``vertices`` -- the vertices to inspect (default is entire graph)

        - ``cliques`` -- list of cliques (if already computed)


        EXAMPLES::

            sage: C = Graph('DJ{')
            sage: C.cliques_number_of()
            {0: 1, 1: 1, 2: 1, 3: 1, 4: 2}
            sage: E = C.cliques_maximal()
            sage: E
            [[0, 4], [1, 2, 3, 4]]
            sage: C.cliques_number_of(cliques=E)
            {0: 1, 1: 1, 2: 1, 3: 1, 4: 2}
            sage: F = graphs.Grid2dGraph(2,3)
            sage: F.cliques_number_of()
            {(0, 0): 2, (0, 1): 3, (0, 2): 2, (1, 0): 2, (1, 1): 3, (1, 2): 2}
            sage: F.cliques_number_of(vertices=[(0, 1), (1, 2)])
            {(0, 1): 3, (1, 2): 2}
            sage: G = Graph({0:[1,2,3], 1:[2], 3:[0,1]})
            sage: G.show(figsize=[2,2])
            sage: G.cliques_number_of()
            {0: 2, 1: 2, 2: 1, 3: 1}
        """
        import networkx
        return networkx.number_of_cliques(self.networkx_graph(), vertices, cliques)

    @doc_index("Clique-related methods")
    def cliques_get_max_clique_graph(self):
        """
        Return the clique graph.

        Vertices of the result are the maximal cliques of the graph, and edges
        of the result are between maximal cliques with common members in the
        original graph.

        For more information, see the :wikipedia:`Clique_graph`.

        .. NOTE::

            Currently only implemented for undirected graphs. Use to_undirected
            to convert a digraph to an undirected graph.

        EXAMPLES::

            sage: (graphs.ChvatalGraph()).cliques_get_max_clique_graph()
            Graph on 24 vertices
            sage: ((graphs.ChvatalGraph()).cliques_get_max_clique_graph()).show(figsize=[2,2], vertex_size=20, vertex_labels=False)
            sage: G = Graph({0:[1,2,3], 1:[2], 3:[0,1]})
            sage: G.show(figsize=[2,2])
            sage: G.cliques_get_max_clique_graph()
            Graph on 2 vertices
            sage: (G.cliques_get_max_clique_graph()).show(figsize=[2,2])
        """
        import networkx
        return Graph(networkx.make_max_clique_graph(self.networkx_graph(), create_using=networkx.MultiGraph()))

    @doc_index("Clique-related methods")
    def cliques_get_clique_bipartite(self, **kwds):
        """
        Return a bipartite graph constructed such that maximal cliques are the
        right vertices and the left vertices are retained from the given
        graph. Right and left vertices are connected if the bottom vertex
        belongs to the clique represented by a top vertex.

        .. NOTE::

            Currently only implemented for undirected graphs. Use to_undirected
            to convert a digraph to an undirected graph.

        EXAMPLES::

            sage: (graphs.ChvatalGraph()).cliques_get_clique_bipartite()
            Bipartite graph on 36 vertices
            sage: ((graphs.ChvatalGraph()).cliques_get_clique_bipartite()).show(figsize=[2,2], vertex_size=20, vertex_labels=False)
            sage: G = Graph({0:[1,2,3], 1:[2], 3:[0,1]})
            sage: G.show(figsize=[2,2])
            sage: G.cliques_get_clique_bipartite()
            Bipartite graph on 6 vertices
            sage: (G.cliques_get_clique_bipartite()).show(figsize=[2,2])
        """
        from .bipartite_graph import BipartiteGraph
        import networkx
        return BipartiteGraph(networkx.make_clique_bipartite(self.networkx_graph(), **kwds))

    @doc_index("Algorithmically hard stuff")
    def independent_set(self, algorithm="Cliquer", value_only=False, reduction_rules=True, solver=None, verbosity=0):
        r"""
        Return a maximum independent set.

        An independent set of a graph is a set of pairwise non-adjacent
        vertices. A maximum independent set is an independent set of maximum
        cardinality.  It induces an empty subgraph.

        Equivalently, an independent set is defined as the complement of a
        vertex cover.

        For more information, see the
        :wikipedia:`Independent_set_(graph_theory)` and the
        :wikipedia:`Vertex_cover`.

        INPUT:

        - ``algorithm`` -- the algorithm to be used

          * If ``algorithm = "Cliquer"`` (default), the problem is solved
            using Cliquer [NO2003]_.

            (see the :mod:`Cliquer modules <sage.graphs.cliquer>`)

          * If ``algorithm = "MILP"``, the problem is solved through a Mixed
            Integer Linear Program.

            (see :class:`~sage.numerical.mip.MixedIntegerLinearProgram`)

         * If ``algorithm = "mcqd"``, uses the MCQD solver
           (`<http://www.sicmm.org/~konc/maxclique/>`_). Note that the MCQD
           package must be installed.

        - ``value_only`` -- boolean (default: ``False``); if set to ``True``,
          only the size of a maximum independent set is returned. Otherwise,
          a maximum independent set is returned as a list of vertices.

        - ``reduction_rules`` -- (default: ``True``); specify if the reductions
          rules from kernelization must be applied as pre-processing or not.
          See [ACFLSS04]_ for more details. Note that depending on the instance,
          it might be faster to disable reduction rules.

        - ``solver`` -- (default: ``None``); specify a Linear Program (LP)
          solver to be used. If set to ``None``, the default one is used. For
          more information on LP solvers and which default solver is used, see
          the method
          :meth:`~sage.numerical.mip.MixedIntegerLinearProgram.solve`
          of the class
          :class:`~sage.numerical.mip.MixedIntegerLinearProgram`.

        - ``verbosity`` -- non-negative integer (default: ``0``); set the level
          of verbosity you want from the linear program solver. Since the
          problem of computing an independent set is `NP`-complete, its solving
          may take some time depending on the graph. A value of 0 means that
          there will be no message printed by the solver. This option is only
          useful if ``algorithm="MILP"``.

        .. NOTE::

            While Cliquer/MCAD are usually (and by far) the most efficient
            implementations, the MILP formulation sometimes proves faster on
            very "symmetrical" graphs.

        EXAMPLES:

        Using Cliquer::

            sage: C = graphs.PetersenGraph()
            sage: C.independent_set()
            [0, 3, 6, 7]

        As a linear program::

            sage: C = graphs.PetersenGraph()
            sage: len(C.independent_set(algorithm="MILP"))
            4

        .. PLOT::

            g = graphs.PetersenGraph()
            sphinx_plot(g.plot(partition=[g.independent_set()]))
        """
        my_cover = self.vertex_cover(algorithm=algorithm, value_only=value_only,
                                         reduction_rules=reduction_rules,
                                         solver=solver, verbosity=verbosity)
        if value_only:
            return self.order() - my_cover
        else:
            my_cover = set(my_cover)
            return [u for u in self if not u in my_cover]


    @doc_index("Algorithmically hard stuff")
    def vertex_cover(self, algorithm="Cliquer", value_only=False,
                     reduction_rules=True, solver=None, verbosity=0):
        r"""
        Return a minimum vertex cover of self represented by a set of vertices.

        A minimum vertex cover of a graph is a set `S` of vertices such that
        each edge is incident to at least one element of `S`, and such that `S`
        is of minimum cardinality. For more information, see the
        :wikipedia:`Vertex_cover`.

        Equivalently, a vertex cover is defined as the complement of an
        independent set.

        As an optimization problem, it can be expressed as follows:

        .. MATH::

            \mbox{Minimize : }&\sum_{v\in G} b_v\\
            \mbox{Such that : }&\forall (u,v) \in G.edges(), b_u+b_v\geq 1\\
            &\forall x\in G, b_x\mbox{ is a binary variable}

        INPUT:

        - ``algorithm`` -- string (default: ``"Cliquer"``). Indicating which
          algorithm to use. It can be one of those values.

          - ``"Cliquer"`` will compute a minimum vertex cover using the Cliquer
            package.

          - ``"MILP"`` will compute a minimum vertex cover through a mixed
            integer linear program.

          - ``"mcqd"`` will use the MCQD solver
            (`<http://www.sicmm.org/~konc/maxclique/>`_). Note that the MCQD
            package must be installed.

        - ``value_only`` -- boolean (default: ``False``); if set to ``True``,
          only the size of a minimum vertex cover is returned. Otherwise,
          a minimum vertex cover is returned as a list of vertices.

        - ``reduction_rules`` -- (default: ``True``); specify if the reductions
          rules from kernelization must be applied as pre-processing or not.
          See [ACFLSS04]_ for more details. Note that depending on the instance,
          it might be faster to disable reduction rules.

        - ``solver`` -- (default: ``None``); specify a Linear Program (LP)
          solver to be used. If set to ``None``, the default one is used. For
          more information on LP solvers and which default solver is used, see
          the method :meth:`solve
          <sage.numerical.mip.MixedIntegerLinearProgram.solve>` of the class
          :class:`MixedIntegerLinearProgram
          <sage.numerical.mip.MixedIntegerLinearProgram>`.

        - ``verbosity`` -- non-negative integer (default: ``0``); set the level
          of verbosity you want from the linear program solver. Since the
          problem of computing a vertex cover is `NP`-complete, its solving may
          take some time depending on the graph. A value of 0 means that there
          will be no message printed by the solver. This option is only useful
          if ``algorithm="MILP"``.

        EXAMPLES:

        On the Pappus graph::

           sage: g = graphs.PappusGraph()
           sage: g.vertex_cover(value_only=True)
           9

        .. PLOT::

            g = graphs.PappusGraph()
            sphinx_plot(g.plot(partition=[g.vertex_cover()]))

        TESTS:

        The two algorithms should return the same result::

           sage: g = graphs.RandomGNP(10, .5)
           sage: vc1 = g.vertex_cover(algorithm="MILP")
           sage: vc2 = g.vertex_cover(algorithm="Cliquer")
           sage: len(vc1) == len(vc2)
           True

        The cardinality of the vertex cover is unchanged when reduction rules
        are used. First for trees::

           sage: for i in range(20):
           ....:     g = graphs.RandomTree(20)
           ....:     vc1_set = g.vertex_cover()
           ....:     vc1 = len(vc1_set)
           ....:     vc2 = g.vertex_cover(value_only=True, reduction_rules=False)
           ....:     if vc1 != vc2:
           ....:         print("Error :", vc1, vc2)
           ....:         print("With reduction rules :", vc1)
           ....:         print("Without reduction rules :", vc2)
           ....:         break
           ....:     g.delete_vertices(vc1_set)
           ....:     if g.size():
           ....:         print("This thing is not a vertex cover !")

        Then for random GNP graphs::

           sage: for i in range(20):
           ....:     g = graphs.RandomGNP(50, 0.08)
           ....:     vc1_set = g.vertex_cover()
           ....:     vc1 = len(vc1_set)
           ....:     vc2 = g.vertex_cover(value_only=True, reduction_rules=False)
           ....:     if vc1 != vc2:
           ....:         print("Error :", vc1, vc2)
           ....:         print("With reduction rules :", vc1)
           ....:         print("Without reduction rules :", vc2)
           ....:         break
           ....:     g.delete_vertices(vc1_set)
           ....:     if g.size():
           ....:         print("This thing is not a vertex cover !")

        Testing mcqd::

            sage: graphs.PetersenGraph().vertex_cover(algorithm="mcqd", value_only=True) # optional - mcqd
            6

        Given a wrong algorithm::

            sage: graphs.PetersenGraph().vertex_cover(algorithm="guess")
            Traceback (most recent call last):
            ...
            ValueError: the algorithm must be "Cliquer", "MILP" or "mcqd"

        Ticket :trac:`24287` is fixed::

            sage: G = Graph([(0,1)]*5 + [(1,2)]*2, multiedges=True)
            sage: G.vertex_cover(reduction_rules=True, algorithm='MILP')
            [1]
            sage: G.vertex_cover(reduction_rules=False)
            [1]

        Ticket :trac:`25988` is fixed::

            sage: B = BipartiteGraph(graphs.CycleGraph(6))
            sage: B.vertex_cover(algorithm='Cliquer', reduction_rules=True)
            [1, 3, 5]
        """
        self._scream_if_not_simple(allow_multiple_edges=True)
        g = self

        ppset = []
        folded_vertices = []

        ###################
        # Reduction rules #
        ###################

        if reduction_rules:
            # We apply simple reduction rules allowing to identify vertices that
            # belongs to an optimal vertex cover

            # We first take a copy of the graph without multiple edges, if any.
            g = Graph(data=self.edges(), format='list_of_edges',
                          multiedges=self.allows_multiple_edges())
            g.allow_multiple_edges(False)

            degree_at_most_two = {u for u in g if g.degree(u) <= 2}

            while degree_at_most_two:

                u = degree_at_most_two.pop()
                du = g.degree(u)

                if not du:
                    # RULE 1: isolated vertices are not part of the cover. We
                    # simply remove them from the graph. The degree of such
                    # vertices may have been reduced to 0 while applying other
                    # reduction rules
                    g.delete_vertex(u)

                elif du == 1:
                    # RULE 2: If a vertex u has degree 1, we select its neighbor
                    # v and remove both u and v from g.
                    v = next(g.neighbor_iterator(u))
                    ppset.append(v)
                    g.delete_vertex(u)

                    for w in g.neighbor_iterator(v):
                        if g.degree(w) <= 3:
                            # The degree of w will be at most two after the
                            # deletion of v
                            degree_at_most_two.add(w)

                    g.delete_vertex(v)
                    degree_at_most_two.discard(v)

                elif du == 2:
                    v,w  = g.neighbors(u)

                    if g.has_edge(v, w):
                        # RULE 3: If the neighbors v and w of a degree 2 vertex
                        # u are incident, then we select both v and w and remove
                        # u, v, and w from g.
                        ppset.append(v)
                        ppset.append(w)
                        g.delete_vertex(u)
                        neigh = set(g.neighbors(v) + g.neighbors(w)).difference([v, w])
                        g.delete_vertex(v)
                        g.delete_vertex(w)

                        for z in neigh:
                            if g.degree(z) <= 2:
                                degree_at_most_two.add(z)

                    else:
                        # RULE 4, folded vertices: If the neighbors v and w of a
                        # degree 2 vertex u are not incident, then we contract
                        # edges (u, v), (u, w). Then, if the solution contains u,
                        # we replace it with v and w. Otherwise, we let u in the
                        # solution.
                        neigh = set(g.neighbors(v) + g.neighbors(w)).difference([u, v, w])
                        g.delete_vertex(v)
                        g.delete_vertex(w)
                        for z in neigh:
                            g.add_edge(u,z)

                        folded_vertices.append((u, v, w))

                        if g.degree(u) <= 2:
                            degree_at_most_two.add(u)

                    degree_at_most_two.discard(v)
                    degree_at_most_two.discard(w)


                # RULE 5:
                # TODO: add extra reduction rules


        ##################
        # Main Algorithm #
        ##################

        if not g.order():
            # Reduction rules were sufficients to get the solution
            size_cover_g = 0
            cover_g = set()

        elif algorithm == "Cliquer" or algorithm == "mcqd":
            if g.has_multiple_edges() and not reduction_rules:
                g = copy(g)
                g.allow_multiple_edges(False)

            independent = g.complement().clique_maximum(algorithm=algorithm)
            if value_only:
                size_cover_g = g.order() - len(independent)
            else:
                cover_g = set(uu for uu in g if not uu in independent)

        elif algorithm == "MILP":

            from sage.numerical.mip import MixedIntegerLinearProgram
            p = MixedIntegerLinearProgram(maximization=False, solver=solver)
            b = p.new_variable(binary=True)

            # minimizes the number of vertices in the set
            p.set_objective(p.sum(b[v] for v in g))

            # an edge contains at least one vertex of the minimum vertex cover
            for u,v in g.edge_iterator(labels=None):
                p.add_constraint(b[u] + b[v], min=1)

            if value_only:
                size_cover_g = p.solve(objective_only=True, log=verbosity)
            else:
                p.solve(log=verbosity)
                b = p.get_values(b)
                cover_g = set(v for v in g if b[v] == 1)
        else:
            raise ValueError('the algorithm must be "Cliquer", "MILP" or "mcqd"')

        #########################
        # Returning the results #
        #########################

        # We finally reconstruct the solution according the reduction rules
        if value_only:
            return len(ppset) + len(folded_vertices) + size_cover_g
        else:
            # RULES 2 and 3:
            cover_g.update(ppset)
            # RULE 4:
            folded_vertices.reverse()
            for u,v,w in folded_vertices:
                if u in cover_g:
                    cover_g.discard(u)
                    cover_g.add(v)
                    cover_g.add(w)
                else:
                    cover_g.add(u)
            return list(cover_g)

    @doc_index("Connectivity, orientations, trees")
    def ear_decomposition(self):
        r"""
        Return an Ear decomposition of the graph.

        An ear of an undirected graph `G` is a path `P` where the two endpoints
        of the path may coincide (i.e., form a cycle), but where otherwise no
        repetition of edges or vertices is allowed, so every internal vertex of
        `P` has degree two in `P`.

        An ear decomposition of an undirected graph `G` is a partition of its
        set of edges into a sequence of ears, such that the one or two endpoints
        of each ear belong to earlier ears in the sequence and such that the
        internal vertices of each ear do not belong to any earlier ear.

        For more information, see the :wikipedia:`Ear_decomposition`.

        This method implements the linear time algorithm presented in
        [Sch2013]_.

        OUTPUT:

        - A nested list representing the cycles and chains of the ear
          decomposition of the graph.

        EXAMPLES:

        Ear decomposition of an outer planar graph of order 13::

            sage: g = Graph('LlCG{O@?GBOMW?')
            sage: g.ear_decomposition()
            [[0, 3, 2, 1, 0],
             [0, 7, 4, 3],
             [0, 11, 9, 8, 7],
             [1, 12, 2],
             [3, 6, 5, 4],
             [4, 6],
             [7, 10, 8],
             [7, 11],
             [8, 11]]

        Ear decomposition of a biconnected graph::

            sage: g = graphs.CycleGraph(4)
            sage: g.ear_decomposition()
            [[0, 3, 2, 1, 0]]

        Ear decomposition of a connected but not biconnected graph::

            sage: G = Graph()
            sage: G.add_cycle([0,1,2])
            sage: G.add_edge(0,3)
            sage: G.add_cycle([3,4,5,6])
            sage: G.ear_decomposition()
            [[0, 2, 1, 0], [3, 6, 5, 4, 3]]

        The ear decomposition of a multigraph with loops is the same as the ear
        decomposition of the underlying simple graph::

            sage: g = graphs.BullGraph()
            sage: g.allow_multiple_edges(True)
            sage: g.add_edges(g.edges())
            sage: g.allow_loops(True)
            sage: u = g.random_vertex()
            sage: g.add_edge(u, u)
            sage: g
            Bull graph: Looped multi-graph on 5 vertices
            sage: h = g.to_simple()
            sage: g.ear_decomposition() == h.ear_decomposition()
            True

        TESTS::

            sage: g=Graph()
            sage: g
            Graph on 0 vertices
            sage: g.ear_decomposition()
            Traceback (most recent call last):
            ...
            ValueError: ear decomposition is defined for graphs of order at least 3

        """
        # Ear decomposition of a graph of order < 3 is [].
        if self.order() < 3:
            raise ValueError("ear decomposition is defined for graphs of order at least 3")

        # List to store the order in which dfs visits vertices.
        dfs_order = []

        # Boolean dict to mark vertices as visited or unvisited during
        # Dfs traversal in graph.
        seen = set()

        # Boolean dict to mark vertices as visited or unvisited in
        # Dfs tree traversal.
        traversed = set()

        # Dictionary to store parent vertex of all the visited vertices.
        # Initialized for the first vertex to be visited.
        parent = {next(self.vertex_iterator()): None}

        # List to store visit_time of vertices in Dfs traversal.
        value = {}

        # List to store all the chains and cycles of the input graph G.
        chains = []

        # DFS() : Function that performs depth first search on input graph G and
        #         stores DFS tree in parent array format.
        def DFS(v):
            """
            Depth first search step from vertex v.
            """
            # make v are visited, update its time of visited and value
            seen.add(v)
            dfs_order.append(v)

            # Traverse though all the neighbor vertices of v
            for u in self.neighbor_iterator(v):
                # if any neighbor is not visited, enter
                if u not in seen:
                    # Set the parent of u in DFS tree as v and continue
                    # exploration
                    parent[u] = v
                    DFS(u)

        # Traverse() : Function that use G-T (non-tree edges) to find cycles
        #              and chains by traversing in DFS tree.
        def traverse(start, pointer):
            # Make the firt end of non-tree edge visited
            traversed.add(start)
            chain = [start]

            # Traverse DFS Tree of G and print all the not visited vertices
            # Appending all the vertices in chain
            while True:
                chain.append(pointer)
                if pointer in traversed:
                    break
                traversed.add(pointer)
                pointer = parent[pointer]
            chains.append(chain)

        # Perform ear decomposition on each connected component of input graph.
        for v in self:
            if v not in seen:
              # Start the depth first search from first vertex
                DFS(v)
                value = {u:i for i,u in enumerate(dfs_order)}

                # Traverse all the non Tree edges, according to DFS order
                for u in dfs_order:
                    for neighbor in self.neighbor_iterator(u):
                        if value[u] < value[neighbor] and u != parent[neighbor]:
                            traverse(u, neighbor)

                dfs_order = []

        return chains

    @doc_index("Clique-related methods")
    def cliques_vertex_clique_number(self, algorithm="cliquer", vertices=None,
                                     cliques=None):
        """
        Return a dictionary of sizes of the largest maximal cliques containing
        each vertex, keyed by vertex.

        Returns a single value if only one input vertex.

        .. NOTE::

            Currently only implemented for undirected graphs. Use to_undirected
            to convert a digraph to an undirected graph.

        INPUT:

         - ``algorithm`` -- either ``cliquer`` or ``networkx``

           - ``cliquer`` -- This wraps the C program Cliquer [NO2003]_.

           - ``networkx`` -- This function is based on NetworkX's implementation
             of the Bron and Kerbosch Algorithm [BK1973]_.

        - ``vertices`` -- the vertices to inspect (default is entire graph).
          Ignored unless ``algorithm=='networkx'``.

        - ``cliques`` -- list of cliques (if already computed).  Ignored unless
          ``algorithm=='networkx'``.

        EXAMPLES::

            sage: C = Graph('DJ{')
            sage: C.cliques_vertex_clique_number()
            {0: 2, 1: 4, 2: 4, 3: 4, 4: 4}
            sage: E = C.cliques_maximal()
            sage: E
            [[0, 4], [1, 2, 3, 4]]
            sage: C.cliques_vertex_clique_number(cliques=E,algorithm="networkx")
            {0: 2, 1: 4, 2: 4, 3: 4, 4: 4}
            sage: F = graphs.Grid2dGraph(2,3)
            sage: F.cliques_vertex_clique_number(algorithm="networkx")
            {(0, 0): 2, (0, 1): 2, (0, 2): 2, (1, 0): 2, (1, 1): 2, (1, 2): 2}
            sage: F.cliques_vertex_clique_number(vertices=[(0, 1), (1, 2)])
            {(0, 1): 2, (1, 2): 2}
            sage: G = Graph({0:[1,2,3], 1:[2], 3:[0,1]})
            sage: G.show(figsize=[2,2])
            sage: G.cliques_vertex_clique_number()
            {0: 3, 1: 3, 2: 3, 3: 3}
        """
        if algorithm == "cliquer":
            from sage.graphs.cliquer import clique_number
            if vertices is None:
                vertices = self
            value = {}
            for v in vertices:
                value[v] = 1 + clique_number(self.subgraph(self.neighbors(v)))
                self.subgraph(self.neighbors(v)).plot()
            return value
        elif algorithm == "networkx":
            import networkx
            return networkx.node_clique_number(self.networkx_graph(), vertices, cliques)
        else:
            raise NotImplementedError("Only 'networkx' and 'cliquer' are supported.")

    @doc_index("Clique-related methods")
    def cliques_containing_vertex(self, vertices=None, cliques=None):
        """
        Return the cliques containing each vertex, represented as a dictionary
        of lists of lists, keyed by vertex.

        Returns a single list if only one input vertex.

        .. NOTE::

            Currently only implemented for undirected graphs. Use to_undirected
            to convert a digraph to an undirected graph.

        INPUT:

        - ``vertices`` -- the vertices to inspect (default is entire graph)

        - ``cliques`` -- list of cliques (if already computed)

        EXAMPLES::

            sage: C = Graph('DJ{')
            sage: C.cliques_containing_vertex()
            {0: [[4, 0]], 1: [[4, 1, 2, 3]], 2: [[4, 1, 2, 3]], 3: [[4, 1, 2, 3]], 4: [[4, 0], [4, 1, 2, 3]]}
            sage: E = C.cliques_maximal()
            sage: E
            [[0, 4], [1, 2, 3, 4]]
            sage: C.cliques_containing_vertex(cliques=E)
            {0: [[0, 4]], 1: [[1, 2, 3, 4]], 2: [[1, 2, 3, 4]], 3: [[1, 2, 3, 4]], 4: [[0, 4], [1, 2, 3, 4]]}

            sage: G = Graph({0:[1,2,3], 1:[2], 3:[0,1]})
            sage: G.show(figsize=[2,2])
            sage: G.cliques_containing_vertex()
            {0: [[0, 1, 2], [0, 1, 3]], 1: [[0, 1, 2], [0, 1, 3]], 2: [[0, 1, 2]], 3: [[0, 1, 3]]}

        Since each clique of a 2 dimensional grid corresponds to an edge, the
        number of cliques in which a vertex is involved equals its degree::

            sage: F = graphs.Grid2dGraph(2,3)
            sage: d = F.cliques_containing_vertex()
            sage: all(F.degree(u) == len(cliques) for u,cliques in d.items())
            True
            sage: F.cliques_containing_vertex(vertices=[(0, 1)])
            {(0, 1): [[(0, 1), (0, 0)], [(0, 1), (0, 2)], [(0, 1), (1, 1)]]}

        """
        import networkx
        return networkx.cliques_containing_node(self.networkx_graph(), vertices, cliques)

    @doc_index("Clique-related methods")
    def clique_complex(self):
        """
        Return the clique complex of self.

        This is the largest simplicial complex on the vertices of self whose
        1-skeleton is self.

        This is only makes sense for undirected simple graphs.

        EXAMPLES::

            sage: g = Graph({0:[1,2],1:[2],4:[]})
            sage: g.clique_complex()
            Simplicial complex with vertex set (0, 1, 2, 4) and facets {(4,), (0, 1, 2)}

            sage: h = Graph({0:[1,2,3,4],1:[2,3,4],2:[3]})
            sage: x = h.clique_complex()
            sage: x
            Simplicial complex with vertex set (0, 1, 2, 3, 4) and facets {(0, 1, 4), (0, 1, 2, 3)}
            sage: i = x.graph()
            sage: i==h
            True
            sage: x==i.clique_complex()
            True

        """
        if self.is_directed() or self.has_loops() or self.has_multiple_edges():
            raise ValueError("Self must be an undirected simple graph to have a clique complex.")
        import sage.homology.simplicial_complex
        C = sage.homology.simplicial_complex.SimplicialComplex(self.cliques_maximal(), maximality_check=True)
        C._graph = self
        return C

    @doc_index("Clique-related methods")
    def clique_polynomial(self, t=None):
        r"""
        Return the clique polynomial of self.

        This is the polynomial where the coefficient of `t^n` is the number of
        cliques in the graph with `n` vertices. The constant term of the clique
        polynomial is always taken to be one.

        EXAMPLES::

            sage: g = Graph()
            sage: g.clique_polynomial()
            1
            sage: g = Graph({0:[1]})
            sage: g.clique_polynomial()
            t^2 + 2*t + 1
            sage: g = graphs.CycleGraph(4)
            sage: g.clique_polynomial()
            4*t^2 + 4*t + 1

        """
        if t is None:
            R = PolynomialRing(ZZ, 't')
            t = R.gen()
        number_of = [0]*(self.order() + 1)
        for x in IndependentSets(self, complement=True):
            number_of[len(x)] += 1
        return sum(coeff*t**i for i,coeff in enumerate(number_of) if coeff)

    ### Miscellaneous

    @doc_index("Leftovers")
    def cores(self, k=None, with_labels=False):
        r"""
        Return the core number for each vertex in an ordered list.

        (for homomorphisms cores, see the :meth:`Graph.has_homomorphism_to`
        method)

        DEFINITIONS:

        * *K-cores* in graph theory were introduced by Seidman in 1983 and by
          Bollobas in 1984 as a method of (destructively) simplifying graph
          topology to aid in analysis and visualization. They have been more
          recently defined as the following by Batagelj et al:

          *Given a graph `G` with vertices set `V` and edges set `E`, the
          `k`-core of `G` is the graph obtained from `G` by recursively removing
          the vertices with degree less than `k`, for as long as there are any.*

          This operation can be useful to filter or to study some properties of
          the graphs. For instance, when you compute the 2-core of graph G, you
          are cutting all the vertices which are in a tree part of graph.  (A
          tree is a graph with no loops). See the :wikipedia:`K-core`.

          [PSW1996]_ defines a `k`-core of `G` as the largest subgraph (it is
          unique) of `G` with minimum degree at least `k`.

        * Core number of a vertex

          The core number of a vertex `v` is the largest integer `k` such that
          `v` belongs to the `k`-core of `G`.

        * Degeneracy

          The *degeneracy* of a graph `G`, usually denoted `\delta^*(G)`, is the
          smallest integer `k` such that the graph `G` can be reduced to the
          empty graph by iteratively removing vertices of degree `\leq k`.
          Equivalently, `\delta^*(G)=k` if `k` is the smallest integer such that
          the `k`-core of `G` is empty.

        IMPLEMENTATION:

        This implementation is based on the NetworkX implementation of the
        algorithm described in [BZ2003]_.

        INPUT:

        - ``k`` -- integer (default: ``None``);

            * If ``k = None`` (default), returns the core number for each vertex.

            * If ``k`` is an integer, returns a pair ``(ordering, core)``, where
              ``core`` is the list of vertices in the `k`-core of ``self``, and
              ``ordering`` is an elimination order for the other vertices such
              that each vertex is of degree strictly less than `k` when it is to
              be eliminated from the graph.

        - ``with_labels`` -- boolean (default: ``False``); when set to
          ``False``, and ``k = None``, the method returns a list whose `i` th
          element is the core number of the `i` th vertex. When set to ``True``,
          the method returns a dictionary whose keys are vertices, and whose
          values are the corresponding core numbers.

        .. SEEALSO::

           * Graph cores is also a notion related to graph homomorphisms. For
             this second meaning, see :meth:`Graph.has_homomorphism_to`.

        EXAMPLES::

            sage: (graphs.FruchtGraph()).cores()
            [3, 3, 3, 3, 3, 3, 3, 3, 3, 3, 3, 3]
            sage: (graphs.FruchtGraph()).cores(with_labels=True)
            {0: 3, 1: 3, 2: 3, 3: 3, 4: 3, 5: 3, 6: 3, 7: 3, 8: 3, 9: 3, 10: 3, 11: 3}
            sage: a = random_matrix(ZZ, 20, x=2, sparse=True, density=.1)
            sage: b = Graph(20)
            sage: b.add_edges(a.nonzero_positions(), loops=False)
            sage: cores = b.cores(with_labels=True); cores
            {0: 3, 1: 3, 2: 3, 3: 3, 4: 2, 5: 2, 6: 3, 7: 1, 8: 3, 9: 3, 10: 3, 11: 3, 12: 3, 13: 3, 14: 2, 15: 3, 16: 3, 17: 3, 18: 3, 19: 3}
            sage: [v for v,c in cores.items() if c >= 2] # the vertices in the 2-core
            [0, 1, 2, 3, 4, 5, 6, 8, 9, 10, 11, 12, 13, 14, 15, 16, 17, 18, 19]

        Checking the 2-core of a random lobster is indeed the empty set::

            sage: g = graphs.RandomLobster(20, .5, .5)
            sage: ordering, core = g.cores(2)
            sage: len(core) == 0
            True
        """
        self._scream_if_not_simple()
        # compute the degrees of each vertex
        degrees = self.degree(labels=True)

        # Sort vertices by degree. Store in a list and keep track of where a
        # specific degree starts (effectively, the list is sorted by bins).
        verts = sorted(degrees.keys(), key=lambda x: degrees[x])
        bin_boundaries = [0]
        curr_degree = 0
        for i,v in enumerate(verts):
            if degrees[v] > curr_degree:
                bin_boundaries.extend([i] * (degrees[v] - curr_degree))
                curr_degree = degrees[v]
        vert_pos = {v: pos for pos,v in enumerate(verts)}
        # Set up initial guesses for core and lists of neighbors.
        core = degrees
        nbrs = {v: set(self.neighbors(v)) for v in self}
        # form vertex core building up from smallest
        for v in verts:

            # If all the vertices have a degree larger than k, we can return our
            # answer if k is not None
            if k is not None and core[v] >= k:
                return verts[:vert_pos[v]], verts[vert_pos[v]:]

            for u in nbrs[v]:
                if core[u] > core[v]:
                    nbrs[u].remove(v)

                    # Cleverly move u to the end of the next smallest bin (i.e.,
                    # subtract one from the degree of u). We do this by swapping
                    # u with the first vertex in the bin that contains u, then
                    # incrementing the bin boundary for the bin that contains u.
                    pos = vert_pos[u]
                    bin_start = bin_boundaries[core[u]]
                    vert_pos[u] = bin_start
                    vert_pos[verts[bin_start]] = pos
                    verts[bin_start],verts[pos] = verts[pos],verts[bin_start]
                    bin_boundaries[core[u]] += 1
                    core[u] -= 1

        if k is not None:
            return verts, []

        if with_labels:
            return core
        else:
            return list(core.values())

    @doc_index("Leftovers")
    def modular_decomposition(self, algorithm='habib', style='tuple'):
        r"""
        Return the modular decomposition of the current graph.

        A module of an undirected graph is a subset of vertices such that every
        vertex outside the module is either connected to all members of the
        module or to none of them. Every graph that has a nontrivial module can
        be partitioned into modules, and the increasingly fine partitions into
        modules form a tree. The ``modular_decomposition`` function returns
        that tree.

        INPUT:

        - ``algorithm`` -- string (default: ``'habib'``); specifies the
          algorithm to use among:

          - ``'tedder'`` -- linear time algorithm of [TCHP2008]_

          - ``'habib'`` -- `O(n^3)` algorithm of [HM1979]_. This algorithm is
            much simpler and so possibly less prone to errors.

        - ``style`` -- string (default: ``'tuple'``); specifies the output
          format:

          - ``'tuple'`` -- as nested tuples.

          - ``'tree'`` -- as :class:`~sage.combinat.rooted_tree.LabelledRootedTree`.

        OUTPUT:

        A pair of two values (recursively encoding the decomposition) :

        * The type of the current module :

          * ``"PARALLEL"``
          * ``"PRIME"``
          * ``"SERIES"``

        * The list of submodules (as list of pairs ``(type, list)``,
          recursively...) or the vertex's name if the module is a singleton.

        Crash course on modular decomposition:

        A module `M` of a graph `G` is a proper subset of its vertices such
        that for all `u \in V(G)-M, v,w\in M` the relation `u \sim v
        \Leftrightarrow u \sim w` holds, where `\sim` denotes the adjacency
        relation in `G`. Equivalently, `M \subset V(G)` is a module if all its
        vertices have the same adjacency relations with each vertex outside of
        the module (vertex by vertex).

        Hence, for a set like a module, it is very easy to encode the
        information of the adjacencies between the vertices inside and outside
        the module -- we can actually add a new vertex `v_M` to our graph
        representing our module `M`, and let `v_M` be adjacent to `u\in V(G)-M`
        if and only if some `v\in M` (and hence all the vertices contained in
        the module) is adjacent to `u`. We can now independently (and
        recursively) study the structure of our module `M` and the new graph
        `G-M+\{v_M\}`, without any loss of information.

        Here are two very simple modules :

        * A connected component `C` (or the union of some --but not all-- of
          them) of a disconnected graph `G`, for instance, is a module, as no
          vertex of `C` has a neighbor outside of it.

        * An anticomponent `C` (or the union of some --but not all-- of them) of
          an non-anticonnected graph `G`, for the same reason (it is just the
          complement of the previous graph !).

        These modules being of special interest, the disjoint union of graphs is
        called a Parallel composition, and the complement of a disjoint union is
        called a Series composition. A graph whose only modules are singletons
        is called Prime.

        For more information on modular decomposition, in particular for an
        explanation of the terms "Parallel," "Prime" and "Series," see the
        :wikipedia:`Modular_decomposition`.

        You may also be interested in the survey from Michel Habib and
        Christophe Paul entitled "A survey on Algorithmic aspects of modular
        decomposition" [HP2010]_.

        EXAMPLES:

        The Bull Graph is prime::

            sage: graphs.BullGraph().modular_decomposition()  # py2
            (PRIME, [0, 3, 4, 2, 1])
            sage: graphs.BullGraph().modular_decomposition()  # py3
            (PRIME, [1, 2, 0, 3, 4])

        The Petersen Graph too::

            sage: graphs.PetersenGraph().modular_decomposition()  # py2
            (PRIME, [6, 2, 5, 1, 9, 3, 0, 7, 8, 4])
            sage: graphs.PetersenGraph().modular_decomposition()  # py3
            (PRIME, [1, 4, 5, 0, 2, 6, 3, 7, 8, 9])

        This a clique on 5 vertices with 2 pendant edges, though, has a more
        interesting decomposition::

            sage: g = graphs.CompleteGraph(5)
            sage: g.add_edge(0,5)
            sage: g.add_edge(0,6)
            sage: g.modular_decomposition(algorithm='habib')
            (SERIES, [(PARALLEL, [(SERIES, [1, 2, 3, 4]), 5, 6]), 0])

        We get an equivalent tree when we use the algorithm of [TCHP2008]_::

            sage: g.modular_decomposition(algorithm='tedder')
            (SERIES, [(PARALLEL, [(SERIES, [4, 3, 2, 1]), 5, 6]), 0])

        We can choose output to be a
        :class:`~sage.combinat.rooted_tree.LabelledRootedTree`::

            sage: g.modular_decomposition(style='tree')
            SERIES[0[], PARALLEL[5[], 6[], SERIES[1[], 2[], 3[], 4[]]]]
            sage: ascii_art(g.modular_decomposition(style='tree'))
              __SERIES
             /      /
            0   ___PARALLEL
               / /     /
              5 6   __SERIES
                   / / / /
                  1 2 3 4

        ALGORITHM:

        When ``algorithm='tedder'`` this function uses python implementation of
        algorithm published by Marc Tedder, Derek Corneil, Michel Habib and
        Christophe Paul [TCHP2008]_. When ``algorithm='habib'`` this function
        uses the algorithm of M. Habib and M. Maurer [HM1979]_.

        .. SEEALSO::

            - :meth:`is_prime` -- Tests whether a graph is prime.

            - :class:`~sage.combinat.rooted_tree.LabelledRootedTree`.

        TESTS:

        Empty graph::

            sage: graphs.EmptyGraph().modular_decomposition(algorithm='habib')
            ()
            sage: graphs.EmptyGraph().modular_decomposition(algorithm='tedder')
            ()
            sage: graphs.EmptyGraph().modular_decomposition(algorithm='habib', style='tree')
            None[]
            sage: graphs.EmptyGraph().modular_decomposition(algorithm='tedder', style='tree')
            None[]

        Singleton Vertex::

            sage: Graph(1).modular_decomposition(algorithm='habib')
            (PRIME, [0])
            sage: Graph(1).modular_decomposition(algorithm='tedder')
            (PRIME, [0])
            sage: Graph(1).modular_decomposition(algorithm='habib', style='tree')
            PRIME[0[]]
            sage: Graph(1).modular_decomposition(algorithm='tedder', style='tree')
            PRIME[0[]]

        Vertices may be arbitrary --- check that :trac:`24898` is fixed::

            sage: Graph({(1,2):[(2,3)],(2,3):[(1,2)]}).modular_decomposition()
            (SERIES, [(1, 2), (2, 3)])

        Unknown algorithm::

            sage: graphs.PathGraph(2).modular_decomposition(algorithm='abc')
            Traceback (most recent call last):
            ...
            ValueError: algorithm must be 'habib' or 'tedder'

        Unknown style::

            sage: graphs.PathGraph(2).modular_decomposition(style='xyz')
            Traceback (most recent call last):
            ...
            ValueError: style must be 'tuple' or 'tree'
        """
        from sage.graphs.graph_decompositions.modular_decomposition import (modular_decomposition,
                                                                            NodeType,
                                                                            habib_maurer_algorithm,
                                                                            create_prime_node,
                                                                            create_normal_node)

        self._scream_if_not_simple()

        if not self.order():
            D = None
        elif self.order() == 1:
            D = create_prime_node()
            D.children.append(create_normal_node(self.vertices()[0]))
        else:
            if algorithm == 'habib':
                D = habib_maurer_algorithm(self)
            elif algorithm == 'tedder':
                D = modular_decomposition(self)
            else:
                raise ValueError("algorithm must be 'habib' or 'tedder'")

        if style == 'tuple':
            if D is None:
                return tuple()
            def relabel(x):
                if x.node_type == NodeType.NORMAL:
                    return x.children[0]
                else:
                    return x.node_type, [relabel(y) for y in x.children]
            return relabel(D)
        elif style == 'tree':
            from sage.combinat.rooted_tree import LabelledRootedTree
            if D is None:
                return LabelledRootedTree([])
            def to_tree(x):
                if x.node_type == NodeType.NORMAL:
                    return LabelledRootedTree([], label=x.children[0])
                else:
                    return LabelledRootedTree([to_tree(y) for y in x.children], label=x.node_type)
            return to_tree(D)
        else:
            raise ValueError("style must be 'tuple' or 'tree'")

    @doc_index("Graph properties")
    def is_polyhedral(self):
        """
        Check whether the graph is the graph of the polyhedron.

        By a theorem of Steinitz (Satz 43, p. 77 of [St1922]_), graphs of
        three-dimensional polyhedra are exactly the simple 3-vertex-connected
        planar graphs.

        EXAMPLES::

            sage: C = graphs.CubeGraph(3)
            sage: C.is_polyhedral()
            True
            sage: K33=graphs.CompleteBipartiteGraph(3, 3)
            sage: K33.is_polyhedral()
            False
            sage: graphs.CycleGraph(17).is_polyhedral()
            False
            sage: [i for i in range(9) if graphs.CompleteGraph(i).is_polyhedral()]
            [4]

        .. SEEALSO::

            * :meth:`~sage.graphs.generic_graph.GenericGraph.vertex_connectivity`
            * :meth:`~sage.graphs.generic_graph.GenericGraph.is_planar`
            * :meth:`is_circumscribable`
            * :meth:`is_inscribable`
            * :wikipedia:`Polyhedral_graph`

        TESTS::

            sage: G = Graph([[1, 2, 3, 4], [[1, 2], [1,1]]], loops=True)
            sage: G.is_polyhedral()
            False

            sage: G = Graph([[1, 2, 3], [[1, 2], [3, 1], [1, 2], [2, 3]]], multiedges=True)
            sage: G.is_polyhedral()
            False

        """
        return (not self.has_loops()
                and not self.has_multiple_edges()
                and self.vertex_connectivity(k=3)
                and self.is_planar())

    @doc_index("Graph properties")
    def is_circumscribable(self, solver="ppl", verbose=0):
        """
        Test whether the graph is the graph of a circumscribed polyhedron.

        A polyhedron is circumscribed if all of its facets are tangent to a
        sphere. By a theorem of Rivin ([HRS1993]_), this can be checked by
        solving a linear program that assigns weights between 0 and 1/2 on each
        edge of the polyhedron, so that the weights on any face add to exactly
        one and the weights on any non-facial cycle add to more than one.  If
        and only if this can be done, the polyhedron can be circumscribed.

        INPUT:

        - ``solver`` -- (default: ``"ppl"``); specify a Linear Program (LP)
          solver to be used. If set to ``None``, the default one is used. For
          more information on LP solvers and which default solver is used, see
          the method :meth:`solve
          <sage.numerical.mip.MixedIntegerLinearProgram.solve>` of the class
          :class:`MixedIntegerLinearProgram
          <sage.numerical.mip.MixedIntegerLinearProgram>`.

        - ``verbose`` -- integer (default: ``0``); sets the level of
          verbosity. Set to 0 by default, which means quiet.

        EXAMPLES::

            sage: C = graphs.CubeGraph(3)
            sage: C.is_circumscribable()
            True

            sage: O = graphs.OctahedralGraph()
            sage: O.is_circumscribable()
            True

            sage: TT = polytopes.truncated_tetrahedron().graph()
            sage: TT.is_circumscribable()
            False

        Stellating in a face of the octahedral graph is not circumscribable::

            sage: f = set(flatten(choice(O.faces())))
            sage: O.add_edges([[6, i] for i in f])
            sage: O.is_circumscribable()
            False

        .. SEEALSO::

            * :meth:`is_polyhedral`
            * :meth:`is_inscribable`

        TESTS::

            sage: G = graphs.CompleteGraph(5)
            sage: G.is_circumscribable()
            Traceback (most recent call last):
            ...
            NotImplementedError: this method only works for polyhedral graphs

        .. TODO::

            Allow the use of other, inexact but faster solvers.
        """
        if not self.is_polyhedral():
            raise NotImplementedError('this method only works for polyhedral graphs')

        from sage.numerical.mip import MixedIntegerLinearProgram
        from sage.numerical.mip import MIPSolverException
        # For a description of the algorithm see paper by Rivin and:
        # https://www.ics.uci.edu/~eppstein/junkyard/uninscribable/
        # In order to simulate strict inequalities in the following LP, we
        # introduce a variable c[0] and maximize it. If it is positive, then
        # the LP has a solution, such that all inequalities are strict
        # after removing the auxiliary variable c[0].
        M = MixedIntegerLinearProgram(maximization=True, solver=solver)
        e_var = M.new_variable(nonnegative=True)
        c = M.new_variable()
        M.set_min(c[0], -1)
        M.set_max(c[0], 1)
        M.set_objective(c[0])

        for e in self.edge_iterator(labels=0):
            fe = frozenset(e)
            M.set_max(e_var[fe], ZZ(1)/ZZ(2))
            M.add_constraint(e_var[fe] - c[0], min=0)
            M.add_constraint(e_var[fe] + c[0], max=ZZ(1)/ZZ(2))

        # The faces are completely determined by the graph structure:
        # for polyhedral graph, there is only one way to choose the faces.
        # We add an equality constraint for each face.
        efaces = self.faces()
        vfaces = set(frozenset([e[0] for e in face]) for face in efaces)
        for edges in efaces:
            M.add_constraint(M.sum(e_var[frozenset(e)] for e in edges) == 1)

        # In order to generate all simple cycles of G, which are not faces,
        # we use the "all_simple_cycles" method of directed graphs, generating
        # each cycle twice (in both directions). The set below make sure only
        # one direction gives rise to an (in)equality
        D = self.to_directed()
        inequality_constraints = set()
        for cycle in D.all_simple_cycles():
            if len(cycle) > 3:
                scycle = frozenset(cycle)
                if scycle not in vfaces:
                    edges = (frozenset((cycle[i], cycle[i+1])) for i in range(len(cycle)-1))
                    inequality_constraints.add(frozenset(edges))

        for ieq in inequality_constraints:
            M.add_constraint(M.sum(e_var[fe] for fe in ieq) - c[0] >= 1)

        try:
            solution = M.solve(log=verbose)
        except MIPSolverException as msg:
            if str(msg) == "PPL : There is no feasible solution":
                return False
        return solution > 0

    @doc_index("Graph properties")
    def is_inscribable(self, solver="ppl", verbose=0):
        """
        Test whether the graph is the graph of an inscribed polyhedron.

        A polyhedron is inscribed if all of its vertices are on a sphere.
        This is dual to the notion of circumscribed polyhedron: A Polyhedron is
        inscribed if and only if its polar dual is circumscribed and hence a
        graph is inscribable if and only if its planar dual is circumscribable.

        INPUT:

        - ``solver`` -- (default: ``"ppl"``); specify a Linear Program (LP)
          solver to be used. If set to ``None``, the default one is used. For
          more information on LP solvers and which default solver is used, see
          the method :meth:`solve
          <sage.numerical.mip.MixedIntegerLinearProgram.solve>` of the class
          :class:`MixedIntegerLinearProgram
          <sage.numerical.mip.MixedIntegerLinearProgram>`.

        - ``verbose`` -- integer (default: ``0``); sets the level of
          verbosity. Set to 0 by default, which means quiet.

        EXAMPLES::

            sage: H = graphs.HerschelGraph()
            sage: H.is_inscribable()               # long time (> 1 sec)
            False
            sage: H.planar_dual().is_inscribable() # long time (> 1 sec)
            True

            sage: C = graphs.CubeGraph(3)
            sage: C.is_inscribable()
            True

        Cutting off a vertex from the cube yields an uninscribable graph::

            sage: C = graphs.CubeGraph(3)
            sage: v = next(C.vertex_iterator())
            sage: triangle = [_ + v for _ in C.neighbors(v)]
            sage: C.add_edges(Combinations(triangle, 2))
            sage: C.add_edges(zip(triangle, C.neighbors(v)))
            sage: C.delete_vertex(v)
            sage: C.is_inscribable()
            False

        Breaking a face of the cube yields an uninscribable graph::

            sage: C = graphs.CubeGraph(3)
            sage: face = choice(C.faces())
            sage: C.add_edge([face[0][0], face[2][0]])
            sage: C.is_inscribable()
            False


        .. SEEALSO::

            * :meth:`is_polyhedral`
            * :meth:`is_circumscribable`

        TESTS::

            sage: G = graphs.CompleteBipartiteGraph(3,3)
            sage: G.is_inscribable()
            Traceback (most recent call last):
            ...
            NotImplementedError: this method only works for polyhedral graphs
        """
        if not self.is_polyhedral():
            raise NotImplementedError('this method only works for polyhedral graphs')
        return self.planar_dual().is_circumscribable(solver=solver, verbose=verbose)

    @doc_index("Graph properties")
    def is_prime(self, algorithm='habib'):
        r"""
        Test whether the current graph is prime.

        INPUT:

        - ``algorithm`` -- (default: ``'tedder'``) specifies the algorithm to
          use among:

          - ``'tedder'`` -- Use the linear algorithm of [TCHP2008]_.

          - ``'habib'`` -- Use the $O(n^3)$ algorithm of [HM1979]_. This is
            probably slower, but is much simpler and so possibly less error
            prone.

        A graph is prime if all its modules are trivial (i.e. empty, all of the
        graph or singletons) -- see :meth:`modular_decomposition`.

        EXAMPLES:

        The Petersen Graph and the Bull Graph are both prime::

            sage: graphs.PetersenGraph().is_prime()
            True
            sage: graphs.BullGraph().is_prime()
            True

        Though quite obviously, the disjoint union of them is not::

            sage: (graphs.PetersenGraph() + graphs.BullGraph()).is_prime()
            False

        TESTS::

            sage: graphs.EmptyGraph().is_prime()
            True
        """
        from sage.graphs.graph_decompositions.modular_decomposition import NodeType

        if self.order() <= 1:
            return True

        D = self.modular_decomposition(algorithm=algorithm)

        return D[0] == NodeType.PRIME and len(D[1]) == self.order()

    def _gomory_hu_tree(self, vertices, algorithm=None):
        r"""
        Return a Gomory-Hu tree associated to self.

        This function is the private counterpart of ``gomory_hu_tree()``, with
        the difference that it has an optional argument needed for recursive
        computations, which the user is not interested in defining himself.

        See the documentation of ``gomory_hu_tree()`` for more information.

        INPUT:

        - ``vertices`` -- a set of "real" vertices, as opposed to the fakes one
          introduced during the computations. This variable is useful for the
          algorithm and for recursion purposes.

        - ``algorithm`` -- select the algorithm used by the :meth:`edge_cut`
          method. Refer to its documentation for allowed values and default
          behaviour.

        EXAMPLES:

        This function is actually tested in ``gomory_hu_tree()``, this example
        is only present to have a doctest coverage of 100%::

            sage: g = graphs.PetersenGraph()
            sage: t = g._gomory_hu_tree(frozenset(g.vertices()))
        """
        self._scream_if_not_simple()

        # Small case, not really a problem ;-)
        if len(vertices) == 1:
            g = Graph()
            g.add_vertices(vertices)
            return g

        # Take any two vertices (u,v)
        it = iter(vertices)
        u,v = next(it),next(it)

        # Compute a uv min-edge-cut.
        #
        # The graph is split into U,V with u \in U and v\in V.
        flow,edges,[U,V] = self.edge_cut(u, v, use_edge_labels=True, vertices=True, algorithm=algorithm)

        # One graph for each part of the previous one
        gU,gV = self.subgraph(U, immutable=False), self.subgraph(V, immutable=False)

        # A fake vertex fU (resp. fV) to represent U (resp. V)
        fU = frozenset(U)
        fV = frozenset(V)

        # Each edge (uu,vv) with uu \in U and vv\in V yields:
        # - an edge (uu,fV) in gU
        # - an edge (vv,fU) in gV
        #
        # If the same edge is added several times their capacities add up.

        from sage.rings.real_mpfr import RR
        for uu,vv,capacity in edges:
            capacity = capacity if capacity in RR else 1

            # Assume uu is in gU
            if uu in V:
                uu,vv = vv,uu

            # Create the new edges if necessary
            if not gU.has_edge(uu, fV):
                gU.add_edge(uu, fV, 0)
            if not gV.has_edge(vv, fU):
                gV.add_edge(vv, fU, 0)

            # update the capacities
            gU.set_edge_label(uu, fV, gU.edge_label(uu, fV) + capacity)
            gV.set_edge_label(vv, fU, gV.edge_label(vv, fU) + capacity)

        # Recursion on each side
        gU_tree = gU._gomory_hu_tree(vertices & frozenset(gU), algorithm=algorithm)
        gV_tree = gV._gomory_hu_tree(vertices & frozenset(gV), algorithm=algorithm)

        # Union of the two partial trees
        g = gU_tree.union(gV_tree)

        # An edge to connect them, with the appropriate label
        g.add_edge(u, v, flow)

        return g

    @doc_index("Connectivity, orientations, trees")
    def gomory_hu_tree(self, algorithm=None):
        r"""
        Return a Gomory-Hu tree of self.

        Given a tree `T` with labeled edges representing capacities, it is very
        easy to determine the maximum flow between any pair of vertices :
        it is the minimal label on the edges of the unique path between them.

        Given a graph `G`, a Gomory-Hu tree `T` of `G` is a tree with the same
        set of vertices, and such that the maximum flow between any two vertices
        is the same in `G` as in `T`. See the :wikipedia:`Gomory–Hu_tree`. Note
        that, in general, a graph admits more than one Gomory-Hu tree.

        See also 15.4 (Gomory-Hu trees) from [Sch2003]_.

        INPUT:

        - ``algorithm`` -- select the algorithm used by the :meth:`edge_cut`
          method. Refer to its documentation for allowed values and default
          behaviour.

        OUTPUT:

        A graph with labeled edges

        EXAMPLES:

        Taking the Petersen graph::

            sage: g = graphs.PetersenGraph()
            sage: t = g.gomory_hu_tree()

        Obviously, this graph is a tree::

            sage: t.is_tree()
            True

        Note that if the original graph is not connected, then the Gomory-Hu
        tree is in fact a forest::

            sage: (2*g).gomory_hu_tree().is_forest()
            True
            sage: (2*g).gomory_hu_tree().is_connected()
            False

        On the other hand, such a tree has lost nothing of the initial graph
        connectedness::

            sage: all(t.flow(u,v) == g.flow(u,v) for u,v in Subsets(g.vertices(), 2))
            True

        Just to make sure, we can check that the same is true for two vertices
        in a random graph::

            sage: g = graphs.RandomGNP(20,.3)
            sage: t = g.gomory_hu_tree()
            sage: g.flow(0,1) == t.flow(0,1)
            True

        And also the min cut::

            sage: g.edge_connectivity() == min(t.edge_labels())
            True

        TESTS:

        :trac:`16475`::

            sage: G = graphs.PetersenGraph()
            sage: for u,v in G.edge_iterator(labels=False):
            ....:     G.set_edge_label(u, v, 1)
            sage: for u, v in [(0, 1), (0, 4), (0, 5), (1, 2), (1, 6), (3, 4), (5, 7), (5, 8)]:
            ....:     G.set_edge_label(u, v, 2)
            sage: T = G.gomory_hu_tree()
            sage: from itertools import combinations
            sage: for u,v in combinations(G,2):
            ....:     assert T.flow(u,v,use_edge_labels=True) == G.flow(u,v,use_edge_labels=True)

            sage: graphs.EmptyGraph().gomory_hu_tree()
            Graph on 0 vertices
        """
        if not self.order():
            return Graph()
        if not self.is_connected():
            g = Graph()
            for cc in self.connected_components_subgraphs():
                g = g.union(cc._gomory_hu_tree(frozenset(cc.vertex_iterator()), algorithm=algorithm))
        else:
            g = self._gomory_hu_tree(frozenset(self.vertex_iterator()), algorithm=algorithm)

        if self.get_pos() is not None:
            g.set_pos(dict(self.get_pos()))
        return g

    @doc_index("Leftovers")
    def two_factor_petersen(self, solver=None, verbose=0):
        r"""
        Return a decomposition of the graph into 2-factors.

        Petersen's 2-factor decomposition theorem asserts that any `2r`-regular
        graph `G` can be decomposed into 2-factors.  Equivalently, it means that
        the edges of any `2r`-regular graphs can be partitionned in `r` sets
        `C_1,\dots,C_r` such that for all `i`, the set `C_i` is a disjoint union
        of cycles (a 2-regular graph).

        As any graph of maximal degree `\Delta` can be completed into a regular
        graph of degree `2\lceil\frac\Delta 2\rceil`, this result also means
        that the edges of any graph of degree `\Delta` can be partitionned in
        `r=2\lceil\frac\Delta 2\rceil` sets `C_1,\dots,C_r` such that for all
        `i`, the set `C_i` is a graph of maximal degree `2` (a disjoint union of
        paths and cycles).

        INPUT:

        - ``solver`` -- (default: ``None``); specify a Linear Program (LP)
          solver to be used. If set to ``None``, the default one is used. For
          more information on LP solvers and which default solver is used, see
          the method :meth:`solve
          <sage.numerical.mip.MixedIntegerLinearProgram.solve>` of the class
          :class:`MixedIntegerLinearProgram
          <sage.numerical.mip.MixedIntegerLinearProgram>`.

        - ``verbose`` -- integer (default: ``0``); sets the level of
          verbosity. Set to 0 by default, which means quiet.

        EXAMPLES:

        The Complete Graph on `7` vertices is a `6`-regular graph, so it can be
        edge-partitionned into `2`-regular graphs::

            sage: g = graphs.CompleteGraph(7)
            sage: classes = g.two_factor_petersen()
            sage: for c in classes:
            ....:     gg = Graph()
            ....:     gg.add_edges(c)
            ....:     print(max(gg.degree())<=2)
            True
            True
            True
            sage: Set(set(classes[0]) | set(classes[1]) | set(classes[2])).cardinality() == g.size()
            True

        ::

            sage: g = graphs.CirculantGraph(24, [7, 11])
            sage: cl = g.two_factor_petersen()
            sage: g.plot(edge_colors={'black':cl[0], 'red':cl[1]})
            Graphics object consisting of 73 graphics primitives

        """
        self._scream_if_not_simple()
        d = self.eulerian_orientation()

        # This new graph is bipartite, and built the following way :
        #
        # To each vertex v of the digraph are associated two vertices,
        # a sink (-1,v) and a source (1,v)
        # Any edge (u,v) in the digraph is then added as ((-1,u),(1,v))

        g = Graph()
        g.add_edges(((-1, u), (1, v)) for u, v in d.edge_iterator(labels=None))

        # This new bipartite graph is now edge_colored
        from sage.graphs.graph_coloring import edge_coloring
        classes = edge_coloring(g, solver=solver, verbose=verbose)

        # The edges in the classes are of the form ((-1,u),(1,v))
        # and have to be translated back to (u,v)
        classes_b = []
        for c in classes:
            classes_b.append([(u,v) for ((uu,u),(vv,v)) in c])

        return classes_b

    @doc_index("Leftovers")
    def kirchhoff_symanzik_polynomial(self, name='t'):
        r"""
        Return the Kirchhoff-Symanzik polynomial of a graph.

        This is a polynomial in variables `t_e` (each of them representing an
        edge of the graph `G`) defined as a sum over all spanning trees:

        .. MATH::

            \Psi_G(t) = \sum_{\substack{T\subseteq V \\ \text{a spanning tree}}} \prod_{e \not\in E(T)} t_e

        This is also called the first Symanzik polynomial or the Kirchhoff
        polynomial.

        INPUT:

        - ``name`` -- name of the variables (default: ``'t'``)

        OUTPUT:

        - a polynomial with integer coefficients

        ALGORITHM:

            This is computed here using a determinant, as explained in Section
            3.1 of [Mar2009a]_.

            As an intermediate step, one computes a cycle basis `\mathcal C` of
            `G` and a rectangular `|\mathcal C| \times |E(G)|` matrix with
            entries in `\{-1,0,1\}`, which describes which edge belong to which
            cycle of `\mathcal C` and their respective orientations.

            More precisely, after fixing an arbitrary orientation for each edge
            `e\in E(G)` and each cycle `C\in\mathcal C`, one gets a sign for
            every incident pair (edge, cycle) which is `1` if the orientation
            coincide and `-1` otherwise.

        EXAMPLES:

        For the cycle of length 5::

            sage: G = graphs.CycleGraph(5)
            sage: G.kirchhoff_symanzik_polynomial()
            t0 + t1 + t2 + t3 + t4

        One can use another letter for variables::

            sage: G.kirchhoff_symanzik_polynomial(name='u')
            u0 + u1 + u2 + u3 + u4

        For the 'coffee bean' graph::

            sage: G = Graph([(0,1,'a'),(0,1,'b'),(0,1,'c')], multiedges=True)
            sage: G.kirchhoff_symanzik_polynomial()
            t0*t1 + t0*t2 + t1*t2

        For the 'parachute' graph::

            sage: G = Graph([(0,2,'a'),(0,2,'b'),(0,1,'c'),(1,2,'d')], multiedges=True)
            sage: G.kirchhoff_symanzik_polynomial()
            t0*t1 + t0*t2 + t1*t2 + t1*t3 + t2*t3

        For the complete graph with 4 vertices::

            sage: G = graphs.CompleteGraph(4)
            sage: G.kirchhoff_symanzik_polynomial()
            t0*t1*t3 + t0*t2*t3 + t1*t2*t3 + t0*t1*t4 + t0*t2*t4 + t1*t2*t4
            + t1*t3*t4 + t2*t3*t4 + t0*t1*t5 + t0*t2*t5 + t1*t2*t5 + t0*t3*t5
            + t2*t3*t5 + t0*t4*t5 + t1*t4*t5 + t3*t4*t5

        REFERENCES:

        [Bro2011]_
        """
        from sage.matrix.constructor import matrix
        from sage.rings.integer_ring import ZZ
        from sage.rings.polynomial.polynomial_ring_constructor import PolynomialRing

        # The order of the vertices in each tuple matters, so use a list
        edges = list(self.edges(sort=False))
        cycles = self.cycle_basis(output='edge')

        edge2int = {e: j for j, e in enumerate(edges)}
        circuit_mtrx = matrix(ZZ, self.size(), len(cycles))
        for i, cycle in enumerate(cycles):
            for edge in cycle:
                if edge in edges:
                    circuit_mtrx[edge2int[edge], i] = +1
                else:
                    circuit_mtrx[edge2int[(edge[1], edge[0], edge[2])], i] = -1

        D = matrix.diagonal(PolynomialRing(ZZ, name, self.size()).gens())
        return (circuit_mtrx.transpose() * D * circuit_mtrx).determinant()

    @doc_index("Leftovers")
    def magnitude_function(self):
        r"""
        Return the magnitude function of the graph as a rational function.

        This is defined as the sum of all coefficients in the inverse of the
        matrix `Z` whose coefficient `Z_{i,j}` indexed by a pair of vertices
        `(i,j)` is `q^d(i,j)` where `d` is the distance function in the graph.

        By convention, if the distance from `i` to `j` is infinite (for two
        vertices not path connected) then `Z_{i,j}=0`.

        The value of the magnitude function at `q=0` is the cardinality of the
        graph. The magnitude function of a disjoint union is the sum of the
        magnitudes functions of the connected components. The magnitude function
        of a Cartesian product is the product of the magnitudes functions of the
        factors.

        EXAMPLES::

            sage: g = Graph({1:[], 2:[]})
            sage: g.magnitude_function()
            2

            sage: g = graphs.CycleGraph(4)
            sage: g.magnitude_function()
            4/(q^2 + 2*q + 1)

            sage: g = graphs.CycleGraph(5)
            sage: m = g.magnitude_function(); m
            5/(2*q^2 + 2*q + 1)

        One can expand the magnitude as a power series in `q` as follows::

            sage: q = QQ[['q']].gen()
            sage: m(q)
            5 - 10*q + 10*q^2 - 20*q^4 + 40*q^5 - 40*q^6 + ...

        One can also use the substitution `q = exp(-t)` to obtain the magnitude
        function as a function of `t`::

            sage: g = graphs.CycleGraph(6)
            sage: m = g.magnitude_function()
            sage: t = var('t')
            sage: m(exp(-t))
            6/(2*e^(-t) + 2*e^(-2*t) + e^(-3*t) + 1)

        TESTS::

            sage: g = Graph()
            sage: g.magnitude_function()
            0

            sage: g = Graph({1:[]})
            sage: g.magnitude_function()
            1

            sage: g = graphs.PathGraph(4)
            sage: g.magnitude_function()
            (-2*q + 4)/(q + 1)

        REFERENCES:

        .. [Lein] Tom Leinster, *The magnitude of metric spaces*.
           Doc. Math. 18 (2013), 857-905.
        """
        from sage.matrix.constructor import matrix
        from sage.rings.polynomial.polynomial_ring_constructor import PolynomialRing
        from sage.graphs.distances_all_pairs import distances_all_pairs

        ring = PolynomialRing(ZZ, 'q')
        q = ring.gen()
        N = self.order()
        if not N:
            return ring.zero()
        dist = distances_all_pairs(self)
        vertices = list(self)
        Z = matrix(ring, N, N, ring.zero())
        for i in range(N):
            Z[i, i] = ring.one()
        for i in range(N):
            for j in range(i):
                dij = dist[vertices[i]][vertices[j]]
                if dij in ZZ:
                    Z[i, j] = Z[j, i] = q ** dij
                else:
                    Z[i, j] = Z[j, i] = ring.zero()
        return sum(sum(u) for u in ~Z)

    @doc_index("Leftovers")
    def ihara_zeta_function_inverse(self):
        """
        Compute the inverse of the Ihara zeta function of the graph.

        This is a polynomial in one variable with integer coefficients. The
        Ihara zeta function itself is the inverse of this polynomial.

        See the :wikipedia:`Ihara zeta function` for more information.

        ALGORITHM:

        This is computed here as the (reversed) characteristic polynomial of a
        square matrix of size twice the number of edges, related to the
        adjacency matrix of the line graph, see for example Proposition 9 in
        [SS2008]_ and Def. 4.1 in [Ter2011]_.

        The graph is first replaced by its 2-core, as this does not change the
        Ihara zeta function.

        EXAMPLES::

            sage: G = graphs.CompleteGraph(4)
            sage: factor(G.ihara_zeta_function_inverse())
            (2*t - 1) * (t + 1)^2 * (t - 1)^3 * (2*t^2 + t + 1)^3

            sage: G = graphs.CompleteGraph(5)
            sage: factor(G.ihara_zeta_function_inverse())
            (-1) * (3*t - 1) * (t + 1)^5 * (t - 1)^6 * (3*t^2 + t + 1)^4

            sage: G = graphs.PetersenGraph()
            sage: factor(G.ihara_zeta_function_inverse())
            (-1) * (2*t - 1) * (t + 1)^5 * (t - 1)^6 * (2*t^2 + 2*t + 1)^4
            * (2*t^2 - t + 1)^5

            sage: G = graphs.RandomTree(10)
            sage: G.ihara_zeta_function_inverse()
            1

        REFERENCES:

        [HST2001]_
        """
        from sage.matrix.constructor import matrix

        H = self.subgraph(vertices=self.cores(k=2)[1])
        E = list(H.edges(sort=False))
        m = len(E)
        # compute (Hashimoto) edge matrix T
        T = matrix(ZZ, 2 * m, 2 * m, 0)
        for i in range(m):
            for j in range(m):
                if i != j:
                    if E[i][1] == E[j][0]:  # same orientation
                        T[2 * i, 2 * j] = 1
                        T[2 * j + 1, 2 * i + 1] = 1
                    elif E[i][1] == E[j][1]:  # opposite orientation (towards)
                        T[2 * i, 2 * j + 1] = 1
                        T[2 * j, 2 * i + 1] = 1
                    elif E[i][0] == E[j][0]:  # opposite orientation (away)
                        T[2 * i + 1, 2 * j] = 1
                        T[2 * j + 1, 2 * i] = 1
        return T.charpoly('t').reverse()

    @doc_index("Leftovers")
    def perfect_matchings(self, labels=False):
        r"""
        Return an iterator over all perfect matchings of the graph.

        ALGORITHM:

        Choose a vertex `v`, then recurse through all edges incident to `v`,
        removing one edge at a time whenever an edge is added to a matching.

        INPUT:

        - ``labels`` -- boolean (default: ``False``); when ``True``, the edges
          in each perfect matching are triples (containing the label as the
          third element), otherwise the edges are pairs.

        .. SEEALSO::

            :meth:`matching`

        EXAMPLES::

            sage: G=graphs.GridGraph([2,3])
            sage: for m in G.perfect_matchings():
            ....:     print(sorted(m))
            [((0, 0), (0, 1)), ((0, 2), (1, 2)), ((1, 0), (1, 1))]
            [((0, 0), (1, 0)), ((0, 1), (0, 2)), ((1, 1), (1, 2))]
            [((0, 0), (1, 0)), ((0, 1), (1, 1)), ((0, 2), (1, 2))]

            sage: G = graphs.CompleteGraph(4)
            sage: for m in G.perfect_matchings(labels=True):
            ....:     print(sorted(m))
            [(0, 1, None), (2, 3, None)]
            [(0, 2, None), (1, 3, None)]
            [(0, 3, None), (1, 2, None)]

            sage: G = Graph([[1,-1,'a'], [2,-2, 'b'], [1,-2,'x'], [2,-1,'y']])
            sage: sorted(sorted(m) for m in G.perfect_matchings(labels=True))
            [[(-2, 1, 'x'), (-1, 2, 'y')], [(-2, 2, 'b'), (-1, 1, 'a')]]

            sage: G = graphs.CompleteGraph(8)
            sage: mpc = G.matching_polynomial().coefficients(sparse=False)[0]
            sage: len(list(G.perfect_matchings())) == mpc
            True

            sage: G = graphs.PetersenGraph().copy(immutable=True)
            sage: list(G.perfect_matchings())
            [[(0, 1), (2, 3), (4, 9), (5, 7), (6, 8)],
             [(0, 1), (2, 7), (3, 4), (5, 8), (6, 9)],
             [(0, 4), (1, 2), (3, 8), (5, 7), (6, 9)],
             [(0, 4), (1, 6), (2, 3), (5, 8), (7, 9)],
             [(0, 5), (1, 2), (3, 4), (6, 8), (7, 9)],
             [(0, 5), (1, 6), (2, 7), (3, 8), (4, 9)]]

            sage: list(Graph().perfect_matchings())
            [[]]

            sage: G = graphs.CompleteGraph(5)
            sage: list(G.perfect_matchings())
            []
        """
        if not self:
            yield []
            return
        # if every connected component has an even number of vertices
        if not any(len(cc) % 2 for cc in self.connected_components()):
            v = next(self.vertex_iterator())
            for e in self.edges_incident(v, labels=labels):
                Gp = self.copy(immutable=False)
                Gp.delete_vertices([e[0], e[1]])
                for mat in Gp.perfect_matchings(labels):
                    yield [e] + mat

    @doc_index("Leftovers")
    def has_perfect_matching(self, algorithm="Edmonds", solver=None, verbose=0):
        r"""
        Return whether this graph has a perfect matching.

        INPUT:

        - ``algorithm`` -- string (default: ``"Edmonds"``)

          - ``"Edmonds"`` uses Edmonds' algorithm as implemented in NetworkX to
            find a matching of maximal cardinality, then check whether this
            cardinality is half the number of vertices of the graph.

          - ``"LP_matching"`` uses a Linear Program to find a matching of
            maximal cardinality, then check whether this cardinality is half the
            number of vertices of the graph.

          - ``"LP"`` uses a Linear Program formulation of the perfect matching
            problem: put a binary variable ``b[e]`` on each edge `e`, and for
            each vertex `v`, require that the sum of the values of the edges
            incident to `v` is 1.

        - ``solver`` -- (default: ``None``); specify a Linear Program (LP)
          solver to be used; if set to ``None``, the default one is used

        - ``verbose`` -- integer (default: ``0``); sets the level of verbosity:
          set to 0 by default, which means quiet (only useful when
          ``algorithm == "LP_matching"`` or ``algorithm == "LP"``)

        For more information on LP solvers and which default solver is used, see
        the method :meth:`solve
        <sage.numerical.mip.MixedIntegerLinearProgram.solve>` of the class
        :class:`MixedIntegerLinearProgram
        <sage.numerical.mip.MixedIntegerLinearProgram>`.

        OUTPUT:

        A boolean.

        EXAMPLES::

            sage: graphs.PetersenGraph().has_perfect_matching()
            True
            sage: graphs.WheelGraph(6).has_perfect_matching()
            True
            sage: graphs.WheelGraph(5).has_perfect_matching()
            False
            sage: graphs.PetersenGraph().has_perfect_matching(algorithm="LP_matching")
            True
            sage: graphs.WheelGraph(6).has_perfect_matching(algorithm="LP_matching")
            True
            sage: graphs.WheelGraph(5).has_perfect_matching(algorithm="LP_matching")
            False
            sage: graphs.PetersenGraph().has_perfect_matching(algorithm="LP_matching")
            True
            sage: graphs.WheelGraph(6).has_perfect_matching(algorithm="LP_matching")
            True
            sage: graphs.WheelGraph(5).has_perfect_matching(algorithm="LP_matching")
            False

        TESTS::

            sage: G = graphs.EmptyGraph()
            sage: all(G.has_perfect_matching(algorithm=algo) for algo in ['Edmonds', 'LP_matching', 'LP'])
            True

        Be careful with isolated vertices::

            sage: G = graphs.PetersenGraph()
            sage: G.add_vertex(11)
            sage: any(G.has_perfect_matching(algorithm=algo) for algo in ['Edmonds', 'LP_matching', 'LP'])
            False
        """
        if self.order() % 2:
            return False
        if algorithm == "Edmonds":
            return len(self) == 2*self.matching(value_only=True,
                                                use_edge_labels=False,
                                                algorithm="Edmonds")
        elif algorithm == "LP_matching":
            return len(self) == 2*self.matching(value_only=True,
                                                use_edge_labels=False,
                                                algorithm="LP",
                                                solver=solver,
                                                verbose=verbose)
        elif algorithm == "LP":
            from sage.numerical.mip import MixedIntegerLinearProgram, MIPSolverException
            p = MixedIntegerLinearProgram(solver=solver)
            b = p.new_variable(binary=True)
            for v in self:
                edges = self.edges_incident(v, labels=False)
                if not edges:
                    return False
                p.add_constraint(p.sum(b[frozenset(e)] for e in edges) == 1)
            try:
                p.solve(log=verbose)
                return True
            except MIPSolverException:
                return False
        else:
            raise ValueError('algorithm must be set to "Edmonds", "LP_matching" or "LP"')

    @doc_index("Leftovers")
    def effective_resistance(self, i, j):
        r"""
        Return the effective resistance between nodes `i` and `j`.

        The resistance distance between vertices `i` and `j` of a simple
        connected graph `G` is defined as the effective resistance between the
        two vertices on an electrical network constructed from `G` replacing
        each edge of the graph by a unit (1 ohm) resistor.

        See the :wikipedia:`Resistance_distance` for more information.

        INPUT:

        - ``i``, ``j`` -- vertices of the graph

        OUTPUT: rational number denoting resistance between nodes `i` and `j`

        EXAMPLES:

        Effective resistances in a straight linear 2-tree on 6 vertices ::

            sage: G = Graph([(0,1),(0,2),(1,2),(1,3),(3,5),(2,4),(2,3),(3,4),(4,5)])
            sage: G.effective_resistance(0,1)
            34/55
            sage: G.effective_resistance(0,3)
            49/55
            sage: G.effective_resistance(1,4)
            9/11
            sage: G.effective_resistance(0,5)
            15/11

        Effective resistances in a fan on 6 vertices ::

            sage: H = Graph([(0,1),(0,2),(0,3),(0,4),(0,5),(0,6),(1,2),(2,3),(3,4),(4,5)])
            sage: H.effective_resistance(1,5)
            6/5
            sage: H.effective_resistance(1,3)
            49/55

        .. SEEALSO::

            * :meth:`effective_resistance_matrix` --
              a similar method giving a matrix full of all effective
              resistances between all nodes

            * :meth:`least_effective_resistance` --
              gives node pairs with least effective resistances

            * See :wikipedia:`Resistance_distance` for more details.

        TESTS::

            sage: G = graphs.CompleteGraph(4)
            sage: all(G.effective_resistance(u, v) == 1/2 for u,v in G.edge_iterator(labels=False))
            True
            sage: Graph(1).effective_resistance(0,0)
            0
            sage: G = Graph([(0,1),(1,2)])
            sage: G.effective_resistance(0,2)
            2
            sage: G = Graph([(0,1),(1,2),(2,0)])
            sage: G.effective_resistance(0,2)
            2/3
            sage: G = Graph([(0,1),(0,2),(0,3),(0,4),(0,5),(1,2),(2,3),(3,4),(4,5),(5,1)])
            sage: r = G.effective_resistance(0,3)
            sage: r == fibonacci(2*(5-3)+1)*fibonacci(2*3-1)/fibonacci(2*5)
            True
        """
        from sage.matrix.constructor import matrix
        if i not in self:
            raise ValueError("vertex ({0}) is not a vertex of the graph".format(repr(i)))
        elif j not in self:
            raise ValueError("vertex ({0}) is not a vertex of the graph".format(repr(j)))

        if i == j :
            return 0

        self._scream_if_not_simple()
        if not self.is_connected():
            raise ValueError('the Graph is not a connected graph')

        vert = list(self)
        i1 = vert.index(i)
        i2 = vert.index(j)
        n = self.order()
        L = self.laplacian_matrix(vertices=vert)
        M = L.pseudoinverse()
        Id = matrix.identity(n)
        sigma = matrix(Id[i1] - Id[i2])
        diff = sigma * M * sigma.transpose()

        return diff[0, 0]

    @doc_index("Leftovers")
    def effective_resistance_matrix(self, vertices=None, nonedgesonly=True):
        r"""
        Return a matrix whose (`i` , `j`) entry gives the effective resistance
        between vertices `i` and `j`.

        The resistance distance between vertices `i` and `j` of a simple
        connected graph `G` is defined as the effective resistance between the
        two vertices on an electrical network constructed from `G` replacing
        each edge of the graph by a unit (1 ohm) resistor.

        INPUT:

        - ``nonedgesonly`` -- boolean (default: ``True``); if ``True`` assign
          zero resistance to pairs of adjacent vertices.

        - ``vertices`` -- list (default: ``None``); the ordering of the
          vertices defining how they should appear in the matrix. By default,
          the ordering given by :meth:`GenericGraph.vertices` is used.

        OUTPUT: matrix

        EXAMPLES:

        The effective resistance matrix  for a straight linear 2-tree counting
        only non-adjacent vertex pairs ::

            sage: G = Graph([(0,1),(0,2),(1,2),(1,3),(3,5),(2,4),(2,3),(3,4),(4,5)])
            sage: G.effective_resistance_matrix()
            [    0     0     0 49/55 59/55 15/11]
            [    0     0     0     0  9/11 59/55]
            [    0     0     0     0     0 49/55]
            [49/55     0     0     0     0     0]
            [59/55  9/11     0     0     0     0]
            [15/11 59/55 49/55     0     0     0]

        The same effective resistance matrix, this time including adjacent
        vertices ::

            sage: G.effective_resistance_matrix(nonedgesonly=False)
            [    0 34/55 34/55 49/55 59/55 15/11]
            [34/55     0 26/55 31/55  9/11 59/55]
            [34/55 26/55     0  5/11 31/55 49/55]
            [49/55 31/55  5/11     0 26/55 34/55]
            [59/55  9/11 31/55 26/55     0 34/55]
            [15/11 59/55 49/55 34/55 34/55     0]

        This example illustrates the common neighbors matrix  for a fan on 6
        vertices counting only non-adjacent vertex pairs ::

            sage: H = Graph([(0,1),(0,2),(0,3),(0,4),(0,5),(0,6),(1,2),(2,3),(3,4),(4,5)])
            sage: H.effective_resistance_matrix()
            [    0     0     0     0     0     0     0]
            [    0     0     0 49/55 56/55   6/5 89/55]
            [    0     0     0     0   4/5 56/55 81/55]
            [    0 49/55     0     0     0 49/55 16/11]
            [    0 56/55   4/5     0     0     0 81/55]
            [    0   6/5 56/55 49/55     0     0 89/55]
            [    0 89/55 81/55 16/11 81/55 89/55     0]

        .. SEEALSO::

            * :meth:`least_effective_resistance` --
              gives node pairs with least effective resistances

            * :meth:`effective_resistance` --
              computes effective resistance for a single node pair

            * See :wikipedia:`Resistance_Distance` for more details.

        TESTS::

            sage: graphs.CompleteGraph(4).effective_resistance_matrix()
            [0 0 0 0]
            [0 0 0 0]
            [0 0 0 0]
            [0 0 0 0]

            sage: G = Graph(multiedges=True, sparse=True)
            sage: G.add_edges([(0, 1)] * 3)
            sage: G.effective_resistance_matrix()
            Traceback (most recent call last):
            ...
            ValueError: This method is not known to work on graphs with
            multiedges. Perhaps this method can be updated to handle them, but
            in the meantime if you want to use it please disallow multiedges
            using allow_multiple_edges().

            sage: graphs.CompleteGraph(4).effective_resistance_matrix(nonedgesonly=False)
            [  0 1/2 1/2 1/2]
            [1/2   0 1/2 1/2]
            [1/2 1/2   0 1/2]
            [1/2 1/2 1/2   0]
            sage: Graph(1).effective_resistance_matrix()
            [0]
            sage: Graph().effective_resistance_matrix()
            Traceback (most recent call last):
            ...
            ValueError: unable to compute effective resistance for an empty Graph object
            sage: G = Graph([(0,1),(1,2),(2,3),(3,0),(0,2)])
            sage: G.effective_resistance_matrix()
            [0 0 0 0]
            [0 0 0 1]
            [0 0 0 0]
            [0 1 0 0]
            sage: G = Graph([(0,1),(0,2),(0,3),(0,4),(0,5),(1,2),(2,3),(3,4),(4,5),(5,1)])
            sage: r = G.effective_resistance_matrix(nonedgesonly=False)[0,3]
            sage: r == fibonacci(2*(5-3)+1)*fibonacci(2*3-1)/fibonacci(2*5)
            True
        """
        from sage.matrix.constructor import matrix
        from sage.rings.rational_field import QQ

        n = self.order()
        if not n:
            raise ValueError('unable to compute effective resistance for an empty Graph object')
        if vertices is None:
            vertices = self.vertices()
        self._scream_if_not_simple()
        if not self.is_connected():
            raise ValueError('the Graph is not a connected graph')

        L = self.laplacian_matrix(vertices=vertices)
        M = L.pseudoinverse()
        d = matrix(M.diagonal()).transpose()
        onesvec = matrix(QQ, n, 1, lambda i, j: 1)
        S = d * onesvec.transpose() + onesvec * d.transpose() - 2 * M
        onesmat = matrix(QQ, n, n, lambda i, j: 1)
        if nonedgesonly:
            B = onesmat - self.adjacency_matrix(vertices=vertices) - matrix.identity(n)
            S = S.elementwise_product(B)

        return S

    @doc_index("Leftovers")
    def least_effective_resistance(self, nonedgesonly=True):
        r"""
        Return a list of pairs of nodes with the least effective resistance.

        The resistance distance between vertices `i` and `j` of a simple
        connected graph `G` is defined as the effective resistance between the
        two vertices on an electrical network constructed from `G` replacing
        each edge of the graph by a unit (1 ohm) resistor.

        INPUT:

        - ``nonedgesonly`` -- Boolean (default: `True`); if true, assign zero
          resistance to pairs of adjacent vertices

        OUTPUT: list

        EXAMPLES:

        Pairs of non-adjacent nodes with least effective resistance in a
        straight linear 2-tree on 6 vertices::

            sage: G = Graph([(0,1),(0,2),(1,2),(1,3),(3,5),(2,4),(2,3),(3,4),(4,5)])
            sage: G.least_effective_resistance()
            [(1, 4)]

        Pairs of (adjacent or non-adjacent) nodes with least effective
        resistance in a straight linear 2-tree on 6 vertices ::

            sage: G.least_effective_resistance(nonedgesonly = False)
            [(2, 3)]

        Pairs of non-adjacent nodes with least effective resistance in a fan on
        6 vertices counting only non-adjacent vertex pairs ::

            sage: H = Graph([(0,1),(0,2),(0,3),(0,4),(0,5),(0,6),(1,2),(2,3),(3,4),(4,5)])
            sage: H.least_effective_resistance()
            [(2, 4)]

        .. SEEALSO::

            * :meth:`effective_resistance_matrix` --
              a similar method giving a matrix full of all effective
              resistances

            * :meth:`effective_resistance` --
              compuetes effective resistance for a single node pair

            * See :wikipedia:`Resistance_distance` for more details.


        TESTS::

            sage: graphs.CompleteGraph(4).least_effective_resistance()
            []
            sage: graphs.CompleteGraph(4).least_effective_resistance(nonedgesonly=False)
            [(0, 1), (0, 2), (0, 3), (1, 2), (1, 3), (2, 3)]
            sage: Graph(1).least_effective_resistance()
            []
            sage: G = Graph([(0,1),(1,2),(2,3),(3,0),(0,2)])
            sage: G.least_effective_resistance()
            [(1, 3)]
        """
        n = self.order()
        if not n:
            raise ValueError('unable to compute least resistance on empty Graph')
        self._scream_if_not_simple()
        if not self.is_connected():
            raise ValueError('the Graph is not a connected graph')
        if nonedgesonly and self.is_clique():
            return []
        verts = list(self)
        verttoidx = {u: i for i, u in enumerate(verts)}
        S = self.effective_resistance_matrix(vertices=verts, nonedgesonly=nonedgesonly)
        if nonedgesonly:
            edges = self.complement().edges(labels=False)
        else:
            edges = [(verts[i], verts[j]) for i in range(n) for j in range(i + 1, n)]

        rmin = min(S[(verttoidx[e[0]], verttoidx[e[1]])] for e in edges)
        return [e for e in edges if S[(verttoidx[e[0]], verttoidx[e[1]])] == rmin]

    @doc_index("Leftovers")
    def common_neighbors_matrix(self, vertices=None, nonedgesonly=True):
        r"""
        Return a matrix of numbers of common neighbors between each pairs.

        The `(i , j)` entry of the matrix gives the number of common
        neighbors between vertices `i` and `j`.

        This method is only valid for simple (no loops, no multiple edges)
        graphs.

        INPUT:

        - ``nonedgesonly``-- boolean (default: ``True``); if ``True``, assigns
          `0` value to adjacent vertices.

        - ``vertices`` -- list (default: ``None``); the ordering of the
          vertices defining how they should appear in the matrix. By default,
          the ordering given by :meth:`GenericGraph.vertices` is used.

        OUTPUT: matrix

        EXAMPLES:

        The common neighbors matrix  for a straight linear 2-tree counting
        only non-adjacent vertex pairs ::

            sage: G1 = Graph()
            sage: G1.add_edges([(0,1),(0,2),(1,2),(1,3),(3,5),(2,4),(2,3),(3,4),(4,5)])
            sage: G1.common_neighbors_matrix(nonedgesonly = True)
            [0 0 0 2 1 0]
            [0 0 0 0 2 1]
            [0 0 0 0 0 2]
            [2 0 0 0 0 0]
            [1 2 0 0 0 0]
            [0 1 2 0 0 0]

        We now show the common neighbors matrix which includes adjacent
        vertices ::

            sage: G1.common_neighbors_matrix(nonedgesonly = False)
            [0 1 1 2 1 0]
            [1 0 2 1 2 1]
            [1 2 0 2 1 2]
            [2 1 2 0 2 1]
            [1 2 1 2 0 1]
            [0 1 2 1 1 0]

        The common neighbors matrix  for a fan on 6 vertices counting only
        non-adjacent vertex pairs ::

            sage: H = Graph([(0,1),(0,2),(0,3),(0,4),(0,5),(0,6),(1,2),(2,3),(3,4),(4,5)])
            sage: H.common_neighbors_matrix()
            [0 0 0 0 0 0 0]
            [0 0 0 2 1 1 1]
            [0 0 0 0 2 1 1]
            [0 2 0 0 0 2 1]
            [0 1 2 0 0 0 1]
            [0 1 1 2 0 0 1]
            [0 1 1 1 1 1 0]

        It is an error to input anything other than a simple graph::

            sage: G = Graph([(0,0)],loops=True)
            sage: G.common_neighbors_matrix()
            Traceback (most recent call last):
            ...
            ValueError: This method is not known to work on graphs with loops.
            Perhaps this method can be updated to handle them, but in the
            meantime if you want to use it please disallow loops using
            allow_loops().

        .. SEEALSO::

            * :meth:`most_common_neighbors` --
              returns node pairs with most shared neighbors

        TESTS::

            sage: G = graphs.CompleteGraph(4)
            sage: M = G.common_neighbors_matrix()
            sage: M.is_zero()
            True
            sage: Graph(1).common_neighbors_matrix()
            [0]
            sage: Graph().common_neighbors_matrix()
            []
            sage: G = Graph([(0,1),(1,2),(2,3),(3,0),(0,2)])
            sage: G.common_neighbors_matrix()
            [0 0 0 0]
            [0 0 0 2]
            [0 0 0 0]
            [0 2 0 0]
        """
        self._scream_if_not_simple()
        if vertices is None:
            vertices = self.vertices()
        A = self.adjacency_matrix(vertices=vertices)
        M = A**2
        for v in range(self.order()):
            M[v, v] = 0
            if nonedgesonly:
                for w in range(v + 1, self.order()):
                    if A[v, w]:
                        M[v, w] = M[w, v] = 0
        return M

    @doc_index("Leftovers")
    def most_common_neighbors(self, nonedgesonly=True):
        r"""
        Return vertex pairs with maximal number of common neighbors.

        This method is only valid for simple (no loops, no multiple edges)
        graphs with order `\geq 2`

        INPUT:

        - ``nonedgesonly``-- boolean (default: ``True``); if ``True``, assigns
          `0` value to adjacent vertices.

        OUTPUT: list of tuples of edge pairs

        EXAMPLES:

        The maximum common neighbor (non-adjacent) pairs for a straight
        linear 2-tree ::

            sage: G1 = Graph([(0,1),(0,2),(1,2),(1,3),(3,5),(2,4),(2,3),(3,4),(4,5)])
            sage: G1.most_common_neighbors()
            [(0, 3), (1, 4), (2, 5)]

        If we include non-adjacent pairs ::

            sage: G1.most_common_neighbors(nonedgesonly = False)
            [(0, 3), (1, 2), (1, 4), (2, 3), (2, 5), (3, 4)]

        The common neighbors matrix  for a fan on 6 vertices counting only
        non-adjacent vertex pairs ::

            sage: H = Graph([(0,1),(0,2),(0,3),(0,4),(0,5),(0,6),(1,2),(2,3),(3,4),(4,5)])
            sage: H.most_common_neighbors()
            [(1, 3), (2, 4), (3, 5)]

        .. SEEALSO::

            * :meth:`common_neighbors_matrix` --
              a similar method giving a matrix of number of common neighbors

        TESTS::

            sage: G=graphs.CompleteGraph(4)
            sage: G.most_common_neighbors()
            []
            sage: G.most_common_neighbors(nonedgesonly=False)
            [(0, 1), (0, 2), (0, 3), (1, 2), (1, 3), (2, 3)]
            sage: Graph(1).most_common_neighbors()
            Traceback (most recent call last):
            ...
            ValueError: this method is defined for graphs with at least 2 vertices
            sage: Graph().most_common_neighbors()
            Traceback (most recent call last):
            ...
            ValueError: this method is defined for graphs with at least 2 vertices
            sage: G = Graph([(0,1),(1,2),(2,3),(3,0),(0,2)])
            sage: G.most_common_neighbors()
            [(1, 3)]
            sage: G.most_common_neighbors(nonedgesonly=False)
            [(0, 2), (1, 3)]
        """
        self._scream_if_not_simple()
        if self.num_verts() < 2:
            raise ValueError('this method is defined for graphs with at least 2 vertices')
        verts = list(self)
        M = self.common_neighbors_matrix(vertices=verts, nonedgesonly=nonedgesonly)
        output = []
        coefficients = M.coefficients()
        if coefficients:
            maximum = max(coefficients)
            for v in range(self.num_verts()):
                for w in range(v + 1, self.num_verts()):
                    if M[v, w] == maximum:
                        output.append((verts[v], verts[w]))
        return output
    @doc_index("Leftovers")
    def arboricity(self, certificate=False):
        r"""
        Return the arboricity of the graph and an optional certificate.

        The arboricity is the minimum number of forests that covers the
        graph.

        See :wikipedia:`Arboricity`

        INPUT:

        - ``certificate`` -- boolean (default: ``False``); whether to return 
          a certificate.

        OUTPUT:

        When ``certificate = True``, then the function returns `(a, F)`
        where `a` is the arboricity and `F` is a list of `a` disjoint forests 
        that partitions the edge set of `g`. The forests are represented as 
        subgraphs of the original graph.

        If ``certificate = False``, the function returns just a integer
        indicating the arboricity.

        ALGORITHM:

        Represent the graph as a graphical matroid, then apply matroid
        :meth:`sage.matroid.partition` algorithm from the matroids module.

        EXAMPLES::

            sage: G = graphs.PetersenGraph()
            sage: a,F = G.arboricity(True)
            sage: a
            2
            sage: all([f.is_forest() for f in F])
            True
            sage: len(set.union(*[set(f.edges()) for f in F])) == G.size()
            True

        TESTS::

            sage: g = Graph()
            sage: g.arboricity(True)
            (0, []) 
        """
        from sage.matroids.constructor import Matroid
        P = Matroid(self).partition()
        if certificate:
          return (len(P), [self.subgraph(edges=forest) for forest in P])
        else:
          return len(P)

    # Aliases to functions defined in other modules
    from sage.graphs.weakly_chordal import is_long_hole_free, is_long_antihole_free, is_weakly_chordal
    from sage.graphs.asteroidal_triples import is_asteroidal_triple_free
    from sage.graphs.chrompoly import chromatic_polynomial
    from sage.graphs.graph_decompositions.rankwidth import rank_decomposition
    from sage.graphs.graph_decompositions.vertex_separation import pathwidth
    from sage.graphs.graph_decompositions.clique_separators import atoms_and_clique_separators
    from sage.graphs.matchpoly import matching_polynomial
    from sage.graphs.cliquer import all_max_clique as cliques_maximum
    from sage.graphs.cliquer import all_cliques
    from sage.graphs.spanning_tree import random_spanning_tree
    from sage.graphs.graph_decompositions.graph_products import is_cartesian_product
    from sage.graphs.distances_all_pairs import is_distance_regular
    from sage.graphs.base.static_dense_graph import is_strongly_regular
    from sage.graphs.line_graph import is_line_graph
    from sage.graphs.tutte_polynomial import tutte_polynomial
    from sage.graphs.lovasz_theta import lovasz_theta
    from sage.graphs.partial_cube import is_partial_cube
    from sage.graphs.orientations import strong_orientations_iterator, random_orientation
    from sage.graphs.connectivity import bridges, cleave, spqr_tree
    from sage.graphs.connectivity import is_triconnected
    from sage.graphs.comparability import is_comparability
    from sage.graphs.comparability import is_permutation
    from sage.graphs.domination import is_dominating
    from sage.graphs.domination import is_redundant
    from sage.graphs.domination import private_neighbors
    from sage.graphs.domination import minimal_dominating_sets
    from sage.graphs.traversals import (lex_M, maximum_cardinality_search,
                                        maximum_cardinality_search_M)

_additional_categories = {
    "is_long_hole_free"         : "Graph properties",
    "is_long_antihole_free"     : "Graph properties",
    "is_weakly_chordal"         : "Graph properties",
    "is_asteroidal_triple_free" : "Graph properties",
    "chromatic_polynomial"      : "Algorithmically hard stuff",
    "rank_decomposition"        : "Algorithmically hard stuff",
    "pathwidth"                 : "Algorithmically hard stuff",
    "matching_polynomial"       : "Algorithmically hard stuff",
    "all_max_clique"            : "Clique-related methods",
    "cliques_maximum"           : "Clique-related methods",
    "all_cliques"               : "Clique-related methods",
    "atoms_and_clique_separators" : "Clique-related methods",
    "random_spanning_tree"      : "Connectivity, orientations, trees",
    "is_cartesian_product"      : "Graph properties",
    "is_distance_regular"       : "Graph properties",
    "is_strongly_regular"       : "Graph properties",
    "is_line_graph"             : "Graph properties",
    "is_partial_cube"           : "Graph properties",
    "is_comparability"          : "Graph properties",
    "is_permutation"            : "Graph properties",
    "tutte_polynomial"          : "Algorithmically hard stuff",
    "lovasz_theta"              : "Leftovers",
    "strong_orientations_iterator" : "Connectivity, orientations, trees",
    "random_orientation"        : "Connectivity, orientations, trees",
    "bridges"                   : "Connectivity, orientations, trees",
    "cleave"                    : "Connectivity, orientations, trees",
    "spqr_tree"                 : "Connectivity, orientations, trees",
    "is_triconnected"           : "Connectivity, orientations, trees",
    "is_dominating"             : "Domination",
    "is_redundant"              : "Domination",
    "private_neighbors"         : "Domination",
    "minimal_dominating_sets"   : "Domination",
    "lex_M"                     : "Traversals",
    "maximum_cardinality_search" : "Traversals",
    "maximum_cardinality_search_M" : "Traversals"
    }

__doc__ = __doc__.replace("{INDEX_OF_METHODS}",gen_thematic_rest_table_index(Graph,_additional_categories))<|MERGE_RESOLUTION|>--- conflicted
+++ resolved
@@ -5344,11 +5344,7 @@
             by_weight = True
         elif by_weight:
             def weight_function(e):
-<<<<<<< HEAD
-                return e[2]
-=======
                 return 1 if e[2] is None else e[2]
->>>>>>> 69d2b2da
 
         if algorithm is None:
             if dist_dict is not None:
@@ -5367,14 +5363,10 @@
             if algorithm is None:
                 algorithm = 'Dijkstra_Boost'
 
-<<<<<<< HEAD
-        if v is None:
-=======
         if v is not None and not isinstance(v, list):
             v = [v]
 
         if v is None or all(u in v for u in self):
->>>>>>> 69d2b2da
             # If we want to use BFS, we use the Cython routine
             if algorithm == 'BFS':
                 if by_weight:
@@ -5399,11 +5391,6 @@
             raise ValueError("algorithm '" + algorithm + "' works only if all" +
                              " eccentricities are needed")
 
-<<<<<<< HEAD
-        if not isinstance(v, list):
-            v = [v]
-=======
->>>>>>> 69d2b2da
         ecc = {}
 
         from sage.rings.infinity import Infinity
@@ -5434,11 +5421,7 @@
             return [ecc[u] for u in v]
 
     @doc_index("Distances")
-<<<<<<< HEAD
-    def radius(self, by_weight=False, algorithm=None, weight_function=None,
-=======
     def radius(self, by_weight=False, algorithm='DHV', weight_function=None,
->>>>>>> 69d2b2da
                check_weight=True):
         r"""
         Return the radius of the graph.
@@ -5454,10 +5437,6 @@
         - ``by_weight`` -- boolean (default: ``False``); if ``True``, edge
           weights are taken into account; if False, all edges have weight 1
 
-<<<<<<< HEAD
-        - ``algorithm`` -- string (default: ``None``); see method
-          :meth:`eccentricity` for the list of available algorithms
-=======
         - ``algorithm`` -- string (default: ``'DHV'``).
 
           - ``'DHV'`` - Radius computation is done using the algorithm proposed
@@ -5467,7 +5446,6 @@
             :func:`sage.graphs.base.boost_graph.radius_DHV`.
 
           - see method :meth:`eccentricity` for the list of remaining algorithms
->>>>>>> 69d2b2da
 
         - ``weight_function`` -- function (default: ``None``); a function that
           takes as input an edge ``(u, v, l)`` and outputs its weight. If not
@@ -5507,9 +5485,6 @@
         if not self.order():
             raise ValueError("radius is not defined for the empty graph")
 
-<<<<<<< HEAD
-        return min(self.eccentricity(v=list(self), by_weight=by_weight,
-=======
         if weight_function is not None:
             by_weight = True
 
@@ -5530,7 +5505,6 @@
                 return radius_DHV(self)
 
         return min(self.eccentricity(v=None,by_weight=by_weight,
->>>>>>> 69d2b2da
                                      weight_function=weight_function,
                                      check_weight=check_weight,
                                      algorithm=algorithm))
