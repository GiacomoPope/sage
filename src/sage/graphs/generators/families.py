# -*- coding: utf-8 -*-
r"""
Families of graphs

The methods defined here appear in :mod:`sage.graphs.graph_generators`.
"""

# ****************************************************************************
#       Copyright (C) 2006 Robert L. Miller <rlmillster@gmail.com>
#                          Emily A. Kirkman
#                     2009 Michael C. Yurko <myurko@gmail.com>
#                     2016 Rowan Schrecker <rowan.schrecker@hertford.ox.ac.uk>
#
# This program is free software: you can redistribute it and/or modify
# it under the terms of the GNU General Public License as published by
# the Free Software Foundation, either version 2 of the License, or
# (at your option) any later version.
#                  https://www.gnu.org/licenses/
# ****************************************************************************
from __future__ import print_function, division
import six
from six.moves import range

from copy import copy
from math import sin, cos, pi
from sage.graphs.graph import Graph


def JohnsonGraph(n, k):
    r"""
    Returns the Johnson graph with parameters `n, k`.

    Johnson graphs are a special class of undirected graphs defined from systems
    of sets. The vertices of the Johnson graph `J(n,k)` are the `k`-element
    subsets of an `n`-element set; two vertices are adjacent when they meet in a
    `(k-1)`-element set. See the :wikipedia:`Johnson_graph` for more
    information.

    EXAMPLES:

    The Johnson graph is a Hamiltonian graph.  ::

        sage: g = graphs.JohnsonGraph(7, 3)
        sage: g.is_hamiltonian()
        True

    Every Johnson graph is vertex transitive.  ::

        sage: g = graphs.JohnsonGraph(6, 4)
        sage: g.is_vertex_transitive()
        True

    The complement of the Johnson graph `J(n,2)` is isomorphic to the Kneser
    Graph `K(n,2)`.  In particular the complement of `J(5,2)` is isomorphic to
    the Petersen graph.  ::

        sage: g = graphs.JohnsonGraph(5,2)
        sage: g.complement().is_isomorphic(graphs.PetersenGraph())
        True
    """

    g = Graph(name="Johnson graph with parameters "+str(n)+","+str(k))
    from sage.combinat.subset import Set, Subsets

    S = Set(range(n))
    g.add_vertices(Subsets(S, k))

    for sub in Subsets(S, k-1):
        elem_left = S - sub
        for i in elem_left:
            for j in elem_left:
                if j <= i:
                    continue
                g.add_edge(sub+Set([i]),sub+Set([j]))

    return g


def KneserGraph(n,k):
    r"""
    Returns the Kneser Graph with parameters `n, k`.

    The Kneser Graph with parameters `n,k` is the graph
    whose vertices are the `k`-subsets of `[0,1,\dots,n-1]`, and such
    that two vertices are adjacent if their corresponding sets
    are disjoint.

    For example, the Petersen Graph can be defined
    as the Kneser Graph with parameters `5,2`.

    EXAMPLES::

        sage: KG = graphs.KneserGraph(5,2)
        sage: sorted(KG.vertex_iterator(), key=str)
        [{1, 2}, {1, 3}, {1, 4}, {1, 5}, {2, 3}, {2, 4}, {2, 5},
         {3, 4}, {3, 5}, {4, 5}]
        sage: P = graphs.PetersenGraph()
        sage: P.is_isomorphic(KG)
        True

    TESTS::

        sage: KG = graphs.KneserGraph(0,0)
        Traceback (most recent call last):
        ...
        ValueError: Parameter n should be a strictly positive integer
        sage: KG = graphs.KneserGraph(5,6)
        Traceback (most recent call last):
        ...
        ValueError: Parameter k should be a strictly positive integer inferior to n
    """

    if not n>0:
        raise ValueError("Parameter n should be a strictly positive integer")
    if not (k>0 and k<=n):
        raise ValueError("Parameter k should be a strictly positive integer inferior to n")

    g = Graph(name="Kneser graph with parameters {},{}".format(n,k))

    from sage.combinat.subset import Subsets
    S = Subsets(n,k)
    if 2 * k > n:
        g.add_vertices(S)

    s0 = S.underlying_set()    # {1,2,...,n}
    for s in S:
        for t in Subsets(s0.difference(s), k):
            g.add_edge(s,t)

    return g


def FurerGadget(k, prefix=None):
    r"""
    Return a Furer gadget of order ``k`` and their coloring.

    Construct the Furer gadget described in [CFI1992]_,
    a graph composed by a middle layer of `2^(k-1)` nodes
    and two sets of nodes `(a_0, ... , a_{k-1})` and
    `(b_0, ... , b_{k-1})`.
    Each node in the middle is connected to either `a_i` or `b_i`,
    for each i in [0,k[.
    To read about the complete construction, see [CFI1992]_.
    The returned coloring colors the middle section with one color, and
    then each pair `(a_i, b_i)` with another color.
    Since this method is mainly used to create Furer gadgets for the
    Cai-Furer-Immerman construction, returning gadgets that don't
    always have the same vertex labels is important, that's why there is
    a parameter to manually set a prefix to be appended to each vertex label.

    INPUT:

    - ``k``      -- The order of the returned Furer gadget, greater than 0.

    - ``prefix`` -- Prefix of to be appended to each vertex label,
                    so as to individualise the returned Furer gadget.
                    Must be comparable for equality and hashable.

    OUTPUT:

    - ``G``        -- The Furer gadget of order ``k``

    - ``coloring`` -- A list of list of vertices, representing the
                      partition induced by the coloring of ``G``'s
                      vertices

    EXAMPLES:

    Furer gadget of order 3, without any prefix. ::

        sage: G, p = graphs.FurerGadget(3)
        sage: sorted(G, key=str)
        [(), (0, 'a'), (0, 'b'), (0, 1), (0, 2),
         (1, 'a'), (1, 'b'), (1, 2), (2, 'a'), (2, 'b')]
        sage: sorted(G.edge_iterator(), key=str)
        [((), (0, 'b'), None), ((), (1, 'b'), None),
         ((), (2, 'b'), None), ((0, 'b'), (1, 2), None),
         ((0, 1), (0, 'a'), None), ((0, 1), (1, 'a'), None),
         ((0, 1), (2, 'b'), None), ((0, 2), (0, 'a'), None),
         ((0, 2), (1, 'b'), None), ((0, 2), (2, 'a'), None),
         ((1, 2), (1, 'a'), None), ((1, 2), (2, 'a'), None)]

    Furer gadget of order 3, with a prefix. ::

        sage: G, p = graphs.FurerGadget(3, 'Prefix')
        sage: sorted(G, key=str)
        [('Prefix', ()), ('Prefix', (0, 'a')), ('Prefix', (0, 'b')),
         ('Prefix', (0, 1)), ('Prefix', (0, 2)), ('Prefix', (1, 'a')),
         ('Prefix', (1, 'b')), ('Prefix', (1, 2)), ('Prefix', (2, 'a')),
         ('Prefix', (2, 'b'))]
        sage: sorted(G.edge_iterator(), key=str)
        [(('Prefix', ()), ('Prefix', (0, 'b')), None),
         (('Prefix', ()), ('Prefix', (1, 'b')), None),
         (('Prefix', ()), ('Prefix', (2, 'b')), None),
         (('Prefix', (0, 'b')), ('Prefix', (1, 2)), None),
         (('Prefix', (0, 1)), ('Prefix', (0, 'a')), None),
         (('Prefix', (0, 1)), ('Prefix', (1, 'a')), None),
         (('Prefix', (0, 1)), ('Prefix', (2, 'b')), None),
         (('Prefix', (0, 2)), ('Prefix', (0, 'a')), None),
         (('Prefix', (0, 2)), ('Prefix', (1, 'b')), None),
         (('Prefix', (0, 2)), ('Prefix', (2, 'a')), None),
         (('Prefix', (1, 2)), ('Prefix', (1, 'a')), None),
         (('Prefix', (1, 2)), ('Prefix', (2, 'a')), None)]
    """
    from itertools import repeat as rep, chain, combinations
    if k <= 0:
        raise ValueError("The order of the Furer gadget must be greater than zero")
    G = Graph()
    V_a = list(enumerate(rep('a', k)))
    V_b = list(enumerate(rep('b', k)))
    if prefix is not None:
        V_a = list(zip(rep(prefix, k), V_a))
        V_b = list(zip(rep(prefix, k), V_b))
    G.add_vertices(V_a)
    G.add_vertices(V_b)
    powerset = list(chain.from_iterable(combinations(range(k), r) for r in range(0,k+1,2)))
    if prefix is not None:
        G.add_edges(chain.from_iterable([((prefix,s),(prefix,(i,'a'))) for i in s] for s in powerset))
        G.add_edges(chain.from_iterable([((prefix,s),(prefix,(i,'b'))) for i in range(k) if i not in s] for s in powerset))
    else:
        G.add_edges(chain.from_iterable([(s,(i,'a')) for i in s] for s in powerset))
        G.add_edges(chain.from_iterable([(s,(i,'b')) for i in range(k) if i not in s] for s in powerset))
    partition = []
    for i in range(k):
        partition.append([V_a[i], V_b[i]])
    if prefix is not None:
        powerset = [(prefix,s) for s in powerset]
    partition.append(powerset)
    return G, partition


def CaiFurerImmermanGraph(G, twisted=False):
    r"""
    Return the a Cai-Furer-Immerman graph from `G`, possibly a twisted
    one, and a partition of its nodes.

    A Cai-Furer-Immerman graph from/on `G` is a graph created by
    applying the transformation described in [CFI1992]_ on a graph
    `G`, that is substituting every vertex v in `G` with a
    Furer gadget `F(v)` of order d equal to the degree of the vertex,
    and then substituting every edge `(v,u)` in `G`
    with a pair of edges, one connecting the two "a" nodes of
    `F(v)` and `F(u)` and the other their two "b" nodes.
    The returned coloring of the vertices is made by the union of the
    colorings of each single Furer gadget, individualised for each
    vertex of `G`.
    To understand better what these "a" and "b" nodes are, see the
    documentation on  Furer gadgets.

    Furthermore, this method can apply what is described in the paper
    mentioned above as a "twist" on an edge, that is taking only one of
    the pairs of edges introduced in the new graph and swap two of their
    extremes, making each edge go from an "a" node to a "b" node.
    This is only doable if the original graph G is connected.

    A CaiFurerImmerman graph on a graph with no balanced vertex
    separators smaller than s and its twisted version
    cannot be distinguished by k-WL for any k < s.

    INPUT:

    - ``G``       -- An undirected graph on which to construct the
                     Cai-Furer-Immerman graph

    - ``twisted`` -- A boolean indicating if the version to construct
                     is a twisted one or not

    OUTPUT:

    - ``H``        -- The Cai-Furer-Immerman graph on ``G``

    - ``coloring`` -- A list of list of vertices, representing the
                      partition induced by the coloring on ``H``

    EXAMPLES:

    CaiFurerImmerman graph with no balanced vertex separator smaller
    than 2 ::

        sage: G = graphs.CycleGraph(4)
        sage: CFI, p = graphs.CaiFurerImmermanGraph(G)
        sage: sorted(CFI, key=str)
        [(0, ()), (0, (0, 'a')), (0, (0, 'b')), (0, (0, 1)), (0, (1, 'a')),
         (0, (1, 'b')), (1, ()), (1, (0, 'a')), (1, (0, 'b')), (1, (0, 1)),
         (1, (1, 'a')), (1, (1, 'b')), (2, ()), (2, (0, 'a')), (2, (0, 'b')),
         (2, (0, 1)), (2, (1, 'a')), (2, (1, 'b')), (3, ()), (3, (0, 'a')),
         (3, (0, 'b')), (3, (0, 1)), (3, (1, 'a')), (3, (1, 'b'))]
        sage: sorted(CFI.edge_iterator(), key=str)
        [((0, ()), (0, (0, 'b')), None),
         ((0, ()), (0, (1, 'b')), None),
         ((0, (0, 'a')), (1, (0, 'a')), None),
         ((0, (0, 'b')), (1, (0, 'b')), None),
         ((0, (0, 1)), (0, (0, 'a')), None),
         ((0, (0, 1)), (0, (1, 'a')), None),
         ((0, (1, 'a')), (3, (0, 'a')), None),
         ((0, (1, 'b')), (3, (0, 'b')), None),
         ((1, ()), (1, (0, 'b')), None),
         ((1, ()), (1, (1, 'b')), None),
         ((1, (0, 1)), (1, (0, 'a')), None),
         ((1, (0, 1)), (1, (1, 'a')), None),
         ((1, (1, 'a')), (2, (0, 'a')), None),
         ((1, (1, 'b')), (2, (0, 'b')), None),
         ((2, ()), (2, (0, 'b')), None),
         ((2, ()), (2, (1, 'b')), None),
         ((2, (0, 1)), (2, (0, 'a')), None),
         ((2, (0, 1)), (2, (1, 'a')), None),
         ((2, (1, 'a')), (3, (1, 'a')), None),
         ((2, (1, 'b')), (3, (1, 'b')), None),
         ((3, ()), (3, (0, 'b')), None),
         ((3, ()), (3, (1, 'b')), None),
         ((3, (0, 1)), (3, (0, 'a')), None),
         ((3, (0, 1)), (3, (1, 'a')), None)]
    """
    isConnected = G.is_connected()
    newG = Graph()
    total_partition = []
    edge_index = {}
    for v in G:
        Fk, p = FurerGadget(G.degree(v), v)
        total_partition += p
        newG=newG.union(Fk)
        edge_index[v] = 0
    for v,u in G.edge_iterator(labels=False):
        i = edge_index[v]
        edge_index[v] += 1
        j = edge_index[u]
        edge_index[u] += 1
        edge_va = (v, (i, 'a'))
        edge_vb = (v, (i, 'b'))
        edge_ua = (u, (j, 'a'))
        edge_ub = (u, (j, 'b'))
        if isConnected and twisted:
            temp = edge_ua
            edge_ua = edge_ub
            edge_ub = temp
            isConnected = False
        newG.add_edge(edge_va, edge_ua)
        newG.add_edge(edge_vb, edge_ub)
    if twisted and G.is_connected():
        s = " twisted"
    else:
        s = ""
    newG.name("CaiFurerImmerman" + s + " graph constructed from a " + G.name())
    return newG, total_partition


def EgawaGraph(p, s):
    r"""
    Return the Egawa graph with parameters `p`, `s`.

    Egawa graphs are a peculiar family of graphs devised by Yoshimi
    Egawa in  [Ega1981]_ .
    The Shrikhande graph is a special case of this family of graphs,
    with parameters `(1,0)`.
    All the graphs in this family are not recognizable by 1-WL
    (Weisfeiler Lehamn algorithm of the first order) and 2-WL, that is
    their orbits are not correctly returned by k-WL for k lower than 3.

    Furthermore, all the graphs in this family are distance-regular, but
    they are not distance-transitive if `p \neq 0`.

    The Egawa graph with parameters `(0, s)` is isomorphic to the
    Hamming graph with parameters `(s, 4)`, when the underlying
    set of the Hamming graph is `[0,1,2,3]`

    INPUT:

    - ``p`` -- power to which the graph named `Y` in the reference
               provided above will be raised

    - ``s`` -- power to which the graph named `X` in the reference
               provided above will be raised

    OUTPUT:

    - ``G`` -- The Egawa graph with parameters (p,s)

    EXAMPLES:

    Every Egawa graph is distance regular.  ::

        sage: g = graphs.EgawaGraph(1, 2)
        sage: g.is_distance_regular()
        True

    An Egawa graph with parameters (0,s) is isomorphic to the Hamming
    graph with parameters (s, 4).  ::

        sage: g = graphs.EgawaGraph(0, 4)
        sage: g.is_isomorphic(graphs.HammingGraph(4,4))
        True
    """
    from sage.graphs.generators.basic import CompleteGraph
    from itertools import product, chain, repeat
    g = Graph(name="Egawa Graph with parameters " + str(p) + "," + str(s), multiedges=False)
    X = CompleteGraph(4)
    Y = Graph('O?Wse@UgqqT_LUebWkbT_')
    g.add_vertices(product(*chain(repeat(Y, p), repeat(X,s))))
    for v in g:
        for i in range(p):
            prefix = v[:i]
            suffix = v[i+1:]
            for el in Y.neighbor_iterator(v[i]):
                u = prefix + (el,) + suffix
                g.add_edge(v,u)
        for i in range(p, s+p):
            prefix = v[:i]
            suffix = v[i+1:]
            for el in X:
                if el == v[i]: continue
                u = prefix + (el,) + suffix
                g.add_edge(v,u)
    return g


def HammingGraph(n, q, X=None):
    r"""
    Returns the Hamming graph with parameters ``n``, ``q`` over ``X``.

    Hamming graphs are graphs over the cartesian product of n copies
    of ``X``, where `q = |X|`, where the vertices, labelled with the
    corresponding tuple in `X^n`, are connected if the Hamming distance
    between their labels is 1. All Hamming graphs are regular,
    vertex-transitive and distance-regular.

    Hamming graphs with parameters `(1,q)` represent the complete graph
    with q vertices over the set ``X``.

    INPUT:

    - ``n`` -- power to which ``X`` will be raised to provide vertices
               for the Hamming graph

    - ``q`` -- cardinality of ``X``

    - ``X`` -- list of labels representing the vertices of the
                underlying graph the Hamming graph will be based on; if
                ``None`` (or left unused), the list `[0, ... , q-1]`
                will be used

    OUTPUT:

    - ``G`` -- The Hamming graph with parameters `(n,q,X)`

    EXAMPLES:

    Every Hamming graph is distance-regular, regular and
    vertex-transitive.  ::

        sage: g = graphs.HammingGraph(3, 7)
        sage: g.is_distance_regular()
        True
        sage: g.is_regular()
        True
        sage: g.is_vertex_transitive()
        True

    A Hamming graph with parameters (1,q) is isomorphic to the
    Complete graph with parameter q.  ::

        sage: g = graphs.HammingGraph(1, 23)
        sage: g.is_isomorphic(graphs.CompleteGraph(23))
        True

    If a parameter ``q`` is provided which is not equal to ``X``'s
    cardinality, an exception is raised. ::

        sage: X = ['a','b','c','d','e']
        sage: g = graphs.HammingGraph(2, 3, X)
        Traceback (most recent call last):
        ...
        ValueError: q must be the cardinality of X

    REFERENCES:

    For a more accurate description, see the following wikipedia page:
    :wikipedia:`Hamming_graph`
    """
    from itertools import product, repeat
    if not X:
        X = list(range(q))
    if q != len(X):
        raise ValueError("q must be the cardinality of X")
    g = Graph(name="Hamming Graph with parameters " + str(n) + "," + str(q), multiedges=False)
    g.add_vertices(product(*repeat(X, n)))
    for v in g:
        for i in range(n):
            prefix = v[:i]
            suffix = v[i+1:]
            for el in X:
                if el == v[i]: continue
                u = prefix + (el,) + suffix
                g.add_edge(v,u)
    return g

def BalancedTree(r, h):
    r"""
    Returns the perfectly balanced tree of height `h \geq 1`,
    whose root has degree `r \geq 2`.

    The number of vertices of this graph is
    `1 + r + r^2 + \cdots + r^h`, that is,
    `\frac{r^{h+1} - 1}{r - 1}`. The number of edges is one
    less than the number of vertices.

    INPUT:

    - ``r`` -- positive integer `\geq 2`. The degree of the root node.

    - ``h`` -- positive integer `\geq 1`. The height of the balanced tree.

    OUTPUT:

    The perfectly balanced tree of height `h \geq 1` and whose root has
    degree `r \geq 2`. A ``NetworkXError`` is returned if `r < 2` or
    `h < 1`.

    ALGORITHM:

    Uses `NetworkX <http://networkx.lanl.gov>`_.

    EXAMPLES:

    A balanced tree whose root node has degree `r = 2`, and of height
    `h = 1`, has order 3 and size 2::

        sage: G = graphs.BalancedTree(2, 1); G
        Balanced tree: Graph on 3 vertices
        sage: G.order(); G.size()
        3
        2
        sage: r = 2; h = 1
        sage: v = 1 + r
        sage: v; v - 1
        3
        2

    Plot a balanced tree of height 5, whose root node has degree `r = 3`::

        sage: G = graphs.BalancedTree(3, 5)
        sage: G.show()   # long time

    A tree is bipartite. If its vertex set is finite, then it is planar. ::

        sage: r = randint(2, 5); h = randint(1, 7)
        sage: T = graphs.BalancedTree(r, h)
        sage: T.is_bipartite()
        True
        sage: T.is_planar()
        True
        sage: v = (r^(h + 1) - 1) / (r - 1)
        sage: T.order() == v
        True
        sage: T.size() == v - 1
        True

    TESTS:

    Normally we would only consider balanced trees whose root node
    has degree `r \geq 2`, but the construction degenerates
    gracefully::

        sage: graphs.BalancedTree(1, 10)
        Balanced tree: Graph on 11 vertices

    Similarly, we usually want the tree must have height `h \geq 1`
    but the algorithm also degenerates gracefully here::

        sage: graphs.BalancedTree(3, 0)
        Balanced tree: Graph on 1 vertex
    """
    import networkx
    return Graph(networkx.balanced_tree(r, h), name="Balanced tree")


def BarbellGraph(n1, n2):
    r"""
    Returns a barbell graph with ``2*n1 + n2`` nodes. The argument ``n1``
    must be greater than or equal to 2.

    A barbell graph is a basic structure that consists of a path graph
    of order ``n2`` connecting two complete graphs of order ``n1`` each.

    INPUT:

    - ``n1`` -- integer `\geq 2`. The order of each of the two
      complete graphs.

    - ``n2`` -- nonnegative integer. The order of the path graph
      connecting the two complete graphs.

    OUTPUT:

    A barbell graph of order ``2*n1 + n2``. A ``ValueError`` is
    returned if ``n1 < 2`` or ``n2 < 0``.

    PLOTTING:

    Upon construction, the position dictionary is filled to
    override the spring-layout algorithm. By convention, each barbell
    graph will be displayed with the two complete graphs in the
    lower-left and upper-right corners, with the path graph connecting
    diagonally between the two. Thus the ``n1``-th node will be drawn at a
    45 degree angle from the horizontal right center of the first
    complete graph, and the ``n1 + n2 + 1``-th node will be drawn 45
    degrees below the left horizontal center of the second complete graph.

    EXAMPLES:

    Construct and show a barbell graph ``Bar = 4``, ``Bells = 9``::

        sage: g = graphs.BarbellGraph(9, 4); g
        Barbell graph: Graph on 22 vertices
        sage: g.show() # long time

    An ``n1 >= 2``, ``n2 >= 0`` barbell graph has order ``2*n1 + n2``. It
    has the complete graph on ``n1`` vertices as a subgraph. It also has
    the path graph on ``n2`` vertices as a subgraph. ::

        sage: n1 = randint(2, 2*10^2)
        sage: n2 = randint(0, 2*10^2)
        sage: g = graphs.BarbellGraph(n1, n2)
        sage: v = 2*n1 + n2
        sage: g.order() == v
        True
        sage: K_n1 = graphs.CompleteGraph(n1)
        sage: P_n2 = graphs.PathGraph(n2)
        sage: s_K = g.subgraph_search(K_n1, induced=True)
        sage: s_P = g.subgraph_search(P_n2, induced=True)
        sage: K_n1.is_isomorphic(s_K)
        True
        sage: P_n2.is_isomorphic(s_P)
        True

    TESTS:

        sage: n1, n2 = randint(3, 10), randint(0, 10)
        sage: g = graphs.BarbellGraph(n1, n2)
        sage: g.num_verts() == 2 * n1 + n2
        True
        sage: g.num_edges() == 2 * binomial(n1, 2) + n2 + 1
        True
        sage: g.is_connected()
        True
        sage: g.girth() == 3
        True

    The input ``n1`` must be `\geq 2`::

        sage: graphs.BarbellGraph(1, randint(0, 10^6))
        Traceback (most recent call last):
        ...
        ValueError: invalid graph description, n1 should be >= 2
        sage: graphs.BarbellGraph(randint(-10^6, 1), randint(0, 10^6))
        Traceback (most recent call last):
        ...
        ValueError: invalid graph description, n1 should be >= 2

    The input ``n2`` must be `\geq 0`::

        sage: graphs.BarbellGraph(randint(2, 10^6), -1)
        Traceback (most recent call last):
        ...
        ValueError: invalid graph description, n2 should be >= 0
        sage: graphs.BarbellGraph(randint(2, 10^6), randint(-10^6, -1))
        Traceback (most recent call last):
        ...
        ValueError: invalid graph description, n2 should be >= 0
        sage: graphs.BarbellGraph(randint(-10^6, 1), randint(-10^6, -1))
        Traceback (most recent call last):
        ...
        ValueError: invalid graph description, n1 should be >= 2
    """
    # sanity checks
    if n1 < 2:
        raise ValueError("invalid graph description, n1 should be >= 2")
    if n2 < 0:
        raise ValueError("invalid graph description, n2 should be >= 0")

    G = Graph(name="Barbell graph")
    G.add_clique(list(range(n1)))
    G.add_path(list(range(n1 - 1 , n1 + n2 + 1)))
    G.add_clique(list(range(n1 + n2, n1 + n2 + n1)))

    G._circle_embedding(list(range(n1)), shift=1, angle=pi/4)
    G._line_embedding(list(range(n1, n1 + n2)), first=(2, 2), last=(n2 + 1, n2 + 1))
    G._circle_embedding(list(range(n1 + n2, n1 + n2 + n1)), center=(n2 + 3, n2 + 3), angle=5*pi/4)
    return G


def LollipopGraph(n1, n2):
    r"""
    Returns a lollipop graph with n1+n2 nodes.

    A lollipop graph is a path graph (order n2) connected to a complete
    graph (order n1). (A barbell graph minus one of the bells).

    PLOTTING: Upon construction, the position dictionary is filled to
    override the spring-layout algorithm. By convention, the complete
    graph will be drawn in the lower-left corner with the (n1)th node
    at a 45 degree angle above the right horizontal center of the
    complete graph, leading directly into the path graph.

    EXAMPLES:

    Construct and show a lollipop graph Candy = 13, Stick = 4::

        sage: g = graphs.LollipopGraph(13,4); g
        Lollipop graph: Graph on 17 vertices
        sage: g.show() # long time

    TESTS:

        sage: n1, n2 = randint(3, 10), randint(0, 10)
        sage: g = graphs.LollipopGraph(n1, n2)
        sage: g.num_verts() == n1 + n2
        True
        sage: g.num_edges() == binomial(n1, 2) + n2
        True
        sage: g.is_connected()
        True
        sage: g.girth() == 3
        True
        sage: graphs.LollipopGraph(n1, 0).is_isomorphic(graphs.CompleteGraph(n1))
        True
        sage: graphs.LollipopGraph(0, n2).is_isomorphic(graphs.PathGraph(n2))
        True
        sage: graphs.LollipopGraph(0, 0).is_isomorphic(graphs.EmptyGraph())
        True

        The input ``n1`` must be `\geq 0`::

        sage: graphs.LollipopGraph(-1, randint(0, 10^6))
        Traceback (most recent call last):
        ...
        ValueError: invalid graph description, n1 should be >= 0

    The input ``n2`` must be `\geq 0`::

        sage: graphs.LollipopGraph(randint(2, 10^6), -1)
        Traceback (most recent call last):
        ...
        ValueError: invalid graph description, n2 should be >= 0
    """
    # sanity checks
    if n1 < 0:
        raise ValueError("invalid graph description, n1 should be >= 0")
    if n2 < 0:
        raise ValueError("invalid graph description, n2 should be >= 0")

    G = Graph(n1 + n2, name="Lollipop graph")
    G.add_clique(list(range(n1)))
    G.add_path(list(range(n1, n1 + n2)))
    if n1 * n2 > 0:
        G.add_edge(n1 - 1, n1)
    if n1 == 1:
        G.set_pos({0:(0, 0)})
    else:
        G._circle_embedding(list(range(n1)), shift=1, angle=pi/4)
    G._line_embedding(list(range(n1, n1 + n2)), first=(2, 2), last=(n2 + 1, n2 + 1))
    return G


def TadpoleGraph(n1, n2):
    r"""
    Return a tadpole graph with n1+n2 nodes.

    A tadpole graph is a path graph (order n2) connected to a cycle graph
    (order n1).

    PLOTTING: Upon construction, the position dictionary is filled to override
    the spring-layout algorithm. By convention, the cycle graph will be drawn
    in the lower-left corner with the (n1)th node at a 45 degree angle above
    the right horizontal center of the cycle graph, leading directly into the
    path graph.

    EXAMPLES:

    Construct and show a tadpole graph Cycle = 13, Stick = 4::

        sage: g = graphs.TadpoleGraph(13, 4); g
        Tadpole graph: Graph on 17 vertices
        sage: g.show() # long time

    TESTS:

        sage: n1, n2 = randint(3, 10), randint(0, 10)
        sage: g = graphs.TadpoleGraph(n1, n2)
        sage: g.num_verts() == n1 + n2
        True
        sage: g.num_edges() == n1 + n2
        True
        sage: g.girth() == n1
        True
        sage: graphs.TadpoleGraph(n1, 0).is_isomorphic(graphs.CycleGraph(n1))
        True

    The input ``n1`` must be `\geq 3`::

        sage: graphs.TadpoleGraph(2, randint(0, 10^6))
        Traceback (most recent call last):
        ...
        ValueError: invalid graph description, n1 should be >= 3

    The input ``n2`` must be `\geq 0`::

        sage: graphs.TadpoleGraph(randint(2, 10^6), -1)
        Traceback (most recent call last):
        ...
        ValueError: invalid graph description, n2 should be >= 0
    """
    # sanity checks
    if n1 < 3:
        raise ValueError("invalid graph description, n1 should be >= 3")
    if n2 < 0:
        raise ValueError("invalid graph description, n2 should be >= 0")

    G = Graph(n1 + n2, name="Tadpole graph")
    G.add_cycle(list(range(n1)))
    G.add_path(list(range(n1, n1 + n2)))
    if n1 * n2 > 0:
        G.add_edge(n1 - 1, n1)
    G._circle_embedding(list(range(n1)), shift=1, angle=pi/4)
    G._line_embedding(list(range(n1, n1 + n2)), first=(2, 2), last=(n2 + 1, n2 + 1))
    return G


def AztecDiamondGraph(n):
    """
    Return the Aztec Diamond graph of order ``n``.

    See the :wikipedia:`Aztec_diamond` for more information.

    EXAMPLES::

        sage: graphs.AztecDiamondGraph(2)
        Aztec Diamond graph of order 2

        sage: [graphs.AztecDiamondGraph(i).num_verts() for i in range(8)]
        [0, 4, 12, 24, 40, 60, 84, 112]

        sage: [graphs.AztecDiamondGraph(i).num_edges() for i in range(8)]
        [0, 4, 16, 36, 64, 100, 144, 196]

        sage: G = graphs.AztecDiamondGraph(3)
        sage: sum(1 for p in G.perfect_matchings())
        64
    """
    from sage.graphs.generators.basic import Grid2dGraph
    if n:
        N = 2 * n
        G = Grid2dGraph(N, N)
        H = G.subgraph([(i, j) for i in range(N) for j in range(N)
                        if i - n <= j <= n + i and
                        n - 1 - i <= j <= 3 * n - i - 1])
    else:
        H = Graph()
    H.rename('Aztec Diamond graph of order {}'.format(n))
    return H



def DipoleGraph(n):
    r"""
    Returns a dipole graph with n edges.

    A dipole graph is a multigraph consisting of 2 vertices connected with n
    parallel edges.

    EXAMPLES:

    Construct and show a dipole graph with 13 edges::

        sage: g = graphs.DipoleGraph(13); g
        Dipole graph: Multi-graph on 2 vertices
        sage: g.show() # long time

    TESTS:

        sage: n = randint(0, 10)
        sage: g = graphs.DipoleGraph(n)
        sage: g.num_verts() == 2
        True
        sage: g.num_edges() == n
        True
        sage: g.is_connected() == (n > 0)
        True
        sage: g.diameter() == (1 if n > 0 else infinity)
        True

    The input ``n`` must be `\geq 0`::

        sage: graphs.DipoleGraph(-randint(1, 10))
        Traceback (most recent call last):
        ...
        ValueError: invalid graph description, n should be >= 0
    """
    # sanity checks
    if n < 0:
        raise ValueError("invalid graph description, n should be >= 0")

    return Graph([[0,1], [(0,1)]*n], name="Dipole graph", multiedges=True)


def BubbleSortGraph(n):
    r"""
    Returns the bubble sort graph `B(n)`.

    The vertices of the bubble sort graph are the set of permutations
    on `n` symbols. Two vertices are adjacent if one can be obtained
    from the other by swapping the labels in the `i`-th and `(i+1)`-th
    positions for `1 \leq i \leq n-1`. In total, `B(n)` has order
    `n!`. Swapping two labels as described previously corresponds to
    multiplying on the right the permutation corresponding to the node
    by an elementary transposition in the
    :class:`~sage.groups.perm_gps.permgroup_named.SymmetricGroup`.

    The bubble sort graph is the underlying graph of the
    :meth:`~sage.geometry.polyhedron.library.Polytopes.permutahedron`.

    INPUT:

    - ``n`` -- positive integer. The number of symbols to permute.

    OUTPUT:

    The bubble sort graph `B(n)` on `n` symbols. If `n < 1`, a
    ``ValueError`` is returned.

    EXAMPLES::

        sage: g = graphs.BubbleSortGraph(4); g
        Bubble sort: Graph on 24 vertices
        sage: g.plot() # long time
        Graphics object consisting of 61 graphics primitives

    The bubble sort graph on `n = 1` symbol is the trivial graph `K_1`::

        sage: graphs.BubbleSortGraph(1)
        Bubble sort: Graph on 1 vertex

    If `n \geq 1`, then the order of `B(n)` is `n!`::

        sage: n = randint(1, 8)
        sage: g = graphs.BubbleSortGraph(n)
        sage: g.order() == factorial(n)
        True

    .. SEEALSO::

        * :meth:`~sage.geometry.polyhedron.library.Polytopes.permutahedron`

    TESTS:

    Input ``n`` must be positive::

        sage: graphs.BubbleSortGraph(0)
        Traceback (most recent call last):
        ...
        ValueError: Invalid number of symbols to permute, n should be >= 1
        sage: graphs.BubbleSortGraph(randint(-10^6, 0))
        Traceback (most recent call last):
        ...
        ValueError: Invalid number of symbols to permute, n should be >= 1

    AUTHORS:

    - Michael Yurko (2009-09-01)
    """
    # sanity checks
    if n < 1:
        raise ValueError(
            "Invalid number of symbols to permute, n should be >= 1")
    if n == 1:
        from sage.graphs.generators.basic import CompleteGraph
        return Graph(CompleteGraph(n), name="Bubble sort")
    from sage.combinat.permutation import Permutations
    #create set from which to permute
    label_set = [str(i) for i in range(1, n + 1)]
    d = {}
    #iterate through all vertices
    for v in Permutations(label_set):
        v = list(v) # So we can easily mutate it
        tmp_dict = {}
        #add all adjacencies
        for i in range(n - 1):
            #swap entries
            v[i], v[i + 1] = v[i + 1], v[i]
            #add new vertex
            new_vert = ''.join(v)
            tmp_dict[new_vert] = None
            #swap back
            v[i], v[i + 1] = v[i + 1], v[i]
        #add adjacency dict
        d[''.join(v)] = tmp_dict
    return Graph(d, name="Bubble sort")

def chang_graphs():
    r"""
    Return the three Chang graphs.

    Three of the four strongly regular graphs of parameters `(28,12,6,4)` are
    called the Chang graphs. The fourth is the line graph of `K_8`. For more
    information about the Chang graphs, see the :wikipedia:`Chang_graphs` or
    https://www.win.tue.nl/~aeb/graphs/Chang.html.

    EXAMPLES: check that we get 4 non-isomorphic s.r.g.'s with the
    same parameters::

        sage: chang_graphs = graphs.chang_graphs()
        sage: K8 = graphs.CompleteGraph(8)
        sage: T8 = K8.line_graph()
        sage: four_srg = chang_graphs + [T8]
        sage: for g in four_srg:
        ....:     print(g.is_strongly_regular(parameters=True))
        (28, 12, 6, 4)
        (28, 12, 6, 4)
        (28, 12, 6, 4)
        (28, 12, 6, 4)
        sage: from itertools import combinations
        sage: for g1,g2 in combinations(four_srg,2):
        ....:     assert not g1.is_isomorphic(g2)

    Construct the Chang graphs by Seidel switching::

        sage: c3c5=graphs.CycleGraph(3).disjoint_union(graphs.CycleGraph(5))
        sage: c8=graphs.CycleGraph(8)
        sage: s=[K8.subgraph_search(c8).edges(),
        ....:    [(0,1,None),(2,3,None),(4,5,None),(6,7,None)],
        ....:    K8.subgraph_search(c3c5).edges()]
        sage: list(map(lambda x,G: T8.seidel_switching(x, inplace=False).is_isomorphic(G),
        ....:                  s, chang_graphs))
        [True, True, True]

    """
    g1 = Graph("[}~~EebhkrRb_~SoLOIiAZ?LBBxDb?bQcggjHKEwoZFAaiZ?Yf[?dxb@@tdWGkwn",
               loops=False, multiedges=False)
    g2 = Graph("[~z^UipkkZPr_~Y_LOIiATOLBBxPR@`acoojBBSoWXTaabN?Yts?Yji_QyioClXZ",
               loops=False, multiedges=False)
    g3 = Graph(r"[~~vVMWdKFpV`^UGIaIERQ`\DBxpA@g`CbGRI`AxICNaFM[?fM\?Ytj@CxrGGlYt",
               loops=False, multiedges=False)
    return [g1,g2,g3]

def CirculantGraph(n, adjacency):
    r"""
    Returns a circulant graph with n nodes.

    A circulant graph has the property that the vertex `i` is connected
    with the vertices `i+j` and `i-j` for each j in ``adjacency``.

    INPUT:


    -  ``n`` - number of vertices in the graph

    -  ``adjacency`` - the list of j values


    PLOTTING: Upon construction, the position dictionary is filled to
    override the spring-layout algorithm. By convention, each circulant
    graph will be displayed with the first (0) node at the top, with
    the rest following in a counterclockwise manner.

    Filling the position dictionary in advance adds O(n) to the
    constructor.

    .. SEEALSO::

        * :meth:`sage.graphs.generic_graph.GenericGraph.is_circulant`
          -- checks whether a (di)graph is circulant, and/or returns
          all possible sets of parameters.

    EXAMPLES: Compare plotting using the predefined layout and
    networkx::

        sage: import networkx
        sage: n = networkx.cycle_graph(23)
        sage: spring23 = Graph(n)
        sage: posdict23 = graphs.CirculantGraph(23,2)
        sage: spring23.show() # long time
        sage: posdict23.show() # long time

    We next view many cycle graphs as a Sage graphics array. First we
    use the ``CirculantGraph`` constructor, which fills in
    the position dictionary::

        sage: g = []
        sage: j = []
        sage: for i in range(9):
        ....:     k = graphs.CirculantGraph(i+4, i+1)
        ....:     g.append(k)
        sage: for i in range(3):
        ....:     n = []
        ....:     for m in range(3):
        ....:         n.append(g[3*i + m].plot(vertex_size=50, vertex_labels=False))
        ....:     j.append(n)
        sage: G = graphics_array(j)
        sage: G.show() # long time

    Compare to plotting with the spring-layout algorithm::

        sage: g = []
        sage: j = []
        sage: for i in range(9):
        ....:     spr = networkx.cycle_graph(i+3)
        ....:     k = Graph(spr)
        ....:     g.append(k)
        sage: for i in range(3):
        ....:  n = []
        ....:  for m in range(3):
        ....:      n.append(g[3*i + m].plot(vertex_size=50, vertex_labels=False))
        ....:  j.append(n)
        sage: G = graphics_array(j)
        sage: G.show() # long time

    Passing a 1 into adjacency should give the cycle.

    ::

        sage: graphs.CirculantGraph(6,1)==graphs.CycleGraph(6)
        True
        sage: graphs.CirculantGraph(7,[1,3]).edges(labels=false)
        [(0, 1),
        (0, 3),
        (0, 4),
        (0, 6),
        (1, 2),
        (1, 4),
        (1, 5),
        (2, 3),
        (2, 5),
        (2, 6),
        (3, 4),
        (3, 6),
        (4, 5),
        (5, 6)]
    """
    if not isinstance(adjacency, list):
        adjacency = [adjacency]

    G = Graph(n, name="Circulant graph ("+str(adjacency)+")")
    G._circle_embedding(list(range(n)))

    for v in G:
        G.add_edges([(v,(v+j)%n) for j in adjacency])

    return G

def CubeGraph(n):
    r"""
    Returns the hypercube in `n` dimensions.

    The hypercube in `n` dimension is build upon the binary
    strings on `n` bits, two of them being adjacent if
    they differ in exactly one bit. Hence, the distance
    between two vertices in the hypercube is the Hamming
    distance.

    EXAMPLES:

    The distance between `0100110` and `1011010` is
    `5`, as expected ::

        sage: g = graphs.CubeGraph(7)
        sage: g.distance('0100110','1011010')
        5

    Plot several `n`-cubes in a Sage Graphics Array ::

        sage: g = []
        sage: j = []
        sage: for i in range(6):
        ....:  k = graphs.CubeGraph(i+1)
        ....:  g.append(k)
        ...
        sage: for i in range(2):
        ....:  n = []
        ....:  for m in range(3):
        ....:      n.append(g[3*i + m].plot(vertex_size=50, vertex_labels=False))
        ....:  j.append(n)
        ...
        sage: G = graphics_array(j)
        sage: G.show(figsize=[6,4]) # long time

    Use the plot options to display larger `n`-cubes

    ::

        sage: g = graphs.CubeGraph(9)
        sage: g.show(figsize=[12,12],vertex_labels=False, vertex_size=20) # long time

    AUTHORS:

    - Robert Miller
    """
    theta = float(pi/n)

    d = {'':[]}
    dn={}
    p = {'':(float(0),float(0))}
    pn={}

    # construct recursively the adjacency dict and the positions
    for i in range(n):
        ci = float(cos(i*theta))
        si = float(sin(i*theta))
        for v,e in six.iteritems(d):
            v0 = v+'0'
            v1 = v+'1'
            l0 = [v1]
            l1 = [v0]
            for m in e:
                l0.append(m+'0')
                l1.append(m+'1')
            dn[v0] = l0
            dn[v1] = l1
            x,y = p[v]
            pn[v0] = (x, y)
            pn[v1] = (x+ci, y+si)
        d,dn = dn,{}
        p,pn = pn,{}

    # construct the graph
    r = Graph(name="%d-Cube"%n)
    r.add_vertices(d.keys())
    for u,L in six.iteritems(d):
        for v in L:
            r.add_edge(u,v)
    r.set_pos(p)

    return r

def GoethalsSeidelGraph(k,r):
    r"""
    Returns the graph `\text{Goethals-Seidel}(k,r)`.

    The graph `\text{Goethals-Seidel}(k,r)` comes from a construction presented
    in Theorem 2.4 of [GS1970]_. It relies on a :func:`(v,k)-BIBD
    <sage.combinat.designs.bibd.balanced_incomplete_block_design>` with `r`
    blocks and a
    :func:`~sage.combinat.matrices.hadamard_matrix.hadamard_matrix` of order
    `r+1`. The result is a
    :func:`sage.graphs.strongly_regular_db.strongly_regular_graph` on `v(r+1)`
    vertices with degree `k=(n+r-1)/2`.

    It appears under this name in Andries Brouwer's `database of strongly
    regular graphs <https://www.win.tue.nl/~aeb/graphs/srg/srgtab.html>`__.

    INPUT:

    - ``k,r`` -- integers

    .. SEEALSO::

        - :func:`~sage.graphs.strongly_regular_db.is_goethals_seidel`

    EXAMPLES::

        sage: graphs.GoethalsSeidelGraph(3,3)
        Graph on 28 vertices
        sage: graphs.GoethalsSeidelGraph(3,3).is_strongly_regular(parameters=True)
        (28, 15, 6, 10)

    """
    from sage.combinat.designs.bibd import balanced_incomplete_block_design
    from sage.combinat.matrices.hadamard_matrix import hadamard_matrix
    from sage.matrix.constructor import Matrix
    from sage.matrix.constructor import block_matrix

    v = (k-1)*r+1
    n = v*(r+1)

    # N is the (v times b) incidence matrix of a bibd
    N = balanced_incomplete_block_design(v,k).incidence_matrix()

    # L is a (r+1 times r) matrix, where r is the row sum of N
    L = hadamard_matrix(r+1).submatrix(0,1)
    L = [Matrix(C).transpose() for C in L.columns()]
    zero = Matrix(r+1,1,[0]*(r+1))

    # For every row of N, we replace the 0s with a column of zeros, and we
    # replace the ith 1 with the ith column of L. The result is P.
    P = []
    for row in N:
        Ltmp = L[:]
        P.append([Ltmp.pop(0) if i else zero
                  for i in row])

    P = block_matrix(P)

    # The final graph
    PP = P*P.transpose()
    for i in range(n):
        PP[i,i] = 0

    G = Graph(PP, format="seidel_adjacency_matrix")
    return G

def DorogovtsevGoltsevMendesGraph(n):
    """
    Construct the n-th generation of the Dorogovtsev-Goltsev-Mendes
    graph.

    EXAMPLES::

        sage: G = graphs.DorogovtsevGoltsevMendesGraph(8)
        sage: G.size()
        6561

    REFERENCE:

    - [1] Dorogovtsev, S. N., Goltsev, A. V., and Mendes, J.
      F. F., Pseudofractal scale-free web, Phys. Rev. E 066122
      (2002).
    """
    import networkx
    return Graph(networkx.dorogovtsev_goltsev_mendes_graph(n),\
           name="Dorogovtsev-Goltsev-Mendes Graph, %d-th generation"%n)

def FoldedCubeGraph(n):
    r"""
    Returns the folded cube graph of order `2^{n-1}`.

    The folded cube graph on `2^{n-1}` vertices can be obtained from a cube
    graph on `2^n` vertices by merging together opposed
    vertices. Alternatively, it can be obtained from a cube graph on
    `2^{n-1}` vertices by adding an edge between opposed vertices. This
    second construction is the one produced by this method.

    See the :wikipedia:`Folded_cube_graph` for more information.

    EXAMPLES:

    The folded cube graph of order five is the Clebsch graph::

        sage: fc = graphs.FoldedCubeGraph(5)
        sage: clebsch = graphs.ClebschGraph()
        sage: fc.is_isomorphic(clebsch)
        True
    """

    if n < 1:
        raise ValueError("The value of n must be at least 2")

    g = CubeGraph(n-1)
    g.name("Folded Cube Graph")

    # Complementing the binary word
    def complement(x):
        x = x.replace('0','a')
        x = x.replace('1','0')
        x = x.replace('a','1')
        return x

    for x in g:
        if x[0] == '0':
            g.add_edge(x,complement(x))

    return g


def FriendshipGraph(n):
    r"""
    Return the friendship graph `F_n`.

    The friendship graph is also known as the Dutch windmill graph. Let
    `C_3` be the cycle graph on 3 vertices. Then `F_n` is constructed by
    joining `n \geq 1` copies of `C_3` at a common vertex. If `n = 1`,
    then `F_1` is isomorphic to `C_3` (the triangle graph). If `n = 2`,
    then `F_2` is the butterfly graph, otherwise known as the bowtie
    graph. For more information, see the :wikipedia:`Friendship_graph`.

    INPUT:

    - ``n`` -- positive integer; the number of copies of `C_3` to use in
      constructing `F_n`.

    OUTPUT:

    - The friendship graph `F_n` obtained from `n` copies of the cycle
      graph `C_3`.

    .. SEEALSO::

        - :meth:`GraphGenerators.ButterflyGraph`

    EXAMPLES:

    The first few friendship graphs. ::

        sage: A = []; B = []
        sage: for i in range(9):
        ....:     g = graphs.FriendshipGraph(i + 1)
        ....:     A.append(g)
        sage: for i in range(3):
        ....:     n = []
        ....:     for j in range(3):
        ....:         n.append(A[3*i + j].plot(vertex_size=20, vertex_labels=False))
        ....:     B.append(n)
        sage: G = graphics_array(B)
        sage: G.show()  # long time

    For `n = 1`, the friendship graph `F_1` is isomorphic to the cycle
    graph `C_3`, whose visual representation is a triangle. ::

        sage: G = graphs.FriendshipGraph(1); G
        Friendship graph: Graph on 3 vertices
        sage: G.show()  # long time
        sage: G.is_isomorphic(graphs.CycleGraph(3))
        True

    For `n = 2`, the friendship graph `F_2` is isomorphic to the
    butterfly graph, otherwise known as the bowtie graph. ::

        sage: G = graphs.FriendshipGraph(2); G
        Friendship graph: Graph on 5 vertices
        sage: G.is_isomorphic(graphs.ButterflyGraph())
        True

    If `n \geq 1`, then the friendship graph `F_n` has `2n + 1` vertices
    and `3n` edges. It has radius 1, diameter 2, girth 3, and
    chromatic number 3. Furthermore, `F_n` is planar and Eulerian. ::

        sage: n = randint(1, 10^3)
        sage: G = graphs.FriendshipGraph(n)
        sage: G.order() == 2*n + 1
        True
        sage: G.size() == 3*n
        True
        sage: G.radius()
        1
        sage: G.diameter()
        2
        sage: G.girth()
        3
        sage: G.chromatic_number()
        3
        sage: G.is_planar()
        True
        sage: G.is_eulerian()
        True

    TESTS:

    The input ``n`` must be a positive integer. ::

        sage: graphs.FriendshipGraph(randint(-10^5, 0))
        Traceback (most recent call last):
        ...
        ValueError: n must be a positive integer
    """
    # sanity checks
    if n < 1:
        raise ValueError("n must be a positive integer")
    # construct the friendship graph
    if n == 1:
        from sage.graphs.generators.basic import CycleGraph
        G = CycleGraph(3)
        G.name("Friendship graph")
        return G
    # build the edges and position dictionaries
    N = 2 * n + 1           # order of F_n
    center = 2 * n
    G = Graph(N, name="Friendship graph")
    for i in range(0, N - 1, 2):
        G.add_cycle([center, i, i+1])
    G.set_pos({center:(0, 0)})
    G._circle_embedding(list(range(N - 1)), radius=1)
    return G

def FuzzyBallGraph(partition, q):
    r"""
    Construct a Fuzzy Ball graph with the integer partition
    ``partition`` and ``q`` extra vertices.

    Let `q` be an integer and let `m_1,m_2,...,m_k` be a set of positive
    integers.  Let `n=q+m_1+...+m_k`.  The Fuzzy Ball graph with partition
    `m_1,m_2,...,m_k` and `q` extra vertices is the graph constructed from the
    graph `G=K_n` by attaching, for each `i=1,2,...,k`, a new vertex `a_i` to
    `m_i` distinct vertices of `G`.

    For given positive integers `k` and `m` and nonnegative
    integer `q`, the set of graphs ``FuzzyBallGraph(p, q)`` for
    all partitions `p` of `m` with `k` parts are cospectral with
    respect to the normalized Laplacian.

    EXAMPLES::

        sage: F = graphs.FuzzyBallGraph([3,1],2)
        sage: F.adjacency_matrix(vertices=list(F))
        [0 0 1 1 1 0 0 0]
        [0 0 0 0 0 1 0 0]
        [1 0 0 1 1 1 1 1]
        [1 0 1 0 1 1 1 1]
        [1 0 1 1 0 1 1 1]
        [0 1 1 1 1 0 1 1]
        [0 0 1 1 1 1 0 1]
        [0 0 1 1 1 1 1 0]

    Pick positive integers `m` and `k` and a nonnegative integer `q`.
    All the FuzzyBallGraphs constructed from partitions of `m` with
    `k` parts should be cospectral with respect to the normalized
    Laplacian::

        sage: m=4; q=2; k=2
        sage: g_list=[graphs.FuzzyBallGraph(p,q) for p in Partitions(m, length=k)]
        sage: set([g.laplacian_matrix(normalized=True, vertices=list(g)).charpoly() for g in g_list])  # long time (7s on sage.math, 2011)
        {x^8 - 8*x^7 + 4079/150*x^6 - 68689/1350*x^5 + 610783/10800*x^4 - 120877/3240*x^3 + 1351/100*x^2 - 931/450*x}
    """
    from sage.graphs.generators.basic import CompleteGraph
    if len(partition)<1:
        raise ValueError("partition must be a nonempty list of positive integers")
    n=q+sum(partition)
    g=CompleteGraph(n)
    curr_vertex=0
    for e,p in enumerate(partition):
        g.add_edges([(curr_vertex+i, 'a{0}'.format(e+1)) for i in range(p)])
        curr_vertex+=p
    return g


def FibonacciTree(n):
    r"""
    Return the graph of the Fibonacci Tree `F_{i}` of order `n`.

    The Fibonacci tree `F_{i}` is recursively defined as the tree
    with a root vertex and two attached child trees `F_{i-1}` and
    `F_{i-2}`, where `F_{1}` is just one vertex and `F_{0}` is empty.

    INPUT:

    - ``n`` - the recursion depth of the Fibonacci Tree

    EXAMPLES::

        sage: g = graphs.FibonacciTree(3)
        sage: g.is_tree()
        True

    ::

        sage: l1 = [ len(graphs.FibonacciTree(_)) + 1 for _ in range(6) ]
        sage: l2 = list(fibonacci_sequence(2,8))
        sage: l1 == l2
        True

    AUTHORS:

    - Harald Schilly and Yann Laigle-Chapuy (2010-03-25)
    """
    T = Graph(name="Fibonacci-Tree-%d" % n)
    if n == 1:
        T.add_vertex(0)
    if n < 2:
        return T

    from sage.combinat.combinat import fibonacci_sequence
    F = list(fibonacci_sequence(n + 2))
    s = 1.618 ** (n / 1.618 - 1.618)
    pos = {}

    def fib(level, node, y):
        pos[node] = (node, y)
        if level < 2: return
        level -= 1
        y -= s
        diff = F[level]
        T.add_edge(node, node - diff)
        if level == 1: # only one child
            pos[node - diff] = (node, y)
            return
        T.add_edge(node, node + diff)
        fib(level, node - diff, y)
        fib(level - 1, node + diff, y)

    T.add_vertices(range(sum(F[:-1])))
    fib(n, F[n + 1] - 1, 0)
    T.set_pos(pos)

    return T


def GeneralizedPetersenGraph(n, k):
    r"""
    Returns a generalized Petersen graph with `2n` nodes. The variables
    `n`, `k` are integers such that `n>2` and `0<k\leq\lfloor(n-1)`/`2\rfloor`

    For `k=1` the result is a graph isomorphic to the circular ladder graph
    with the same `n`. The regular Petersen Graph has `n=5` and `k=2`.
    Other named graphs that can be described using this notation include
    the Desargues graph and the Möbius-Kantor graph.

    INPUT:

    - ``n`` - the number of nodes is `2*n`.

    - ``k`` - integer `0<k\leq\lfloor(n-1)`/`2\rfloor`. Decides
      how inner vertices are connected.

    PLOTTING: Upon construction, the position dictionary is filled to
    override the spring-layout algorithm. By convention, the generalized
    Petersen graphs are displayed as an inner and outer cycle pair, with
    the first n nodes drawn on the outer circle. The first (0) node is
    drawn at the top of the outer-circle, moving counterclockwise after that.
    The inner circle is drawn with the (n)th node at the top, then
    counterclockwise as well.

    EXAMPLES: For `k=1` the resulting graph will be isomorphic to a circular
    ladder graph. ::

        sage: g = graphs.GeneralizedPetersenGraph(13,1)
        sage: g2 = graphs.CircularLadderGraph(13)
        sage: g.is_isomorphic(g2)
        True

    The Desargues graph::

        sage: g = graphs.GeneralizedPetersenGraph(10,3)
        sage: g.girth()
        6
        sage: g.is_bipartite()
        True

    AUTHORS:

    - Anders Jonsson (2009-10-15)
    """
    if n < 3:
            raise ValueError("n must be larger than 2")
    if k < 1 or k > (n - 1) // 2:
            raise ValueError("k must be in 1<= k <=floor((n-1)/2)")
    G = Graph(2 * n, name="Generalized Petersen graph (n="+str(n)+",k="+str(k)+")")
    for i in range(n):
        G.add_edge(i, (i+1) % n)
        G.add_edge(i, i+n)
        G.add_edge(i+n, n + (i+k) % n)
    G._circle_embedding(list(range(n)), radius=1, angle=pi/2)
    G._circle_embedding(list(range(n, 2*n)), radius=.5, angle=pi/2)
    return G

def HararyGraph( k, n ):
    r"""
    Returns the Harary graph on `n` vertices and connectivity `k`, where
    `2 \leq k < n`.

    A `k`-connected graph `G` on `n` vertices requires the minimum degree
    `\delta(G)\geq k`, so the minimum number of edges `G` should have is
    `\lceil kn/2\rceil`. Harary graphs achieve this lower bound, that is,
    Harary graphs are minimal `k`-connected graphs on `n` vertices.

    The construction provided uses the method CirculantGraph.  For more
    details, see the book D. B. West, Introduction to Graph Theory, 2nd
    Edition, Prentice Hall, 2001, p. 150--151; or the `MathWorld article on
    Harary graphs <http://mathworld.wolfram.com/HararyGraph.html>`_.

    EXAMPLES:

    Harary graphs `H_{k,n}`::

        sage: h = graphs.HararyGraph(5,9); h
        Harary graph 5, 9: Graph on 9 vertices
        sage: h.order()
        9
        sage: h.size()
        23
        sage: h.vertex_connectivity()
        5

    TESTS:

    Connectivity of some Harary graphs::

        sage: n=10
        sage: for k in range(2,n):
        ....:     g = graphs.HararyGraph(k,n)
        ....:     if k != g.vertex_connectivity():
        ....:        print("Connectivity of Harary graphs not satisfied.")
    """
    if k < 2:
        raise ValueError("Connectivity parameter k should be at least 2.")
    if k >= n:
        raise ValueError("Number of vertices n should be greater than k.")

    if k%2 == 0:
        G = CirculantGraph( n, list(range(1,k//2+1)) )
    else:
        if n%2 == 0:
            G = CirculantGraph( n, list(range(1,(k-1)//2+1)) )
            for i in range(n):
                G.add_edge( i, (i + n//2)%n )
        else:
            G = HararyGraph( k-1, n )
            for i in range((n-1)//2 + 1):
                G.add_edge( i, (i + (n-1)//2)%n )
    G.name('Harary graph {0}, {1}'.format(k,n))
    return G

def HyperStarGraph(n,k):
    r"""
    Returns the hyper-star graph HS(n,k).

    The vertices of the hyper-star graph are the set of binary strings
    of length n which contain k 1s. Two vertices, u and v, are adjacent
    only if u can be obtained from v by swapping the first bit with a
    different symbol in another position.

    INPUT:

    -  ``n``

    -  ``k``

    EXAMPLES::

        sage: g = graphs.HyperStarGraph(6,3)
        sage: g.plot() # long time
        Graphics object consisting of 51 graphics primitives

    REFERENCES:

    - Lee, Hyeong-Ok, Jong-Seok Kim, Eunseuk Oh, and Hyeong-Seok Lim.
      "Hyper-Star Graph: A New Interconnection Network Improving the
      Network Cost of the Hypercube." In Proceedings of the First EurAsian
      Conference on Information and Communication Technology, 858-865.
      Springer-Verlag, 2002.

    AUTHORS:

    - Michael Yurko (2009-09-01)
    """
    from sage.combinat.combination import Combinations
    # dictionary associating the positions of the 1s to the corresponding
    # string: e.g. if n=6 and k=3, comb_to_str([0,1,4])=='110010'
    comb_to_str={}
    for c in Combinations(n,k):
        L = ['0']*n
        for i in c:
            L[i]='1'
        comb_to_str[tuple(c)] = ''.join(L)

    g = Graph(name="HS(%d,%d)"%(n,k))
    g.add_vertices(comb_to_str.values())

    for c in Combinations(list(range(1, n)), k):  # 0 is not in c
        L = []
        u = comb_to_str[tuple(c)]
        # switch 0 with the 1s
        for i in range(len(c)):
            v = tuple([0]+c[:i]+c[i+1:])
            g.add_edge( u , comb_to_str[v] )

    return g


def LCFGraph(n, shift_list, repeats):
    r"""
    Return the cubic graph specified in LCF notation.

    LCF (Lederberg-Coxeter-Fruchte) notation is a concise way of
    describing cubic Hamiltonian graphs. The way a graph is constructed
    is as follows. Since there is a Hamiltonian cycle, we first create
    a cycle on n nodes. The variable shift_list = [s_0, s_1, ...,
    s_k-1] describes edges to be created by the following scheme: for
    each i, connect vertex i to vertex (i + s_i). Then, repeats
    specifies the number of times to repeat this process, where on the
    jth repeat we connect vertex (i + j\*len(shift_list)) to vertex (
    i + j\*len(shift_list) + s_i).

    INPUT:


    -  ``n`` - the number of nodes.

    -  ``shift_list`` - a list of integer shifts mod n.

    -  ``repeats`` - the number of times to repeat the
       process.


    EXAMPLES::

        sage: G = graphs.LCFGraph(4, [2,-2], 2)
        sage: G.is_isomorphic(graphs.TetrahedralGraph())
        True

    ::

        sage: G = graphs.LCFGraph(20, [10,7,4,-4,-7,10,-4,7,-7,4], 2)
        sage: G.is_isomorphic(graphs.DodecahedralGraph())
        True

    ::

        sage: G = graphs.LCFGraph(14, [5,-5], 7)
        sage: G.is_isomorphic(graphs.HeawoodGraph())
        True

    The largest cubic nonplanar graph of diameter three::

        sage: G = graphs.LCFGraph(20, [-10,-7,-5,4,7,-10,-7,-4,5,7,-10,-7,6,-5,7,-10,-7,5,-6,7], 1)
        sage: G.degree()
        [3, 3, 3, 3, 3, 3, 3, 3, 3, 3, 3, 3, 3, 3, 3, 3, 3, 3, 3, 3]
        sage: G.diameter()
        3
        sage: G.show()  # long time

    PLOTTING: LCF Graphs are plotted as an n-cycle with edges in the
    middle, as described above.

    REFERENCES:

    - [1] Frucht, R. "A Canonical Representation of Trivalent
      Hamiltonian Graphs." J. Graph Th. 1, 45-60, 1976.

    - [2] Grunbaum, B.  Convex Polytope es. New York: Wiley,
      pp. 362-364, 1967.

    - [3] Lederberg, J. 'DENDRAL-64: A System for Computer
      Construction, Enumeration and Notation of Organic Molecules
      as Tree Structures and Cyclic Graphs. Part II. Topology of
      Cyclic Graphs.' Interim Report to the National Aeronautics
      and Space Administration. Grant NsG 81-60. December 15,
      1965.  http://profiles.nlm.nih.gov/BB/A/B/I/U/_/bbabiu.pdf.
    """
    import networkx
    G = Graph(networkx.LCF_graph(n, shift_list, repeats), name="LCF Graph")
    G._circle_embedding(list(range(n)), radius=1, angle=pi/2)
    return G

def MycielskiGraph(k=1, relabel=True):
    r"""
    Returns the `k`-th Mycielski Graph.

    The graph `M_k` is triangle-free and has chromatic number
    equal to `k`. These graphs show, constructively, that there
    are triangle-free graphs with arbitrarily high chromatic
    number.

    The Mycielski graphs are built recursively starting with
    `M_0`, an empty graph; `M_1`, a single vertex graph; and `M_2`
    is the graph `K_2`.  `M_{k+1}` is then built from `M_k`
    as follows:

    If the vertices of `M_k` are `v_1,\ldots,v_n`, then the
    vertices of `M_{k+1}` are
    `v_1,\ldots,v_n,w_1,\ldots,w_n,z`. Vertices `v_1,\ldots,v_n`
    induce a copy of `M_k`. Vertices `w_1,\ldots,w_n` are an
    independent set. Vertex `z` is adjacent to all the
    `w_i`-vertices. Finally, vertex `w_i` is adjacent to vertex
    `v_j` iff `v_i` is adjacent to `v_j`.

    INPUT:

    - ``k`` Number of steps in the construction process.

    - ``relabel`` Relabel the vertices so their names are the integers
      ``range(n)`` where ``n`` is the number of vertices in the graph.

    EXAMPLES:

    The Mycielski graph `M_k` is triangle-free and has chromatic
    number equal to `k`. ::

        sage: g = graphs.MycielskiGraph(5)
        sage: g.is_triangle_free()
        True
        sage: g.chromatic_number()
        5

    The graphs `M_4` is (isomorphic to) the Grotzsch graph. ::

        sage: g = graphs.MycielskiGraph(4)
        sage: g.is_isomorphic(graphs.GrotzschGraph())
        True

    REFERENCES:

    -  [1] Weisstein, Eric W. "Mycielski Graph."
       From MathWorld--A Wolfram Web Resource.
       http://mathworld.wolfram.com/MycielskiGraph.html

    """
    g = Graph()
    g.name("Mycielski Graph " + str(k))

    if k<0:
        raise ValueError("parameter k must be a nonnegative integer")

    if k == 0:
        return g

    if k == 1:
        g.add_vertex(0)
        return g

    if k == 2:
        g.add_edge(0,1)
        return g

    g0 = MycielskiGraph(k-1)
    g = MycielskiStep(g0)
    g.name("Mycielski Graph " + str(k))
    if relabel: g.relabel()

    return g

def MycielskiStep(g):
    r"""
    Perform one iteration of the Mycielski construction.

    See the documentation for ``MycielskiGraph`` which uses this
    method. We expose it to all users in case they may find it
    useful.

    EXAMPLE. One iteration of the Mycielski step applied to the
    5-cycle yields a graph isomorphic to the Grotzsch graph ::

        sage: g = graphs.CycleGraph(5)
        sage: h = graphs.MycielskiStep(g)
        sage: h.is_isomorphic(graphs.GrotzschGraph())
        True
    """

    # Make a copy of the input graph g
    gg = copy(g)

    # rename a vertex v of gg as (1,v)
    renamer = dict( [ (v, (1,v)) for v in g.vertices() ] )
    gg.relabel(renamer)

    # add the w vertices to gg as (2,v)
    wlist = [ (2,v) for v in g.vertices() ]
    gg.add_vertices(wlist)

    # add the z vertex as (0,0)
    gg.add_vertex((0,0))

    # add the edges from z to w_i
    gg.add_edges( [ ( (0,0) , (2,v) ) for v in g.vertices() ] )

    # make the v_i w_j edges
    for v in g.vertices():
        gg.add_edges( [ ((1,v),(2,vv)) for vv in g.neighbors(v) ] )

    return gg

def NKStarGraph(n,k):
    r"""
    Returns the (n,k)-star graph.

    The vertices of the (n,k)-star graph are the set of all arrangements of
    n symbols into labels of length k. There are two adjacency rules for
    the (n,k)-star graph. First, two vertices are adjacent if one can be
    obtained from the other by swapping the first symbol with another
    symbol. Second, two vertices are adjacent if one can be obtained from
    the other by swapping the first symbol with an external symbol (a
    symbol not used in the original label).

    INPUT:

    -  ``n``

    -  ``k``

    EXAMPLES::

        sage: g = graphs.NKStarGraph(4,2)
        sage: g.plot() # long time
        Graphics object consisting of 31 graphics primitives

    REFERENCES:

    - Wei-Kuo, Chiang, and Chen Rong-Jaye. "The (n, k)-star graph: A
      generalized star graph." Information Processing Letters 56,
      no. 5 (December 8, 1995): 259-264.

    AUTHORS:

    - Michael Yurko (2009-09-01)
    """
    from sage.combinat.permutation import Arrangements
    #set from which to permute
    set = [str(i) for i in range(1,n+1)]
    #create dict
    d = {}
    for v in Arrangements(set,k):
        v = list(v) # So we can easily mutate it
        tmp_dict = {}
        #add edges of dimension i
        for i in range(1,k):
            #swap 0th and ith element
            v[0], v[i] = v[i], v[0]
            #convert to str and add to list
            vert = "".join(v)
            tmp_dict[vert] = None
            #swap back
            v[0], v[i] = v[i], v[0]
        #add other edges
        tmp_bit = v[0]
        for i in set:
            #check if external
            if not (i in v):
                v[0] = i
                #add edge
                vert = "".join(v)
                tmp_dict[vert] = None
            v[0] = tmp_bit
        d["".join(v)] = tmp_dict
    return Graph(d, name="(%d,%d)-star"%(n,k))

def NStarGraph(n):
    r"""
    Returns the n-star graph.

    The vertices of the n-star graph are the set of permutations on n
    symbols. There is an edge between two vertices if their labels differ
    only in the first and one other position.

    INPUT:

    -  ``n``

    EXAMPLES::

        sage: g = graphs.NStarGraph(4)
        sage: g.plot() # long time
        Graphics object consisting of 61 graphics primitives

    REFERENCES:

    - S.B. Akers, D. Horel and B. Krishnamurthy, The star graph: An
      attractive alternative to the previous n-cube. In: Proc. Internat.
      Conf. on Parallel Processing (1987), pp. 393--400.

    AUTHORS:

    - Michael Yurko (2009-09-01)
    """
    from sage.combinat.permutation import Permutations
    #set from which to permute
    set = [str(i) for i in range(1,n+1)]
    #create dictionary of lists
    #vertices are adjacent if the first element
    #is swapped with the ith element
    d = {}
    for v in Permutations(set):
        v = list(v) # So we can easily mutate it
        tmp_dict = {}
        for i in range(1,n):
            if v[0] != v[i]:
                #swap 0th and ith element
                v[0], v[i] = v[i], v[0]
                #convert to str and add to list
                vert = "".join(v)
                tmp_dict[vert] = None
                #swap back
                v[0], v[i] = v[i], v[0]
        d["".join(v)] = tmp_dict
    return Graph(d, name = "%d-star"%n)

def OddGraph(n):
    r"""
    Returns the Odd Graph with parameter `n`.

    The Odd Graph with parameter `n` is defined as the
    Kneser Graph with parameters `2n-1,n-1`.
    Equivalently, the Odd Graph is the graph whose vertices
    are the `n-1`-subsets of `[0,1,\dots,2(n-1)]`, and such
    that two vertices are adjacent if their corresponding sets
    are disjoint.

    For example, the Petersen Graph can be defined
    as the Odd Graph with parameter `3`.

    EXAMPLES::

        sage: OG = graphs.OddGraph(3)
        sage: sorted(OG.vertex_iterator(), key=str)
        [{1, 2}, {1, 3}, {1, 4}, {1, 5}, {2, 3}, {2, 4}, {2, 5},
         {3, 4}, {3, 5}, {4, 5}]
        sage: P = graphs.PetersenGraph()
        sage: P.is_isomorphic(OG)
        True

    TESTS::

        sage: KG = graphs.OddGraph(1)
        Traceback (most recent call last):
        ...
        ValueError: Parameter n should be an integer strictly greater than 1
    """

    if not n>1:
        raise ValueError("Parameter n should be an integer strictly greater than 1")
    g = KneserGraph(2*n-1,n-1)
    g.name("Odd Graph with parameter %s" % n)
    return g

def PaleyGraph(q):
    r"""
    Paley graph with `q` vertices

    Parameter `q` must be the power of a prime number and congruent
    to 1 mod 4.

    EXAMPLES::

        sage: G = graphs.PaleyGraph(9); G
        Paley graph with parameter 9: Graph on 9 vertices
        sage: G.is_regular()
        True

    A Paley graph is always self-complementary::

        sage: G.is_self_complementary()
        True

    TESTS:

    Wrong parameter::

        sage: graphs.PaleyGraph(6)
        Traceback (most recent call last):
        ...
        ValueError: parameter q must be a prime power
        sage: graphs.PaleyGraph(3)
        Traceback (most recent call last):
        ...
        ValueError: parameter q must be congruent to 1 mod 4
    """
    from sage.rings.finite_rings.integer_mod import mod
    from sage.rings.finite_rings.finite_field_constructor import FiniteField
    from sage.arith.all import is_prime_power
    if not is_prime_power(q):
        raise ValueError("parameter q must be a prime power")
    if not mod(q, 4) == 1:
        raise ValueError("parameter q must be congruent to 1 mod 4")
    g = Graph([FiniteField(q,'a'), lambda i,j: (i-j).is_square()],
                  loops=False, name="Paley graph with parameter {}".format(q))
    return g

def PasechnikGraph(n):
    r"""
    Pasechnik strongly regular graph on `(4n-1)^2` vertices

    A strongly regular graph with parameters of the orthogonal array graph
    :func:`~sage.graphs.graph_generators.GraphGenerators.OrthogonalArrayBlockGraph`,
<<<<<<< HEAD
    also known as pseudo Latin squares graph `L_{2n-1}(4n-1)`,
    constructed from a skew Hadamard matrix of order `4n` following
    [Pas1992]_.
=======
    also known as pseudo Latin squares graph `L_{2n-1}(4n-1)`, constructed from
    a skew Hadamard matrix of order `4n` following [Pa92]_.
>>>>>>> a74e374e

    .. SEEALSO::

        - :func:`~sage.graphs.strongly_regular_db.is_orthogonal_array_block_graph`

    EXAMPLES::

        sage: graphs.PasechnikGraph(4).is_strongly_regular(parameters=True)
        (225, 98, 43, 42)
        sage: graphs.PasechnikGraph(5).is_strongly_regular(parameters=True)  # long time
        (361, 162, 73, 72)
        sage: graphs.PasechnikGraph(9).is_strongly_regular(parameters=True)  # not tested
        (1225, 578, 273, 272)

    TESTS::

        sage: graphs.PasechnikGraph(0)
        Traceback (most recent call last):
        ...
        ValueError: parameter n must be >= 1
    """
    if n < 1:
        raise ValueError("parameter n must be >= 1")
    from sage.combinat.matrices.hadamard_matrix import skew_hadamard_matrix
    from sage.matrix.constructor import identity_matrix
    H = skew_hadamard_matrix(4 * n)
    M = H[1:].T[1:] - identity_matrix(4 * n - 1)
    G = Graph(M.tensor_product(M.T), format='seidel_adjacency_matrix')
    G.relabel()
    G.name("Pasechnik Graph_{}".format(n))
    return G


def SquaredSkewHadamardMatrixGraph(n):
    r"""
    Pseudo-`OA(2n,4n-1)`-graph from a skew Hadamard matrix of order `4n`

    A strongly regular graph with parameters of the orthogonal array graph
    :func:`OrthogonalArrayBlockGraph
<<<<<<< HEAD
    <sage.graphs.graph_generators.GraphGenerators.OrthogonalArrayBlockGraph>`, also
    known as pseudo Latin squares graph `L_{2n}(4n-1)`, constructed from a
    skew Hadamard matrix of order `4n`, due to Goethals and Seidel, see
    [BL1984]_.
=======
    <sage.graphs.graph_generators.GraphGenerators.OrthogonalArrayBlockGraph>`,
    also known as pseudo Latin squares graph `L_{2n}(4n-1)`, constructed from a
    skew Hadamard matrix of order `4n`, due to Goethals and Seidel, see
    [BvL84]_.
>>>>>>> a74e374e

    .. SEEALSO::

        - :func:`~sage.graphs.strongly_regular_db.is_orthogonal_array_block_graph`

    EXAMPLES::

        sage: graphs.SquaredSkewHadamardMatrixGraph(4).is_strongly_regular(parameters=True)
        (225, 112, 55, 56)
        sage: graphs.SquaredSkewHadamardMatrixGraph(5).is_strongly_regular(parameters=True)  # long time
        (361, 180, 89, 90)
        sage: graphs.SquaredSkewHadamardMatrixGraph(9).is_strongly_regular(parameters=True)  # not tested
        (1225, 612, 305, 306)

    TESTS::

        sage: graphs.SquaredSkewHadamardMatrixGraph(0)
        Traceback (most recent call last):
        ...
        ValueError: parameter n must be >= 1
    """
    if n < 1:
        raise ValueError("parameter n must be >= 1")
    from sage.combinat.matrices.hadamard_matrix import skew_hadamard_matrix
    from sage.matrix.constructor import identity_matrix, matrix
    idm = identity_matrix(4 * n - 1)
    e = matrix([1] * (4 * n - 1))
    H = skew_hadamard_matrix(4 * n)
    M = H[1:].T[1:] - idm
    s = M.tensor_product(M.T) - idm.tensor_product(e.T * e - idm)
    G = Graph(s, format='seidel_adjacency_matrix')
    G.relabel()
    G.name("skewhad^2_{}".format(n))
    return G

def SwitchedSquaredSkewHadamardMatrixGraph(n):
    r"""
    A strongly regular graph in Seidel switching class of
    `SquaredSkewHadamardMatrixGraph`

    A strongly regular graph in the :meth:`Seidel switching
    <Graph.seidel_switching>` class of the disjoint union of a 1-vertex graph
    and the one produced by :func:`Pseudo-L_{2n}(4n-1)
    <sage.graphs.graph_generators.GraphGenerators.SquaredSkewHadamardMatrixGraph>`

    In this case, the other possible parameter set of a strongly regular graph
    in the Seidel switching class of the latter graph (see [BH12]_) coincides
    with the set of parameters of the complement of the graph returned by this
    function.

    .. SEEALSO::

        - :func:`~sage.graphs.strongly_regular_db.is_switch_skewhad`

    EXAMPLES::

        sage: g=graphs.SwitchedSquaredSkewHadamardMatrixGraph(4)
        sage: g.is_strongly_regular(parameters=True)
        (226, 105, 48, 49)
        sage: from sage.combinat.designs.twographs import twograph_descendant
        sage: twograph_descendant(g,0).is_strongly_regular(parameters=True)
        (225, 112, 55, 56)
        sage: twograph_descendant(g.complement(),0).is_strongly_regular(parameters=True)
        (225, 112, 55, 56)

    TESTS::

        sage: graphs.SwitchedSquaredSkewHadamardMatrixGraph(0)
        Traceback (most recent call last):
        ...
        ValueError: parameter n must be >= 1
    """
    G = SquaredSkewHadamardMatrixGraph(n).complement()
    G.add_vertex((4 * n - 1)**2)
    G.seidel_switching(list(range((4 * n - 1) * (2 * n - 1))))
    G.name("switch skewhad^2+*_" + str((n)))
    return G


def HanoiTowerGraph(pegs, disks, labels=True, positions=True):
    r"""
    Returns the graph whose vertices are the states of the
    Tower of Hanoi puzzle, with edges representing legal moves between states.

    INPUT:

    - ``pegs`` - the number of pegs in the puzzle, 2 or greater
    - ``disks`` - the number of disks in the puzzle, 1 or greater
    - ``labels`` - default: ``True``, if ``True`` the graph contains
      more meaningful labels, see explanation below.  For large instances,
      turn off labels for much faster creation of the graph.
    - ``positions`` - default: ``True``, if ``True`` the graph contains
      layout information.  This creates a planar layout for the case
      of three pegs.  For large instances, turn off layout information
      for much faster creation of the graph.

    OUTPUT:

    The Tower of Hanoi puzzle has a certain number of identical pegs
    and a certain number of disks, each of a different radius.
    Initially the disks are all on a single peg, arranged
    in order of their radii, with the largest on the bottom.

    The goal of the puzzle is to move the disks to any other peg,
    arranged in the same order.  The one constraint is that the
    disks resident on any one peg must always be arranged with larger
    radii lower down.

    The vertices of this graph represent all the possible states
    of this puzzle.  Each state of the puzzle is a tuple with length
    equal to the number of disks, ordered by largest disk first.
    The entry of the tuple is the peg where that disk resides.
    Since disks on a given peg must go down in size as we go
    up the peg, this totally describes the state of the puzzle.

    For example ``(2,0,0)`` means the large disk is on peg 2, the
    medium disk is on peg 0, and the small disk is on peg 0
    (and we know the small disk must be above the medium disk).
    We encode these tuples as integers with a base equal to
    the number of pegs, and low-order digits to the right.

    Two vertices are adjacent if we can change the puzzle from
    one state to the other by moving a single disk.  For example,
    ``(2,0,0)`` is adjacent to ``(2,0,1)`` since we can move
    the small disk off peg 0 and onto (the empty) peg 1.
    So the solution to a 3-disk puzzle (with at least
    two pegs) can be expressed by the shortest path between
    ``(0,0,0)`` and ``(1,1,1)``.  For more on this representation
    of the graph, or its properties, see [AD2010]_.

    For greatest speed we create graphs with integer vertices,
    where we encode the tuples as integers with a base equal
    to the number of pegs, and low-order digits to the right.
    So for example, in a 3-peg puzzle with 5 disks, the
    state ``(1,2,0,1,1)`` is encoded as
    `1\ast 3^4 + 2\ast 3^3 + 0\ast 3^2 + 1\ast 3^1 + 1\ast 3^0 = 139`.

    For smaller graphs, the labels that are the tuples are informative,
    but slow down creation of the graph.  Likewise computing layout
    information also incurs a significant speed penalty. For maximum
    speed, turn off labels and layout and decode the
    vertices explicitly as needed.  The
    :meth:`sage.rings.integer.Integer.digits`
    with the ``padsto`` option is a quick way to do this, though you
    may want to reverse the list that is output.

    PLOTTING:

    The layout computed when ``positions = True`` will
    look especially good for the three-peg case, when the graph is known
    to be planar.  Except for two small cases on 4 pegs, the graph is
    otherwise not planar, and likely there is a better way to layout
    the vertices.

    EXAMPLES:

    A classic puzzle uses 3 pegs.  We solve the 5 disk puzzle using
    integer labels and report the minimum number of moves required.
    Note that `3^5-1` is the state where all 5 disks
    are on peg 2. ::

        sage: H = graphs.HanoiTowerGraph(3, 5, labels=False, positions=False)
        sage: H.distance(0, 3^5-1)
        31

    A slightly larger instance. ::

        sage: H = graphs.HanoiTowerGraph(4, 6, labels=False, positions=False)
        sage: H.num_verts()
        4096
        sage: H.distance(0, 4^6-1)
        17

    For a small graph, labels and layout information can be useful.
    Here we explicitly list a solution as a list of states. ::

        sage: H = graphs.HanoiTowerGraph(3, 3, labels=True, positions=True)
        sage: H.shortest_path((0,0,0), (1,1,1))
        [(0, 0, 0), (0, 0, 1), (0, 2, 1), (0, 2, 2), (1, 2, 2), (1, 2, 0), (1, 1, 0), (1, 1, 1)]

    Some facts about this graph with `p` pegs and `d` disks:

    - only automorphisms are the "obvious" ones - renumber the pegs.
    - chromatic number is less than or equal to `p`
    - independence number is `p^{d-1}`

    ::

        sage: H = graphs.HanoiTowerGraph(3,4,labels=False,positions=False)
        sage: H.automorphism_group().is_isomorphic(SymmetricGroup(3))
        True
        sage: H.chromatic_number()
        3
        sage: len(H.independent_set()) == 3^(4-1)
        True

    TESTS:

    It is an error to have just one peg (or less). ::

        sage: graphs.HanoiTowerGraph(1, 5)
        Traceback (most recent call last):
        ...
        ValueError: Pegs for Tower of Hanoi graph should be two or greater (not 1)

    It is an error to have zero disks (or less). ::

        sage: graphs.HanoiTowerGraph(2, 0)
        Traceback (most recent call last):
        ...
        ValueError: Disks for Tower of Hanoi graph should be one or greater (not 0)

    AUTHOR:

    - Rob Beezer, (2009-12-26), with assistance from Su Doree

    """

    # sanitize input
    from sage.rings.all import Integer
    pegs = Integer(pegs)
    if pegs < 2:
        raise ValueError("Pegs for Tower of Hanoi graph should be two or greater (not %d)" % pegs)
    disks = Integer(disks)
    if disks < 1:
        raise ValueError("Disks for Tower of Hanoi graph should be one or greater (not %d)" % disks)

    # Each state of the puzzle is a tuple with length
    # equal to the number of disks, ordered by largest disk first
    # The entry of the tuple is the peg where that disk resides
    # Since disks on a given peg must go down in size as we go
    # up the peg, this totally describes the puzzle
    # We encode these tuples as integers with a base equal to
    # the number of pegs, and low-order digits to the right

    # complete graph on number of pegs when just a single disk
    edges = [[i,j] for i in range(pegs) for j in range(i+1,pegs)]

    nverts = 1
    for d in range(2, disks+1):
        prevedges = edges      # remember subgraph to build from
        nverts = pegs*nverts   # pegs^(d-1)
        edges = []

        # Take an edge, change its two states in the same way by adding
        # a large disk to the bottom of the same peg in each state
        # This is accomplished by adding a multiple of pegs^(d-1)
        for p in range(pegs):
            largedisk = p*nverts
            for anedge in prevedges:
                edges.append([anedge[0]+largedisk, anedge[1]+largedisk])

        # Two new states may only differ in the large disk
        # being the only disk on two different pegs, thus
        # otherwise being a common state with one less disk
        # We construct all such pairs of new states and add as edges
        from sage.combinat.subset import Subsets
        for state in range(nverts):
            emptypegs = list(range(pegs))
            reduced_state = state
            for i in range(d-1):
                apeg = reduced_state % pegs
                if apeg in emptypegs:
                    emptypegs.remove(apeg)
                reduced_state = reduced_state//pegs
            for freea, freeb in Subsets(emptypegs, 2):
                edges.append([freea*nverts+state,freeb*nverts+state])

    H = Graph({}, loops=False, multiedges=False)
    H.add_edges(edges)


    # Making labels and/or computing positions can take a long time,
    # relative to just constructing the edges on integer vertices.
    # We try to minimize coercion overhead, but need Sage
    # Integers in order to use digits() for labels.
    # Getting the digits with custom code was no faster.
    # Layouts are circular (symmetric on the number of pegs)
    # radiating outward to the number of disks (radius)
    # Algorithm uses some combination of alternate
    # clockwise/counterclockwise placements, which
    # works well for three pegs (planar layout)
    #
    from sage.functions.trig import sin, cos, csc
    if labels or positions:
        mapping = {}
        pos = {}
        a = Integer(-1)
        one = Integer(1)
        if positions:
            radius_multiplier = 1 + csc(pi/pegs)
            sine = []; cosine = []
            for i in range(pegs):
                angle = 2*i*pi/float(pegs)
                sine.append(sin(angle))
                cosine.append(cos(angle))
        for i in range(pegs**disks):
            a += one
            state = a.digits(base=pegs, padto=disks)
            if labels:
                state.reverse()
                mapping[i] = tuple(state)
                state.reverse()
            if positions:
                locx = 0.0; locy = 0.0
                radius = 1.0
                parity = -1.0
                for index in range(disks):
                    p = state[index]
                    radius *= radius_multiplier
                    parity *= -1.0
                    locx_temp = cosine[p]*locx - parity*sine[p]*locy + radius*cosine[p]
                    locy_temp = parity*sine[p]*locx + cosine[p]*locy - radius*parity*sine[p]
                    locx = locx_temp
                    locy = locy_temp
                pos[i] = (locx,locy)
        # set positions, then relabel (not vice versa)
        if positions:
            H.set_pos(pos)
        if labels:
            H.relabel(mapping)

    return H

def line_graph_forbidden_subgraphs():
    r"""
    Returns the 9 forbidden subgraphs of a line graph.

    See the :wikipedia:`Line_graph` for more information.

    The graphs are returned in the ordering given by the Wikipedia
    drawing, read from left to right and from top to bottom.

    EXAMPLES::

        sage: graphs.line_graph_forbidden_subgraphs()
        [Claw graph: Graph on 4 vertices,
        Graph on 6 vertices,
        Graph on 6 vertices,
        Graph on 5 vertices,
        Graph on 6 vertices,
        Graph on 6 vertices,
        Graph on 6 vertices,
        Graph on 6 vertices,
        Graph on 5 vertices]

    """
    from sage.graphs.all import Graph
    from sage.graphs.generators.basic import ClawGraph
    graphs = [ClawGraph()]

    graphs.append(Graph({
                0: [1, 2, 3],
                1: [2, 3],
                4: [2],
                5: [3]
                }))

    graphs.append(Graph({
                0: [1, 2, 3, 4],
                1: [2, 3, 4],
                3: [4],
                2: [5]
                }))

    graphs.append(Graph({
                0: [1, 2, 3],
                1: [2, 3],
                4: [2, 3]
                }))

    graphs.append(Graph({
                0: [1, 2, 3],
                1: [2, 3],
                4: [2],
                5: [3, 4]
                }))

    graphs.append(Graph({
                0: [1, 2, 3, 4],
                1: [2, 3, 4],
                3: [4],
                5: [2, 0, 1]
                }))

    graphs.append(Graph({
                5: [0, 1, 2, 3, 4],
                0: [1, 4],
                2: [1, 3],
                3: [4]
                }))

    graphs.append(Graph({
                1: [0, 2, 3, 4],
                3: [0, 4],
                2: [4, 5],
                4: [5]
                }))

    graphs.append(Graph({
                0: [1, 2, 3],
                1: [2, 3, 4],
                2: [3, 4],
                3: [4]
                }))

    return graphs


def petersen_family(generate=False):
    r"""
    Returns the Petersen family

    The Petersen family is a collection of 7 graphs which are the forbidden
    minors of the linklessly embeddable graphs. For more information see the
    :wikipedia:`Petersen_family`.

    INPUT:

    - ``generate`` (boolean) -- whether to generate the family from the
      `\Delta-Y` transformations. When set to ``False`` (default) a hardcoded
      version of the graphs (with a prettier layout) is returned.

    EXAMPLES::

        sage: graphs.petersen_family()
        [Petersen graph: Graph on 10 vertices,
         Complete graph: Graph on 6 vertices,
         Multipartite Graph with set sizes [3, 3, 1]: Graph on 7 vertices,
         Graph on 8 vertices,
         Graph on 9 vertices,
         Graph on 7 vertices,
         Graph on 8 vertices]

    The two different inputs generate the same graphs::

        sage: F1 = graphs.petersen_family(generate=False)
        sage: F2 = graphs.petersen_family(generate=True)
        sage: F1 = [g.canonical_label().graph6_string() for g in F1]
        sage: F2 = [g.canonical_label().graph6_string() for g in F2]
        sage: set(F1) == set(F2)
        True
    """
    from sage.graphs.generators.smallgraphs import PetersenGraph
    if not generate:
        from sage.graphs.generators.basic import CompleteGraph, \
             CompleteBipartiteGraph, CompleteMultipartiteGraph
        l = [PetersenGraph(), CompleteGraph(6),
             CompleteMultipartiteGraph([3, 3, 1])]
        g = CompleteBipartiteGraph(4, 4)
        g.delete_edge(0, 4)
        g.name("")
        l.append(g)
        g = Graph('HKN?Yeb')
        g._circle_embedding([1, 2, 4, 3, 0, 5])
        g._circle_embedding([6, 7, 8], radius=.6, shift=1.25)
        l.append(g)
        g = Graph('Fs\\zw')
        g._circle_embedding([1, 2, 3])
        g._circle_embedding([4, 5, 6], radius=.7)
        g.get_pos()[0] = (0, 0)
        l.append(g)
        g = Graph('GYQ[p{')
        g._circle_embedding([1, 4, 6, 0, 5, 7, 3], shift=0.25)
        g.get_pos()[2] = (0, 0)
        l.append(g)
        return l

    def DeltaYTrans(G, triangle):
        """
        Apply a Delta-Y transformation to a given triangle of G.
        """
        a, b, c = triangle
        G = G.copy()
        G.delete_edges([(a, b), (b, c), (c, a)])
        v = G.order()
        G.add_edges([(a, v), (b, v), (c, v)])
        return G.canonical_label()

    def YDeltaTrans(G, v):
        """
        Apply a Y-Delta transformation to a given vertex v of G.
        """
        G = G.copy()
        a, b, c = G.neighbors(v)
        G.delete_vertex(v)
        G.add_cycle([a, b, c])
        return G.canonical_label()

    # We start from the Petersen Graph, and apply Y-Delta transform
    # for as long as we generate new graphs.
    P = PetersenGraph()

    l = set([])
    l_new = [P.canonical_label().graph6_string()]

    while l_new:
        g = l_new.pop(0)
        if g in l:
            continue
        l.add(g)
        g = Graph(g)
        # All possible Delta-Y transforms
        for t in g.subgraph_search_iterator(Graph({1: [2, 3], 2: [3]})):
            l_new.append(DeltaYTrans(g, t).graph6_string())
        # All possible Y-Delta transforms
        for v in g:
            if g.degree(v) == 3:
                l_new.append(YDeltaTrans(g, v).graph6_string())

    return [Graph(x) for x in l]


def SierpinskiGasketGraph(n):
    """
    Return the Sierpinski Gasket graph of generation `n`.

    All vertices but 3 have valence 4.

    INPUT:

    - `n` -- an integer

    OUTPUT:

    a graph `S_n` with `3 (3^{n-1}+1)/2` vertices and
    `3^n` edges, closely related to the famous Sierpinski triangle
    fractal.

    All these graphs have a triangular shape, and three special
    vertices at top, bottom left and bottom right. These are the only
    vertices of valence 2, all the other ones having valence 4.

    The graph `S_1` (generation `1`) is a triangle.

    The graph `S_{n+1}` is obtained from the disjoint union of
    three copies A,B,C of `S_n` by identifying pairs of vertices:
    the top vertex of A with the bottom left vertex of B,
    the bottom right vertex of B with the top vertex of C,
    and the bottom left vertex of C with the bottom right vertex of A.

    .. PLOT::

        sphinx_plot(graphs.SierpinskiGasketGraph(4).plot(vertex_labels=False))


    .. SEEALSO::

        There is another familly of graphs called Sierpinski graphs,
        where all vertices but 3 have valence 3. They are available using
        ``graphs.HanoiTowerGraph(3, n)``.

    EXAMPLES::

        sage: s4 = graphs.SierpinskiGasketGraph(4); s4
        Graph on 42 vertices
        sage: s4.size()
        81
        sage: s4.degree_histogram()
        [0, 0, 3, 0, 39]
        sage: s4.is_hamiltonian()
        True

    REFERENCES:

    [LLWC2011]_
    """
    from sage.modules.free_module_element import vector
    from sage.rings.rational_field import QQ

    if n <= 0:
        raise ValueError('n should be at least 1')

    def next_step(triangle_list):
        # compute the next subdivision
        resu = []
        for a, b, c in triangle_list:
            ab = (a + b) / 2
            bc = (b + c) / 2
            ac = (a + c) / 2
            resu += [(a, ab, ac), (ab, b, bc), (ac, bc, c)]
        return resu

    tri_list = [list(vector(QQ, u) for u in [(0, 0), (0, 1), (1, 0)])]
    for k in range(n - 1):
        tri_list = next_step(tri_list)
    dg = Graph()
    dg.add_edges([(tuple(a), tuple(b)) for a, b, c in tri_list])
    dg.add_edges([(tuple(b), tuple(c)) for a, b, c in tri_list])
    dg.add_edges([(tuple(c), tuple(a)) for a, b, c in tri_list])
    dg.set_pos({(x, y): (x + y / 2, y * 3 / 4)
                for (x, y) in dg.vertices()})
    dg.relabel()
    return dg


def WheelGraph(n):
    """
    Returns a Wheel graph with n nodes.

    A Wheel graph is a basic structure where one node is connected to all other
    nodes and those (outer) nodes are connected cyclically.

    PLOTTING: Upon construction, the position dictionary is filled to override
    the spring-layout algorithm. By convention, each wheel graph will be
    displayed with the first (0) node in the center, the second node at the top,
    and the rest following in a counterclockwise manner.

    With the wheel graph, we see that it doesn't take a very large n at all for
    the spring-layout to give a counter-intuitive display. (See Graphics Array
    examples below).

    EXAMPLES:

    We view many wheel graphs with a Sage Graphics Array, first with this
    constructor (i.e., the position dictionary filled)::

        sage: g = []
        sage: j = []
        sage: for i in range(9):
        ....:  k = graphs.WheelGraph(i+3)
        ....:  g.append(k)
        ...
        sage: for i in range(3):
        ....:  n = []
        ....:  for m in range(3):
        ....:      n.append(g[3*i + m].plot(vertex_size=50, vertex_labels=False))
        ....:  j.append(n)
        ...
        sage: G = graphics_array(j)
        sage: G.show() # long time

    Next, using the spring-layout algorithm::

        sage: import networkx
        sage: g = []
        sage: j = []
        sage: for i in range(9):
        ....:  spr = networkx.wheel_graph(i+3)
        ....:  k = Graph(spr)
        ....:  g.append(k)
        ...
        sage: for i in range(3):
        ....:  n = []
        ....:  for m in range(3):
        ....:      n.append(g[3*i + m].plot(vertex_size=50, vertex_labels=False))
        ....:  j.append(n)
        ...
        sage: G = graphics_array(j)
        sage: G.show() # long time

    Compare the plotting::

        sage: n = networkx.wheel_graph(23)
        sage: spring23 = Graph(n)
        sage: posdict23 = graphs.WheelGraph(23)
        sage: spring23.show() # long time
        sage: posdict23.show() # long time
    """
    from sage.graphs.generators.basic import CycleGraph
    if n < 4:
        G = CycleGraph(n)
    else:
        G = CycleGraph(n-1)
        G.relabel(perm=list(range(1, n)), inplace=True)
        G.add_edges([(0, i) for i in range(1, n)])
        G._pos[0] = (0, 0)
    G.name("Wheel graph")
    return G

def WindmillGraph(k, n):
    r"""
    Return the Windmill graph `Wd(k, n)`.

    The windmill graph `Wd(k, n)` is an undirected graph constructed for `k \geq
    2` and `n \geq 2` by joining `n` copies of the complete graph `K_k` at a
    shared vertex. It has `(k-1)n+1` vertices and `nk(k-1)/2` edges, girth 3 (if
    `k > 2`), radius 1 and diameter 2. It has vertex connectivity 1 because its
    central vertex is an articulation point; however, like the complete graphs
    from which it is formed, it is `(k-1)`-edge-connected. It is trivially
    perfect and a block graph.

    .. SEEALSO::

        - :wikipedia:`Windmill_graph`
        - :meth:`GraphGenerators.StarGraph`
        - :meth:`GraphGenerators.FriendshipGraph`

    EXAMPLES:

    The Windmill graph `Wd(2, n)` is a star graph::

        sage: n = 5
        sage: W = graphs.WindmillGraph(2, n)
        sage: W.is_isomorphic( graphs.StarGraph(n) )
        True

    The Windmill graph `Wd(3, n)` is the Friendship graph `F_n`::

        sage: n = 5
        sage: W = graphs.WindmillGraph(3, n)
        sage: W.is_isomorphic( graphs.FriendshipGraph(n) )
        True

    The Windmill graph `Wd(3, 2)` is the Butterfly graph::

        sage: W = graphs.WindmillGraph(3, 2)
        sage: W.is_isomorphic( graphs.ButterflyGraph() )
        True

    The Windmill graph `Wd(k, n)` has chromatic number `k`::

        sage: n,k = 5,6
        sage: W = graphs.WindmillGraph(k, n)
        sage: W.chromatic_number() == k
        True

    TESTS:

    Giving too small parameters::

        sage: graphs.WindmillGraph(1, 2)
        Traceback (most recent call last):
        ...
        ValueError: parameters k and n must be >= 2
        sage: graphs.WindmillGraph(2, 1)
        Traceback (most recent call last):
        ...
        ValueError: parameters k and n must be >= 2
    """
    if k < 2 or n < 2:
        raise ValueError('parameters k and n must be >= 2')

    if k == 2:
        from sage.graphs.generators.basic import StarGraph
        G = StarGraph(n)
    else:
        sector = 2*pi/n
        slide = 1/sin(sector/4)

        pos_dict = {}
        for i in range(0,k):
            x = float(cos(i*pi/(k-2)))
            y = float(sin(i*pi/(k-2))) + slide
            pos_dict[i] = (x,y)

        G = Graph()
        pos = {0: [0, 0]}
        for i in range(n):
            V = list( range(i*(k-1)+1, (i+1)*(k-1)+1) )
            G.add_clique([0]+V)
            for j,v in enumerate(V):
                x,y = pos_dict[j]
                xv = x*cos(i*sector) - y*sin(i*sector)
                yv = x*sin(i*sector) + y*cos(i*sector)
                pos[v] = [xv, yv]

        G.set_pos(pos)

    G.name("Windmill graph Wd({}, {})".format(k, n))
    return G


def trees(vertices):
    r"""
    Returns a generator of the distinct trees on a fixed number of vertices.

    INPUT:

    -  ``vertices`` - the size of the trees created.

    OUTPUT:

    A generator which creates an exhaustive, duplicate-free listing
    of the connected free (unlabeled) trees with ``vertices`` number
    of vertices.  A tree is a graph with no cycles.

    ALGORITHM:

    Uses an algorithm that generates each new tree
    in constant time.  See the documentation for, and implementation
    of, the :mod:`sage.graphs.trees` module, including a citation.

    EXAMPLES:

    We create an iterator, then loop over its elements. ::

        sage: tree_iterator = graphs.trees(7)
        sage: for T in tree_iterator:
        ....:     print(T.degree_sequence())
        [2, 2, 2, 2, 2, 1, 1]
        [3, 2, 2, 2, 1, 1, 1]
        [3, 2, 2, 2, 1, 1, 1]
        [4, 2, 2, 1, 1, 1, 1]
        [3, 3, 2, 1, 1, 1, 1]
        [3, 3, 2, 1, 1, 1, 1]
        [4, 3, 1, 1, 1, 1, 1]
        [3, 2, 2, 2, 1, 1, 1]
        [4, 2, 2, 1, 1, 1, 1]
        [5, 2, 1, 1, 1, 1, 1]
        [6, 1, 1, 1, 1, 1, 1]

    The number of trees on the first few vertex counts.
    This is sequence A000055 in Sloane's OEIS. ::

        sage: [len(list(graphs.trees(i))) for i in range(0, 15)]
        [1, 1, 1, 1, 2, 3, 6, 11, 23, 47, 106, 235, 551, 1301, 3159]
    """
    from sage.graphs.trees import TreeIterator
    return iter(TreeIterator(vertices))

def RingedTree(k, vertex_labels = True):
    r"""
    Return the ringed tree on k-levels.

    A ringed tree of level `k` is a binary tree with `k` levels (counting
    the root as a level), in which all vertices at the same level are connected
    by a ring.

    More precisely, in each layer of the binary tree (i.e. a layer is the set of
    vertices `[2^i...2^{i+1}-1]`) two vertices `u,v` are adjacent if `u=v+1` or
    if `u=2^i` and `v=`2^{i+1}-1`.

    Ringed trees are defined in [CFHM2013]_.

    INPUT:

    - ``k`` -- the number of levels of the ringed tree.

    - ``vertex_labels`` (boolean) -- whether to label vertices as binary words
      (default) or as integers.

    EXAMPLES::

        sage: G = graphs.RingedTree(5)
        sage: P = G.plot(vertex_labels=False, vertex_size=10)
        sage: P.show() # long time
        sage: G.vertices()
        ['', '0', '00', '000', '0000', '0001', '001', '0010', '0011', '01',
         '010', '0100', '0101', '011', '0110', '0111', '1', '10', '100',
         '1000', '1001', '101', '1010', '1011', '11', '110', '1100', '1101',
         '111', '1110', '1111']

    TESTS::

        sage: G = graphs.RingedTree(-1)
        Traceback (most recent call last):
        ...
        ValueError: The number of levels must be >= 1.
        sage: G = graphs.RingedTree(5, vertex_labels = False)
        sage: G.vertices()
        [0, 1, 2, 3, 4, 5, 6, 7, 8, 9, 10, 11, 12, 13, 14, 15, 16, 17,
        18, 19, 20, 21, 22, 23, 24, 25, 26, 27, 28, 29, 30]
    """
    if k<1:
        raise ValueError('The number of levels must be >= 1.')

    # Creating the Balanced tree, which contains most edges already
    g = BalancedTree(2,k-1)
    g.name('Ringed Tree on '+str(k)+' levels')

    # We consider edges layer by layer
    for i in range(1,k):
        vertices = list(range(2**(i)-1,2**(i+1)-1))

        # Add the missing edges
        g.add_cycle(vertices)

        # And set the vertices' positions
        radius = i if i <= 1 else 1.5**i
        shift = -2**(i-2)+.5 if i > 1 else 0
        g._circle_embedding(vertices, radius = radius, shift = shift)

    # Specific position for the central vertex
    g.get_pos()[0] = (0,0.2)

    # Relabel vertices as binary words
    if not vertex_labels:
        return g

    vertices = ['']
    for i in range(k-1):
        for j in range(2**(i)-1,2**(i+1)-1):
            v = vertices[j]
            vertices.append(v+'0')
            vertices.append(v+'1')

    g.relabel(vertices)

    return g

def MathonPseudocyclicMergingGraph(M, t):
    r"""
    Mathon's merging of classes in a pseudo-cyclic 3-class association scheme

    Construct strongly regular graphs from p.97 of [BL1984]_.

    INPUT:

    - ``M`` -- the list of matrices in a pseudo-cyclic 3-class association scheme.
      The identity matrix must be the first entry.

    - ``t`` (integer) -- the number of the graph, from 0 to 2.

    .. SEEALSO::

        - :func:`~sage.graphs.strongly_regular_db.is_muzychuk_S6`

    TESTS::

        sage: from sage.graphs.generators.families import MathonPseudocyclicMergingGraph as mer
        sage: from sage.graphs.generators.smallgraphs import _EllipticLinesProjectivePlaneScheme as ES
        sage: G = mer(ES(3), 0) # long time
        sage: G.is_strongly_regular(parameters=True)    # long time
        (784, 243, 82, 72)
        sage: G = mer(ES(3), 1) # long time
        sage: G.is_strongly_regular(parameters=True)    # long time
        (784, 270, 98, 90)
        sage: G = mer(ES(3), 2) # long time
        sage: G.is_strongly_regular(parameters=True)    # long time
        (784, 297, 116, 110)
        sage: G = mer(ES(2), 2)
        Traceback (most recent call last):
        ...
        AssertionError...
        sage: M = ES(3)
        sage: M = [M[1],M[0],M[2],M[3]]
        sage: G = mer(M, 2)
        Traceback (most recent call last):
        ...
        AssertionError...
    """
    from sage.graphs.graph import Graph
    from sage.matrix.constructor import identity_matrix
    assert len(M) == 4
    assert M[0] == identity_matrix(M[0].nrows())
    A = sum(x.tensor_product(x) for x in M[1:])
    if t > 0:
        A += sum(x.tensor_product(M[0]) for x in M[1:])
    if t > 1:
        A += sum(M[0].tensor_product(x) for x in M[1:])
    return Graph(A)

def MathonPseudocyclicStronglyRegularGraph(t, G=None, L=None):
    r"""
    Return a strongly regular graph on `(4t+1)(4t-1)^2` vertices from
    [Mat1978]_.

    Let `4t-1` be a prime power, and `4t+1` be such that there exists
    a strongly regular graph `G` with parameters `(4t+1,2t,t-1,t)`. In
    particular, `4t+1` must be a sum of two squares [Mat1978]_. With
    this input, Mathon [Mat1978]_ gives a construction of a strongly regular
    graph with parameters `(4 \mu + 1, 2 \mu, \mu-1, \mu)`, where
    `\mu =  t(4t(4t-1)-1)`. The construction is optionally parametrised by an
    a skew-symmetric Latin square of order `4t+1`, with entries in
    `-2t,...,-1,0,1,...,2t`.

    Our implementation follows a description given in [ST1981]_.

    INPUT:

    - ``t`` -- a positive integer

    - ``G`` -- if ``None`` (default), try to construct the necessary graph
      with parameters `(4t+1,2t,t-1,t)`, otherwise use the user-supplied one,
      with vertices labelled from `0` to `4t`.

    - ``L`` -- if ``None`` (default), construct a necessary skew Latin square,
      otherwise use the user-supplied one. Here non-isomorphic Latin squares
      -- one constructed from `Z/9Z`, and the other from `(Z/3Z)^2` --
      lead to non-isomorphic graphs.

    .. SEEALSO::

        - :func:`~sage.graphs.strongly_regular_db.is_mathon_PC_srg`

    EXAMPLES:

    Using default ``G`` and ``L``. ::

        sage: from sage.graphs.generators.families import MathonPseudocyclicStronglyRegularGraph
        sage: G=MathonPseudocyclicStronglyRegularGraph(1); G
        Mathon's PC SRG on 45 vertices: Graph on 45 vertices
        sage: G.is_strongly_regular(parameters=True)
        (45, 22, 10, 11)

    Supplying ``G`` and ``L`` (constructed from the automorphism group of ``G``). ::

        sage: G = graphs.PaleyGraph(9)
        sage: a = G.automorphism_group(partition=[sorted(G)])
        sage: it = (x for x in a.normal_subgroups() if x.order() == 9)
        sage: subg = next(iter(it))
        sage: r = [matrix(libgap.PermutationMat(libgap(z), 9).sage())
        ....:      for z in subg]
        sage: ff = list(map(lambda y: (y[0]-1,y[1]-1),
        ....:          Permutation(map(lambda x: 1+r.index(x^-1), r)).cycle_tuples()[1:]))
        sage: L = sum(i*(r[a]-r[b]) for i,(a,b) in zip(range(1,len(ff)+1), ff)); L
        [ 0  1 -1 -3 -2 -4  3  4  2]
        [-1  0  1 -4 -3 -2  2  3  4]
        [ 1 -1  0 -2 -4 -3  4  2  3]
        [ 3  4  2  0  1 -1 -3 -2 -4]
        [ 2  3  4 -1  0  1 -4 -3 -2]
        [ 4  2  3  1 -1  0 -2 -4 -3]
        [-3 -2 -4  3  4  2  0  1 -1]
        [-4 -3 -2  2  3  4 -1  0  1]
        [-2 -4 -3  4  2  3  1 -1  0]

        sage: G.relabel(range(9))
        sage: G3x3=graphs.MathonPseudocyclicStronglyRegularGraph(2,G=G,L=L)
        sage: G3x3.is_strongly_regular(parameters=True)
        (441, 220, 109, 110)
        sage: G3x3.automorphism_group(algorithm="bliss").order() # optional - bliss
        27
        sage: G9=graphs.MathonPseudocyclicStronglyRegularGraph(2)
        sage: G9.is_strongly_regular(parameters=True)
        (441, 220, 109, 110)
        sage: G9.automorphism_group(algorithm="bliss").order() # optional - bliss
        9

    TESTS::

        sage: graphs.MathonPseudocyclicStronglyRegularGraph(5)
        Traceback (most recent call last):
        ...
        ValueError: 21  must be a sum of two squares!...
    """
    from sage.rings.finite_rings.finite_field_constructor import FiniteField as GF
    from sage.rings.integer_ring import ZZ
    from sage.matrix.constructor import matrix, block_matrix, \
        ones_matrix, identity_matrix
    from sage.arith.all import two_squares
    p = 4*t+1
    try:
        x = two_squares(p)
    except ValueError:
        raise ValueError(str(p)+" must be a sum of two squares!")
    if G is None:
        from sage.graphs.strongly_regular_db import strongly_regular_graph as SRG
        G = SRG(p, 2*t, t-1)
        G.relabel(range(p))
    if L is None:
        from sage.matrix.constructor import circulant
        L = circulant(list(range(2 * t + 1))+list(range(-2 * t, 0)))
    q = 4*t -1
    K = GF(q,prefix='x')
    K_pairs = set(frozenset([x,-x]) for x in K)
    K_pairs.discard(frozenset([0]))
    a = [None]*(q-1)    # order the non-0 elements of K as required
    for i,(x,y) in enumerate(K_pairs):
        a[i] = x
        a[-i-1] = y
    a.append(K(0))      # and append the 0 of K at the end
    P = [matrix(ZZ, q, q, lambda i, j: 1 if a[j] == a[i] + b else 0)
         for b in a]
    g = K.primitive_element()
    F = sum(P[a.index(g**(2*i))] for i in range(1, 2*t))
    E = matrix(ZZ, q, q, lambda i, j: 0 if (a[j] - a[0]).is_square() else 1)

    def B(m):
        I = identity_matrix(q)
        J = ones_matrix(q)
        if m == 0:
            def f(i, j):
                if i == j:
                    return 0 * I
                elif (a[j]-a[i]).is_square():
                    return I + F
                else:
                    return J - F
        elif m < 2*t:
            def f(i, j):
                return F * P[a.index(g**(2*m) * (a[i]+a[j]))]
        elif m == 2*t:
            def f(i, j):
                return E * P[i]
        return block_matrix(q,q, [f(i, j) for i in range(q) for j in range(q)])

    def Acon(i, j):
        J = ones_matrix(q**2)
        if i==j:
            return              B(0)
        if L[i,j]>0:
            if G.has_edge(i,j):
                return          B(L[i,j])
            return              J-B(L[i,j])
        if G.has_edge(i,j):
            return              B(-L[i,j]).T
        return                  J-B(-L[i,j]).T

    A = Graph(block_matrix(p, p, [Acon(i,j) for i in range(p) for j in range(p)]))
    A.name("Mathon's PC SRG on "+str(p*q**2)+" vertices")
    A.relabel()
    return A

def TuranGraph(n,r):
    r"""
    Returns the Turan graph with parameters `n, r`.

    Turan graphs are complete multipartite graphs with `n` vertices and `r`
    subsets, denoted `T(n,r)`, with the property that the sizes of the subsets
    are as close to equal as possible. The graph `T(n,r)` will have `n \pmod r`
    subsets of size `\lfloor n/r \rfloor` and `r - (n \pmod r)` subsets of size
    `\lceil n/r \rceil`. See the :wikipedia:`Turan_graph` for more information.

    INPUT:

    - ``n`` (integer)-- the number of vertices in the graph.

    - ``r`` (integer) -- the number of partitions of the graph.

    EXAMPLES:

    The Turan graph is a complete multipartite graph.  ::

        sage: g = graphs.TuranGraph(13, 4)
        sage: k = graphs.CompleteMultipartiteGraph([3,3,3,4])
        sage: g.is_isomorphic(k)
        True

    The Turan graph `T(n,r)` has `\lfloor \frac{(r-1)(n^2)}{2r} \rfloor` edges.  ::

        sage: n = 13
        sage: r = 4
        sage: g = graphs.TuranGraph(n,r)
        sage: g.size() == floor((r-1)*(n**2)/(2*r))
        True

    TESTS::

        sage: g = graphs.TuranGraph(3,6)
        Traceback (most recent call last):
        ...
        ValueError: Input parameters must satisfy "1 < r < n".
    """

    if n<1 or n<r or r<1:
        raise ValueError('Input parameters must satisfy "1 < r < n".')

    from sage.graphs.generators.basic import CompleteMultipartiteGraph

    vertex_sets = [n//r]*(r-(n%r))+[n//r+1]*(n%r)

    g = CompleteMultipartiteGraph(vertex_sets)
    g.name('Turan Graph with n: {}, r: {}'.format(n,r))

    return g

def MuzychukS6Graph(n, d, Phi='fixed', Sigma='fixed', verbose=False):
    r"""
    Return a strongly regular graph of S6 type from [Muz2007]_ on
    `n^d((n^d-1)/(n-1)+1)` vertices.

    The construction depends upon a number of parameters, two of them, `n` and
    `d`, mandatory, and `\Phi` and `\Sigma` mappings defined in [Muz2007]_.
    These graphs have parameters `(mn^d, n^{d-1}(m-1) - 1,\mu - 2,\mu)`, where
    `\mu=\frac{n^{d-1}-1}{n-1}n^{d-1}` and `m:=\frac{n^d-1}{n-1}+1`.

    Some details on `\Phi` and `\Sigma` are as follows.  Let `L` be the
    complete graph on `M:=\{0,..., m-1\}` with the matching
    `\{(2i,2i+1) | i=0,...,m/2\}` removed.
    Then one arbitrarily chooses injections `\Phi_i`
    from the edges of `L` on `i \in M` into sets of parallel classes of affine
    `d`-dimensional designs; our implementation uses the designs of hyperplanes
    in `d`-dimensional affine geometries over `GF(n)`. Finally, for each edge
    `ij` of `L` one arbitrarily chooses bijections `\Sigma_{ij}` between
    `\Phi_i` and `\Phi_j`. More details, in particular how these choices lead
    to non-isomorphic graphs, are in [Muz2007]_.

    INPUT:

    - ``n`` (integer)-- a prime power

    - ``d`` (integer)-- must be odd if `n` is odd

    - ``Phi`` is an optional parameter of the construction; it must be either

        - 'fixed'-- this will generate fixed default `\Phi_i`, for `i \in M`, or

        - 'random'-- `\Phi_i` are generated at random, or

        - A dictionary describing the functions `\Phi_i`; for `i \in M`,
          Phi[(i, T)] in `M`, for each edge T of `L` on `i`.
          Also, each `\Phi_i` must be injective.

    - ``Sigma`` is an optional parameter of the construction; it must be either

        - 'fixed'-- this will generate a fixed default `\Sigma`, or

        - 'random'-- `\Sigma` is generated at random.

    - ``verbose`` (Boolean)-- default is False. If True, print progress information

    .. SEEALSO::

        - :func:`~sage.graphs.strongly_regular_db.is_muzychuk_S6`

    .. TODO::

        Implement the possibility to explicitly supply the parameter `\Sigma`
        of the construction.

    EXAMPLES::

        sage: graphs.MuzychukS6Graph(3, 3).is_strongly_regular(parameters=True)
        (378, 116, 34, 36)
        sage: phi={(2,(0,2)):0,(1,(1,3)):1,(0,(0,3)):1,(2,(1,2)):1,(1,(1,
        ....:  2)):0,(0,(0,2)):0,(3,(0,3)):0,(3,(1,3)):1}
        sage: graphs.MuzychukS6Graph(2,2,Phi=phi).is_strongly_regular(parameters=True)
        (16, 5, 0, 2)

    TESTS::

        sage: graphs.MuzychukS6Graph(2,2,Phi='random',Sigma='random').is_strongly_regular(parameters=True)
        (16, 5, 0, 2)
        sage: graphs.MuzychukS6Graph(3,3,Phi='random',Sigma='random').is_strongly_regular(parameters=True)
        (378, 116, 34, 36)
        sage: graphs.MuzychukS6Graph(3,2)
        Traceback (most recent call last):
        ...
        AssertionError: n must be even or d must be odd
        sage: graphs.MuzychukS6Graph(6,2)
        Traceback (most recent call last):
        ...
        AssertionError: n must be a prime power
        sage: graphs.MuzychukS6Graph(3,1)
        Traceback (most recent call last):
        ...
        AssertionError: d must be at least 2
        sage: graphs.MuzychukS6Graph(3,3,Phi=42)
        Traceback (most recent call last):
        ...
        AssertionError: Phi must be a dictionary or 'random' or 'fixed'
        sage: graphs.MuzychukS6Graph(3,3,Sigma=42)
        Traceback (most recent call last):
        ...
        ValueError: Sigma must be 'random' or 'fixed'
    """
    ### TO DO: optimise
    ###        add option to return phi, sigma? generate phi, sigma from seed? (int say?)

    from sage.combinat.designs.block_design import ProjectiveGeometryDesign
    from sage.misc.prandom import randrange
    from sage.misc.functional import is_even
    from sage.arith.misc import is_prime_power
    from sage.graphs.generators.basic import CompleteGraph
    from sage.rings.finite_rings.finite_field_constructor import GF
    from sage.matrix.special import ones_matrix
    from sage.matrix.constructor import matrix
    from sage.rings.rational_field import QQ
    from sage.rings.integer_ring import ZZ
    from time import time
    import itertools

    assert d > 1,              'd must be at least 2'
    assert is_even(n * (d-1)), 'n must be even or d must be odd'
    assert is_prime_power(n),  'n must be a prime power'
    t = time()

    # build L, L_i and the design
    m = int((n**d-1)/(n-1) + 1) #from m = p + 1, p = (n^d-1) / (n-1)
    L = CompleteGraph(m)
    L.delete_edges([(2 * x, 2 * x + 1) for x in range(m // 2)])
    L_i = [L.edges_incident(x, labels=False) for x in range(m)]
    Design = ProjectiveGeometryDesign(d, d-1, GF(n, 'a'), point_coordinates=False)
    projBlocks = Design.blocks()
    atInf = projBlocks[-1]
    Blocks = [[x for x in block if x not in atInf] for block in projBlocks[:-1]]
    if verbose:
        print('finished preamble at %f (+%f)' % (time() - t, time() - t))
    t1 = time()

    # sort the hyperplanes into parallel classes
    ParClasses = [Blocks]
    while ParClasses[0]:
        nextHyp = ParClasses[0].pop()
        for C in ParClasses[1:]:
            listC = sum(C,[])
            for x in nextHyp:
                if x in listC:
                    break
            else:
                C.append(nextHyp)
                break
        else:
            ParClasses.append([nextHyp])
    del ParClasses[0]
    if verbose:
        print('finished ParClasses at %f (+%f)' % (time() - t, time() - t1))
    t1 = time()

    # build E^C_j
    E = {}
    v = ZZ(n**d)
    k = ZZ(n**(d-1))
    ones = ones_matrix(v)
    ones_v = ones/v
    for C in ParClasses:
        EC = matrix(QQ, v)
        for line in C:
            for i,j in itertools.combinations(line, 2):
                EC[i,j] = EC[j,i] = 1/k
        EC -= ones_v
        E[tuple(C[0])] = EC
    if verbose:
        print('finished E at %f (+%f)' % (time() - t, time() - t1))
    t1 = time()

    # handle Phi
    if Phi == 'random':
        Phi = {}
        for x in range(m):
            temp = list(range(len(ParClasses)))
            for line in L_i[x]:
                rand = randrange(0, len(temp))
                Phi[(x, line)] = temp.pop(rand)
    elif Phi == 'fixed':
        Phi = {(x,line):val for x in range(m) for val,line in enumerate(L_i[x])}
    else:
        assert isinstance(Phi, dict), \
            "Phi must be a dictionary or 'random' or 'fixed'"
        assert set(Phi.keys()) == \
        set([(x, line) for x in range(m) for line in L_i[x]]), \
        'each Phi_i must have domain L_i'
        for x in range(m):
            assert m - 2 == len(set([val
                for (key, val) in Phi.items() if key[0] == x])), \
            'each phi_i must be injective'
        for val in Phi.values():
            assert val in range(m-1), \
            'codomain should be {0,..., (n^d - 1)/(n - 1) - 1}'
    phi = {(x, line):ParClasses[Phi[(x, line)]] for x in range(m) for line in L_i[x]}
    if verbose:
        print('finished phi at %f (+%f)' % (time() - t, time() - t1))
    t1 = time()

    # handle sigma
    sigma = {}
    if Sigma == 'random':
        for x in range(m):
            for line in L_i[x]:
                [i, j] = line
                temp = phi[(j, line)][:]
                for hyp in phi[(i, line)]:
                    rand = randrange(0, len(temp))
                    sigma[(i, j, tuple(hyp))] = temp[rand]
                    sigma[(j, i, tuple(temp[rand]))] = hyp
                    del temp[rand]
    elif Sigma == 'fixed':
        for x in range(m):
            for line in L_i[x]:
                [i, j] = line
                temp = phi[(j, line)][:]
                for hyp in phi[(i, line)]:
                    val = temp.pop()
                    sigma[(i, j, tuple(hyp))] = val
                    sigma[(j, i, tuple(val))] = hyp
    else:
        raise ValueError("Sigma must be 'random' or 'fixed'")
    if verbose:
        print('finished sigma at %f (+%f)' % (time() - t, time() - t1))
    t1 = time()

    # build V
    edges = [] ###how many? *m^2*n^2
    for (i, j) in L.edges(labels=False):
        for hyp in phi[(i, (i, j))]:
            for x in hyp:
                newEdges = [((i, x), (j, y))
                            for y in sigma[(i, j, tuple(hyp))]]
                edges.extend(newEdges)
    if verbose:
        print('finished edges at %f (+%f)' % (time() - t, time() - t1))
    t1 = time()
    V = Graph(edges)
    if verbose:
        print('finished V at %f (+%f)' % (time() - t, time() - t1))
    t1 = time()

    # build D_i, F_i and A_i
    D_i = [0]*m
    for x in range(m):
        D_i[x] = sum([E[tuple(phi[x, line][0])] for line in L_i[x]])
    F_i = [1 - D_i[x] - ones_v for x in range(m)]
    # as the sum of (1/v)*J_\Omega_i, D_i, F_i is identity
    A_i = [(v-k)*ones_v - k*F_i[x] for x in range(m)]
        # we know A_i = k''*(1/v)*J_\Omega_i + r''*D_i + s''*F_i,
        # and (k'', s'', r'') = (v - k, 0, -k)
    if verbose:
        print('finished D, F and A at %f (+%f)' % (time() - t, time() - t1))
    t1 = time()

    # add the edges of the graph of B to V
    for i in range(m):
        V.add_edges([((i, x), (i, y)) for x in range(v)
                     for y in range(v) if not A_i[i][(x, y)]])

    V.name('Muzychuk S6 graph with parameters ('+str(n)+','+str(d)+')')
    if verbose:
        print('finished at %f (+%f)' % ((time() - t), time() - t1))
    return V<|MERGE_RESOLUTION|>--- conflicted
+++ resolved
@@ -2145,14 +2145,8 @@
 
     A strongly regular graph with parameters of the orthogonal array graph
     :func:`~sage.graphs.graph_generators.GraphGenerators.OrthogonalArrayBlockGraph`,
-<<<<<<< HEAD
-    also known as pseudo Latin squares graph `L_{2n-1}(4n-1)`,
-    constructed from a skew Hadamard matrix of order `4n` following
-    [Pas1992]_.
-=======
     also known as pseudo Latin squares graph `L_{2n-1}(4n-1)`, constructed from
-    a skew Hadamard matrix of order `4n` following [Pa92]_.
->>>>>>> a74e374e
+    a skew Hadamard matrix of order `4n` following [Pas1992]_.
 
     .. SEEALSO::
 
@@ -2191,18 +2185,10 @@
     Pseudo-`OA(2n,4n-1)`-graph from a skew Hadamard matrix of order `4n`
 
     A strongly regular graph with parameters of the orthogonal array graph
-    :func:`OrthogonalArrayBlockGraph
-<<<<<<< HEAD
-    <sage.graphs.graph_generators.GraphGenerators.OrthogonalArrayBlockGraph>`, also
-    known as pseudo Latin squares graph `L_{2n}(4n-1)`, constructed from a
+    :func:`~sage.graphs.graph_generators.GraphGenerators.OrthogonalArrayBlockGraph`,
+    also known as pseudo Latin squares graph `L_{2n}(4n-1)`, constructed from a
     skew Hadamard matrix of order `4n`, due to Goethals and Seidel, see
     [BL1984]_.
-=======
-    <sage.graphs.graph_generators.GraphGenerators.OrthogonalArrayBlockGraph>`,
-    also known as pseudo Latin squares graph `L_{2n}(4n-1)`, constructed from a
-    skew Hadamard matrix of order `4n`, due to Goethals and Seidel, see
-    [BvL84]_.
->>>>>>> a74e374e
 
     .. SEEALSO::
 
