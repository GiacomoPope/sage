r"""
Differentiable maps between differentiable manifolds

The class :class:`DiffMap` implements differentiable maps from a differentiable
manifold `M` to a differentiable manifold `N` over the same topological field
`K` as `M` (in most applications, `K = \RR` or `K = \CC`):

.. MATH::

    \Phi: M \longrightarrow N


AUTHORS:

- Eric Gourgoulhon, Michal Bejger (2013-2015): initial version

REFERENCES:

.. [1] Chap. 1 of S. Kobayashi & K. Nomizu : *Foundations of Differential
   Geometry*, vol. 1, Interscience Publishers (New York) (1963)
.. [2] Chaps. 2 and 3 of J.M. Lee : *Introduction to Smooth Manifolds*,
   2nd ed., Springer (New York) (2013)

"""

#*****************************************************************************
#       Copyright (C) 2015 Eric Gourgoulhon <eric.gourgoulhon@obspm.fr>
#       Copyright (C) 2015 Michal Bejger <bejger@camk.edu.pl>
#
#  Distributed under the terms of the GNU General Public License (GPL)
#  as published by the Free Software Foundation; either version 2 of
#  the License, or (at your option) any later version.
#                  http://www.gnu.org/licenses/
#*****************************************************************************

from sage.manifolds.continuous_map import ContinuousMap

class DiffMap(ContinuousMap):
    r"""
    Differentiable map between two differentiable manifolds.

    This class implements differentiable maps of the type

    .. MATH::

        \Phi: M \longrightarrow  N

    where `M` and `N` are differentiable manifolds over the same topological
    field `K` (in most applications, `K = \RR` or `K = \CC`).

    Differentiable maps are the *morphisms* of the *category* of
    differentiable manifolds. The set of all differentiable maps from `M` to
    `N` is therefore the homset between `M` and `N`, which is denoted by
    `\mathrm{Hom}(M,N)`.

    The class :class:`DiffMap` is a Sage *element* class, whose *parent*
    class is
    :class:`~sage.manifolds.differentiable.manifold_homset.DiffManifoldHomset`.
    It inherits from the class
    :class:`~sage.manifolds.continuous_map.ContinuousMap` since a
    differentiable map is obviously a continuous one.

    INPUT:

    - ``parent`` -- homset `\mathrm{Hom}(M,N)` to which the differentiable
      map belongs
    - ``coord_functions`` -- (default: ``None``) if not ``None``, must be
      a dictionary of the coordinate expressions (as lists (or tuples) of the
      coordinates of the image expressed in terms of the coordinates of
      the considered point) with the pairs of charts (chart1, chart2)
      as keys (chart1 being a chart on `M` and chart2 a chart on `N`).
      If the dimension of codomain is 1, a single coordinate
      expression can be passed instead of a tuple with a single element
    - ``name`` -- (default: ``None``) name given to the differentiable map
    - ``latex_name`` -- (default: ``None``) LaTeX symbol to denote the
      differentiable map; if none is provided, the LaTeX symbol is set to
      ``name``
    - ``is_isomorphism`` -- (default: ``False``) determines whether the
      constructed object is a isomorphism (i.e. a diffeomorphism); if set to
      ``True``, then the manifolds `M` and `N` must have the same dimension.
    - ``is_identity`` -- (default: ``False``) determines whether the
      constructed object is the identity map; if set to ``True``,
      then `N` must be `M` and the entry ``coord_functions`` is not used.

    .. NOTE::

        If the information passed by means of the argument ``coord_functions``
        is not sufficient to fully specify the differentiable map,
        further coordinate expressions, in other charts, can be subsequently
        added by means of the method
        :meth:`~sage.manifolds.continuous_map.ContinuousMap.add_expr`

    EXAMPLES:

    The standard embedding of the sphere `S^2` into `\RR^3`::

        sage: M = DiffManifold(2, 'S^2') # the 2-dimensional sphere S^2
        sage: U = M.open_subset('U') # complement of the North pole
        sage: c_xy.<x,y> = U.chart() # stereographic coordinates from the North pole
        sage: V = M.open_subset('V') # complement of the South pole
        sage: c_uv.<u,v> = V.chart() # stereographic coordinates from the South pole
        sage: M.declare_union(U,V)   # S^2 is the union of U and V
        sage: xy_to_uv = c_xy.transition_map(c_uv, (x/(x^2+y^2), y/(x^2+y^2)),
        ....:                 intersection_name='W', restrictions1= x^2+y^2!=0,
        ....:                 restrictions2= u^2+v^2!=0)
        sage: uv_to_xy = xy_to_uv.inverse()
        sage: N = DiffManifold(3, 'R^3', r'\RR^3')  # R^3
        sage: c_cart.<X,Y,Z> = N.chart()  # Cartesian coordinates on R^3
        sage: Phi = M.diff_map(N,
        ....: {(c_xy, c_cart): [2*x/(1+x^2+y^2), 2*y/(1+x^2+y^2), (x^2+y^2-1)/(1+x^2+y^2)],
        ....:  (c_uv, c_cart): [2*u/(1+u^2+v^2), 2*v/(1+u^2+v^2), (1-u^2-v^2)/(1+u^2+v^2)]},
        ....: name='Phi', latex_name=r'\Phi')
        sage: Phi
        Differentiable map Phi from the 2-dimensional differentiable manifold
         S^2 to the 3-dimensional differentiable manifold R^3
        sage: Phi.parent()
        Set of Morphisms from 2-dimensional differentiable manifold S^2 to
         3-dimensional differentiable manifold R^3 in Category of sets
        sage: Phi.parent() is Hom(M, N)
        True
        sage: type(Phi)
        <class 'sage.manifolds.differentiable.diff_map.DiffManifoldHomset_with_category.element_class'>
        sage: Phi.display()
        Phi: S^2 --> R^3
        on U: (x, y) |--> (X, Y, Z) = (2*x/(x^2 + y^2 + 1), 2*y/(x^2 + y^2 + 1),
         (x^2 + y^2 - 1)/(x^2 + y^2 + 1))
        on V: (u, v) |--> (X, Y, Z) = (2*u/(u^2 + v^2 + 1), 2*v/(u^2 + v^2 + 1),
         -(u^2 + v^2 - 1)/(u^2 + v^2 + 1))

    It is possible to create the map via the method
    :meth:`~sage.manifolds.differentiable.manifold.DiffManifold.diff_map`
    only in a single pair of charts: the argument ``coord_functions`` is then
    a mere list of coordinate expressions (and not a dictionary) and the
    arguments ``chart1`` and ``chart2`` have to be provided if the charts
    differ from the default ones on the domain and/or the codomain::

        sage: Phi1 = M.diff_map(N, [2*x/(1+x^2+y^2), 2*y/(1+x^2+y^2),
        ....:                       (x^2+y^2-1)/(1+x^2+y^2)],
        ....:                   chart1=c_xy, chart2=c_cart, name='Phi',
        ....:                   latex_name=r'\Phi')

    Since ``c_xy`` and ``c_cart`` are the default charts on respectively ``M``
    and ``N``, they can be omitted, so that the above declaration is equivalent
    to::

        sage: Phi1 = M.diff_map(N, [2*x/(1+x^2+y^2), 2*y/(1+x^2+y^2),
        ....:                       (x^2+y^2-1)/(1+x^2+y^2)],
        ....:                   name='Phi', latex_name=r'\Phi')

    With such a declaration, the differentiable map is only partially defined
    on the manifold `S^2`, being known in only one chart::

        sage: Phi1.display()
        Phi: S^2 --> R^3
        on U: (x, y) |--> (X, Y, Z) = (2*x/(x^2 + y^2 + 1), 2*y/(x^2 + y^2 + 1),
         (x^2 + y^2 - 1)/(x^2 + y^2 + 1))

    The definition can be completed by means of the method
    :meth:`~sage.manifolds.continuous_map.ContinuousMap.add_expr`::

        sage: Phi1.add_expr(c_uv, c_cart, [2*u/(1+u^2+v^2), 2*v/(1+u^2+v^2),
        ....:                              (1-u^2-v^2)/(1+u^2+v^2)])
        sage: Phi1.display()
        Phi: S^2 --> R^3
        on U: (x, y) |--> (X, Y, Z) = (2*x/(x^2 + y^2 + 1), 2*y/(x^2 + y^2 + 1),
         (x^2 + y^2 - 1)/(x^2 + y^2 + 1))
        on V: (u, v) |--> (X, Y, Z) = (2*u/(u^2 + v^2 + 1), 2*v/(u^2 + v^2 + 1),
         -(u^2 + v^2 - 1)/(u^2 + v^2 + 1))

    At this stage, ``Phi1`` and ``Phi`` are fully equivalent::

        sage: Phi1 == Phi
        True

    The test suite is passed::

        sage: TestSuite(Phi).run()
        sage: TestSuite(Phi1).run()

    The map acts on points::

        sage: np = M.point((0,0), chart=c_uv, name='N')  # the North pole
        sage: Phi(np)
        Point Phi(N) on the 3-dimensional differentiable manifold R^3
        sage: Phi(np).coord() # Cartesian coordinates
        (0, 0, 1)
        sage: sp = M.point((0,0), chart=c_xy, name='S')  # the South pole
        sage: Phi(sp).coord() # Cartesian coordinates
        (0, 0, -1)

    The differential `\mathrm{d}\Phi` of the map `\Phi` at the North pole and
    at the South pole::

        sage: Phi.differential(np)
        Generic morphism:
          From: Tangent space at Point N on the 2-dimensional differentiable manifold S^2
          To:   Tangent space at Point Phi(N) on the 3-dimensional differentiable manifold R^3
        sage: Phi.differential(sp)
        Generic morphism:
          From: Tangent space at Point S on the 2-dimensional differentiable manifold S^2
          To:   Tangent space at Point Phi(S) on the 3-dimensional differentiable manifold R^3

    The matrix of the linear map `\mathrm{d}\Phi_N` with respect to the default
    bases of `T_N S^2` and `T_{\Phi(N)} \RR^3`::

        sage: Phi.differential(np).matrix()
        [2 0]
        [0 2]
        [0 0]

    the default bases being::

        sage: Phi.differential(np).domain().default_basis()
        Basis (d/du,d/dv) on the Tangent space at Point N on the 2-dimensional
         differentiable manifold S^2
        sage: Phi.differential(np).codomain().default_basis()
        Basis (d/dX,d/dY,d/dZ) on the Tangent space at Point Phi(N) on the
         3-dimensional differentiable manifold R^3

    Differentiable maps can be composed by means of the operator ``*``: let
    us introduce the map `\RR^3\rightarrow \RR^2` corresponding to
    the projection from the point `(X,Y,Z)=(0,0,1)` onto the equatorial plane
    `Z=0`::

        sage: P = DiffManifold(2, 'R^2', r'\RR^2') # R^2 (equatorial plane)
        sage: cP.<xP, yP> = P.chart()
        sage: Psi = N.diff_map(P, (X/(1-Z), Y/(1-Z)), name='Psi',
        ....:                  latex_name=r'\Psi')
        sage: Psi
        Differentiable map Psi from the 3-dimensional differentiable manifold
         R^3 to the 2-dimensional differentiable manifold R^2
        sage: Psi.display()
        Psi: R^3 --> R^2
           (X, Y, Z) |--> (xP, yP) = (-X/(Z - 1), -Y/(Z - 1))

    Then we compose ``Psi`` with ``Phi``, thereby getting a map
    `S^2\rightarrow \RR^2`::

        sage: ster = Psi*Phi ; ster
        Differentiable map from the 2-dimensional differentiable manifold S^2
         to the 2-dimensional differentiable manifold R^2

    Let us test on the South pole (``sp``) that ``ster`` is indeed the
    composite of ``Psi`` and ``Phi``::

        sage: ster(sp) == Psi(Phi(sp))
        True

    Actually ``ster`` is the stereographic projection from the North pole, as
    its coordinate expression reveals::

        sage: ster.display()
        S^2 --> R^2
        on U: (x, y) |--> (xP, yP) = (x, y)
        on V: (u, v) |--> (xP, yP) = (u/(u^2 + v^2), v/(u^2 + v^2))

    If its codomain is 1-dimensional, a differentiable map must be
    defined by a single symbolic expression for each pair of charts, and not
    by a list/tuple with a single element::

        sage: N = DiffManifold(1, 'N')
        sage: c_N = N.chart('X')
        sage: Phi = M.diff_map(N, {(c_xy, c_N): x^2+y^2,
        ....: (c_uv, c_N): 1/(u^2+v^2)})  # not ...[1/(u^2+v^2)] or (1/(u^2+v^2),)

    An example of differentiable map `\RR \rightarrow \RR^2`::

        sage: R = DiffManifold(1, 'R')  # field R
        sage: T.<t> = R.chart()  # canonical chart on R
        sage: R2 = DiffManifold(2, 'R^2')  # R^2
        sage: c_xy.<x,y> = R2.chart() # Cartesian coordinates on R^2
        sage: Phi = R.diff_map(R2, [cos(t), sin(t)], name='Phi') ; Phi
        Differentiable map Phi from the 1-dimensional differentiable manifold R
         to the 2-dimensional differentiable manifold R^2
        sage: Phi.parent()
        Set of Morphisms from 1-dimensional differentiable manifold R to
         2-dimensional differentiable manifold R^2 in Category of sets
        sage: Phi.parent() is Hom(R, R2)
        True
        sage: Phi.display()
        Phi: R --> R^2
           t |--> (x, y) = (cos(t), sin(t))

    An example of diffeomorphism between the unit open disk and the Euclidean
    plane `\RR^2`::

        sage: D = R2.open_subset('D', coord_def={c_xy: x^2+y^2<1}) # the open unit disk
        sage: Phi = D.diffeomorphism(R2, [x/sqrt(1-x^2-y^2), y/sqrt(1-x^2-y^2)],
        ....:                        name='Phi', latex_name=r'\Phi')
        sage: Phi
        Diffeomorphism Phi from the Open subset D of the 2-dimensional
         differentiable manifold R^2 to the 2-dimensional differentiable
         manifold R^2
        sage: Phi.parent()
        Set of Morphisms from Open subset D of the 2-dimensional differentiable
         manifold R^2 to 2-dimensional differentiable manifold R^2 in Category
         of facade sets
        sage: Phi.parent() is Hom(D, R2)
        True
        sage: Phi.display()
        Phi: D --> R^2
           (x, y) |--> (x, y) = (x/sqrt(-x^2 - y^2 + 1), y/sqrt(-x^2 - y^2 + 1))

    The image of a point::

        sage: p = D.point((1/2,0))
        sage: q = Phi(p) ; q
        Point on the 2-dimensional differentiable manifold R^2
        sage: q.coord()
        (1/3*sqrt(3), 0)

    The inverse diffeomorphism is computed by means of the method
    :meth:`~sage.manifolds.continuous_map.ContinuousMap.inverse`::

        sage: Phi.inverse()
        Diffeomorphism Phi^(-1) from the 2-dimensional differentiable manifold R^2
         to the Open subset D of the 2-dimensional differentiable manifold R^2

    Equivalently, one may use the notations ``^(-1)`` or ``~`` to get the
    inverse::

        sage: Phi^(-1) is Phi.inverse()
        True
        sage: ~Phi is Phi.inverse()
        True

    Check that ``~Phi`` is indeed the inverse of ``Phi``::

        sage: (~Phi)(q) == p
        True
        sage: Phi * ~Phi == R2.identity_map()
        True
        sage: ~Phi * Phi == D.identity_map()
        True

    The coordinate expression of the inverse diffeomorphism::

        sage: (~Phi).display()
        Phi^(-1): R^2 --> D
           (x, y) |--> (x, y) = (x/sqrt(x^2 + y^2 + 1), y/sqrt(x^2 + y^2 + 1))

    A special case of diffeomorphism: the identity map of the open unit disk::

        sage: id = D.identity_map() ; id
        Identity map Id_D of the Open subset D of the 2-dimensional
         differentiable manifold R^2
        sage: latex(id)
        \mathrm{Id}_{D}
        sage: id.parent()
        Set of Morphisms from Open subset D of the 2-dimensional differentiable
         manifold R^2 to Open subset D of the 2-dimensional differentiable
         manifold R^2 in Category of facade sets
        sage: id.parent() is Hom(D, D)
        True
        sage: id is Hom(D,D).one()  # the identity element of the monoid Hom(D,D)
        True

    The identity map acting on a point::

        sage: id(p)
        Point on the 2-dimensional differentiable manifold R^2
        sage: id(p) == p
        True
        sage: id(p) is p
        True

    The coordinate expression of the identity map::

        sage: id.display()
        Id_D: D --> D
           (x, y) |--> (x, y)

    The identity map is its own inverse::

        sage: id^(-1) is id
        True
        sage: ~id is id
        True

    """
    def __init__(self, parent, coord_functions=None, name=None,
                 latex_name=None, is_isomorphism=False, is_identity=False):
        r"""
        Construct a differentiable map.

        TESTS::

            sage: M = DiffManifold(2, 'M')
            sage: X.<x,y> = M.chart()
            sage: N = DiffManifold(3, 'N')
            sage: Y.<u,v,w> = N.chart()
            sage: f = Hom(M,N)({(X,Y): (x+y, x*y, x-y)}, name='f') ; f
            Differentiable map f from the 2-dimensional differentiable manifold
             M to the 3-dimensional differentiable manifold N
            sage: f.display()
            f: M --> N
               (x, y) |--> (u, v, w) = (x + y, x*y, x - y)
            sage: TestSuite(f).run()

        The identity map::

            sage: f = Hom(M,M)({}, is_identity=True) ; f
            Identity map Id_M of the 2-dimensional differentiable manifold M
            sage: f.display()
            Id_M: M --> M
               (x, y) |--> (x, y)
            sage: TestSuite(f).run()

        """
        ContinuousMap.__init__(self, parent, coord_functions=coord_functions,
                               name=name, latex_name=latex_name,
                               is_isomorphism=is_isomorphism,
                               is_identity=is_identity)

    #
    # SageObject methods
    #

    def _repr_(self):
        r"""
        String representation of the object.

        TESTS::

            sage: M = DiffManifold(2, 'M')
            sage: X.<x,y> = M.chart()
            sage: N = DiffManifold(2, 'N')
            sage: Y.<u,v> = N.chart()
            sage: f = Hom(M,N)({(X,Y): (x+y,x*y)})
            sage: f._repr_()
            'Differentiable map from the 2-dimensional differentiable manifold M to
             the 2-dimensional differentiable manifold N'
            sage: f = Hom(M,N)({(X,Y): (x+y,x*y)}, name='f')
            sage: f._repr_()
            'Differentiable map f from the 2-dimensional differentiable manifold M to
             the 2-dimensional differentiable manifold N'
            sage: f = Hom(M,N)({(X,Y): (x+y,x-y)}, name='f', is_isomorphism=True)
            sage: f._repr_()
            'Diffeomorphism f from the 2-dimensional differentiable manifold M to
             the 2-dimensional differentiable manifold N'
            sage: f = Hom(M,M)({(X,X): (x+y,x-y)}, name='f', is_isomorphism=True)
            sage: f._repr_()
            'Diffeomorphism f of the 2-dimensional differentiable manifold M'
            sage: f = Hom(M,M)({}, name='f', is_identity=True)
            sage: f._repr_()
            'Identity map f of the 2-dimensional differentiable manifold M'

        """
        if self._is_identity:
            return "Identity map " + self._name + \
                   " of the {}".format(self._domain)
        if self._is_isomorphism:
            description = "Diffeomorphism"
        else:
            description = "Differentiable map"
        if self._name is not None:
            description += " " + self._name
        if self._domain == self._codomain:
            if self._is_isomorphism:
                description += " of the {}".format(self._domain)
            else:
                description += " from the {} to itself".format(self._domain)
        else:
            description += " from the {} to the {}".format(self._domain,
                                                           self._codomain)
        return description

    def _init_derived(self):
        r"""
        Initialize the derived quantities.

        TEST::

            sage: M = DiffManifold(2, 'M')
            sage: X.<x,y> = M.chart()
            sage: f = M.diffeomorphism(M, [x+y, x-y])
            sage: f._init_derived()
            sage: f._restrictions
            {}
            sage: f._inverse

        """
        ContinuousMap._init_derived(self)  # derived quantities of the mother
                                           # class
        self._diff = {} # dict. of the coord. expressions of the differential
                        # keys: pair of charts

    def _del_derived(self):
        r"""
        Delete the derived quantities.

        TEST::

            sage: M = DiffManifold(2, 'M')
            sage: X.<x,y> = M.chart()
            sage: f = M.diffeomorphism(M, [x+y, x-y])
            sage: f^(-1)
            Diffeomorphism of the 2-dimensional differentiable manifold M
            sage: f._inverse  # was set by f^(-1)
            Diffeomorphism of the 2-dimensional differentiable manifold M
            sage: f._del_derived()
            sage: f._inverse  # has been set to None by _del_derived()

        """
        ContinuousMap._del_derived(self)  # derived quantities of the mother
                                          # class
        self._diff.clear()

    def differential(self, point):
        r"""
        Return the differential of the differentiable map at a given point.

        If the differentiable map is

        .. MATH::

            \Phi: M \longrightarrow N

        where `M` and `N` are differentiable manifolds, the *differential* of
        `\Phi` at a point `p\in M` is the tangent space linear map:

        .. MATH::

            \mathrm{d}\Phi_p: T_p M \longrightarrow T_{\Phi(p)} N

        defined by

        .. MATH::

            \begin{array}{rccc}
            \forall v\in T_p M,\quad \mathrm{d}\Phi_p(v) : & C^k(N) &
                                                \longrightarrow & \mathbb{R} \\
                                & f & \longmapsto & v(f\circ \Phi)
            \end{array}

        INPUT:

        - ``point`` -- point `p` in the domain `M` of the differentiable map
          `\Phi`

        OUTPUT:

        - `\mathrm{d}\Phi_p`, the differential of `\Phi` at `p`, as an
          instance of
          :class:`~sage.tensor.modules.free_module_morphism.FiniteRankFreeModuleMorphism`

        EXAMPLES:

        Differential of a differentiable map between a 2-dimensional manifold
        and a 3-dimensional one::

            sage: M = DiffManifold(2, 'M')
            sage: X.<x,y> = M.chart()
            sage: N = DiffManifold(3, 'N')
            sage: Y.<u,v,w> = N.chart()
            sage: Phi = M.diff_map(N, {(X,Y): (x-2*y, x*y, x^2-y^3)}, name='Phi',
            ....:                  latex_name = r'\Phi')
            sage: p = M.point((2,-1), name='p')
            sage: dPhip = Phi.differential(p) ; dPhip
            Generic morphism:
              From: Tangent space at Point p on the 2-dimensional differentiable manifold M
              To:   Tangent space at Point Phi(p) on the 3-dimensional differentiable manifold N
            sage: latex(dPhip)
            \mathrm{d}\Phi_{p}
            sage: dPhip.parent()
            Set of Morphisms from Tangent space at Point p on the 2-dimensional
             differentiable manifold M to Tangent space at Point Phi(p) on the
             3-dimensional differentiable manifold N in Category of vector
             spaces over Symbolic Ring

        The matrix of `\mathrm{d}\Phi_p` w.r.t. to the default bases of
        `T_p M` and `T_{\Phi(p)} N`::

            sage: dPhip.matrix()
            [ 1 -2]
            [-1  2]
            [ 4 -3]

        """
        image_point = self(point)
        tsp_image = image_point._manifold.tangent_space(image_point)
        tsp_source = point._manifold.tangent_space(point)
        # Search for a common chart to perform the computation
        chartp = None
        # 1/ Search without any extra computation
        for chart in point._coordinates:
            for chart_pair in self._diff:
                if chart == chart_pair[0]:
                    chartp = chart_pair
                    break
            if chartp is not None:
                break
        else:
            # 2/ Search with a coordinate transformation on the point
            for chart_pair in self._diff:
                try:
                    point.coord(chart_pair[0])
                    chartp = chart_pair
                except ValueError:
                    pass
        if chartp is None:
            # 3/ Search with a coordinate evaluation of self
            for chart1 in point._coordinates:
                for chart2 in self._codomain.atlas():
                    try:
                        self.differential_functions(chart1, chart2)
                        chartp = (chart1, chart2)
                        break
                    except ValueError:
                        pass
                if chartp is not None:
                    break
        if chartp is None:
            raise ValueError("no common chart have been found for the " +
                     "coordinate expressions of {} and {}".format(self, point))
        diff_funct = self.differential_functions(*chartp)
        chart1 = chartp[0]
        chart2 = chartp[1]
        coord_point = point.coord(chart1)
        n1 = self._domain.dim()
        n2 = self._codomain.dim()
        matrix = [[diff_funct[i][j](*coord_point) for j in range(n1)]
                                                            for i in range(n2)]
        bases = (chart1.frame().at(point), chart2.frame().at(image_point))
        if self._name is not None and point._name is not None:
            name = 'd' + self._name + '_' + point._name
        else:
            name = None
        if self._latex_name is not None and point._latex_name is not None:
            latex_name = r'\mathrm{d}' + self._latex_name + r'_{' + \
                         point._latex_name + '}'
        else:
            latex_name = None
        return tsp_source.hom(tsp_image, matrix, bases=bases, name=name,
                              latex_name=latex_name)

    def differential_functions(self, chart1=None, chart2=None):
        r"""
        Return the coordinate expression of the differential of the
        differentiable map w.r.t. a pair of charts.

        If the differentiable map is

        .. MATH::

            \Phi: M \longrightarrow  N


        where `M` and `N` are differentiable manifolds, the *differential* of
        `\Phi` at a point `p\in M` is the tangent space linear map:

        .. MATH::

            \mathrm{d}\Phi_p: T_p M \longrightarrow T_{\Phi(p)} N

        defined by

        .. MATH::

            \begin{array}{rccc}
            \forall v\in T_p M,\quad \mathrm{d}\Phi_p(v) : & C^k(N) &
                                                \longrightarrow & \mathbb{R} \\
                                & f & \longmapsto & v(f\circ \Phi)
            \end{array}

        If the coordinate expression of `\Phi` is

        .. MATH::

            y^i = Y^i(x^1,\ldots,x^n)  \quad 1\leq i \leq m

        where $(x^1,\ldots,x^n)$ are coordinates of a chart on `M` and
        $(y^1,\ldots,y^m)$ are coordinates of a chart on `\Phi(M)`, the
        expression of the differential of `\Phi` w.r.t to these coordinates is

        .. MATH::

            J_{ij} = \frac{\partial Y^i}{\partial x^j} \quad 1\leq i \leq m,
                            \quad 1\leq j \leq n

        `\left. J_{ij} \right|_p` is then the matrix of the linear map
        `\mathrm{d}\Phi_p` with respect to the bases of `T_p M` and
        `T_{\Phi(p)} N` associated to the above charts:

        .. MATH::

            \mathrm{d}\Phi_p\left(  \left. \frac{\partial}{\partial x^j}
               \right| _p \right) = \left. J_{ij} \right|_p \;
             \left. \frac{\partial}{\partial y^i} \right| _{\Phi(p)}

        INPUT:

        - ``chart1`` -- (default: ``None``) chart on the domain `M` of `\Phi`
          (coordinates denoted by `(x^j)` above); if ``None``, the domain's
          default chart is assumed
        - ``chart2`` -- (default: ``None``) chart on the codomain of `\Phi`
          (coordinates denoted by `(y^i)` above); if ``None``, the codomain's
          default chart is assumed

        OUTPUT:

        - the functions `J_{ij}` as a double array, `J_{ij}` being the element
          ``[i][j]`` represented by an instance of
          :class:`~sage.manifolds.coord_func.CoordFunction`.
          To get symbolic expressions, use the method
          :meth:`jacobian_matrix` instead.

        EXAMPLES:

        Differential functions of a map between a 2-dimensional manifold and
        a 3-dimensional one::

            sage: M = DiffManifold(2, 'M')
            sage: X.<x,y> = M.chart()
            sage: N = DiffManifold(3, 'N')
            sage: Y.<u,v,w> = N.chart()
            sage: Phi = M.diff_map(N, {(X,Y): (x-2*y, x*y, x^2-y^3)}, name='Phi',
            ....:                  latex_name = r'\Phi')
            sage: J = Phi.differential_functions(X, Y) ; J
            [[1, -2], [y, x], [2*x, -3*y^2]]

        The result is cached::

            sage: Phi.differential_functions(X, Y) is J
            True

        The elements of ``J`` are functions of the coordinates of chart ``X``::

            sage: J[2][0]
            2*x
            sage: type(J[2][0])
            <class 'sage.manifolds.coord_func_symb.CoordFunctionSymb'>
            sage: J[2][0].display()
            (x, y) |--> 2*x

        In contrast, the method :meth:`jacobian_matrix` leads directly to
        symbolic expressions::

            sage: JJ = Phi.jacobian_matrix(X,Y) ; JJ
            [     1     -2]
            [     y      x]
            [   2*x -3*y^2]
            sage: JJ[2,0]
            2*x
            sage: type(JJ[2,0])
            <type 'sage.symbolic.expression.Expression'>
            sage: bool( JJ[2,0] == J[2][0].expr() )
            True

        """
        dom1 = self._domain; dom2 = self._codomain
        if chart1 is None:
            chart1 = dom1._def_chart
        if chart2 is None:
            chart2 = dom2._def_chart
        if (chart1, chart2) not in self._diff:
            funct = self.coord_functions(chart1, chart2)
            self._diff[(chart1, chart2)] = funct.jacobian()
        return self._diff[(chart1, chart2)]

    def jacobian_matrix(self, chart1=None, chart2=None):
        r"""
        Return the Jacobian matrix resulting from the coordinate expression of
        the differentiable map w.r.t. a pair of charts.

        If `\Phi` is the current differentiable map and its coordinate
        expression is

        .. MATH::

            y^i = Y^i(x^1,\ldots,x^n)  \quad 1\leq i \leq m

        where $(x^1,\ldots,x^n)$ are coordinates of a chart `X` on the
        domain of `\Phi` and $(y^1,\ldots,y^m)$ are coordinates of a chart
        `Y` on the codomain of `\Phi`, the *Jacobian matrix* of the
        differentiable map `\Phi` w.r.t. to charts `X` and `Y` is

        .. MATH::

            J = \left( \frac{\partial Y^i}{\partial x^j}
              \right) _{{1\leq i \leq m\atop 1\leq j \leq n}},

        where `i` is the row index and `j` the column one.

        INPUT:

        - ``chart1`` -- (default: ``None``) chart `X` on the domain of
          `\Phi`; if none is provided, the domain's default chart is assumed
        - ``chart2`` -- (default: ``None``) chart `Y` on the codomain of
          `\Phi`; if none is provided, the codomain's default chart is
          assumed

        OUTPUT:

        - the matrix `J` defined above

        EXAMPLES:

        Jacobian matrix of a map between a 2-dimensional manifold and a
        3-dimensional one::

            sage: M = DiffManifold(2, 'M')
            sage: X.<x,y> = M.chart()
            sage: N = DiffManifold(3, 'N')
            sage: Y.<u,v,w> = N.chart()
            sage: Phi = M.diff_map(N, {(X,Y): (x-2*y, x*y, x^2-y^3)}, name='Phi',
            ....:                  latex_name = r'\Phi')
            sage: Phi.display()
            Phi: M --> N
               (x, y) |--> (u, v, w) = (x - 2*y, x*y, -y^3 + x^2)
            sage: J = Phi.jacobian_matrix(X, Y) ; J
            [     1     -2]
            [     y      x]
            [   2*x -3*y^2]
            sage: J.parent()
            Full MatrixSpace of 3 by 2 dense matrices over Symbolic Ring

        """
        from sage.matrix.constructor import matrix
        diff_funct = self.differential_functions(chart1, chart2)
        n1 = self._domain.dim()
        n2 = self._codomain.dim()
        return matrix( [[diff_funct[i][j].expr() for j in range(n1)]
                                                          for i in range(n2)] )

    def pullback(self, tensor):
        r"""
        Pullback operator associated with the differentiable map.

        In what follows, let `\Phi` denote the differentiable map, `M` its
        domain and `N` its codomain.

        INPUT:

        - ``tensor`` -- instance of class
          :class:`~sage.manifolds.differentiable.tensorfield.TensorField`
          representing a fully covariant tensor field `T` on `N`, i.e. a tensor
          field of type (0,p), with p a positive or zero integer. The case p=0
          corresponds to a scalar field.

        OUTPUT:

        - instance of class
          :class:`~sage.manifolds.differentiable.tensorfield.TensorField`
          representing a fully covariant tensor field on `M` that is the
          pullback of `T` by `\Phi`.

        EXAMPLES:

        Pullback on `S^2` of a scalar field defined on `R^3`::

            sage: M = DiffManifold(2, 'S^2', start_index=1)
            sage: U = M.open_subset('U') # the complement of a meridian (domain of spherical coordinates)
            sage: c_spher.<th,ph> = U.chart(r'th:(0,pi):\theta ph:(0,2*pi):\phi') # spherical coord. on U
            sage: N = DiffManifold(3, 'R^3', r'\RR^3', start_index=1)
            sage: c_cart.<x,y,z> = N.chart() # Cartesian coord. on R^3
            sage: Phi = U.diff_map(N, (sin(th)*cos(ph), sin(th)*sin(ph), cos(th)),
            ....:                  name='Phi', latex_name=r'\Phi')
            sage: f = N.scalar_field(x*y*z, name='f') ; f
            Scalar field f on the 3-dimensional differentiable manifold R^3
            sage: f.display()
            f: R^3 --> R
               (x, y, z) |--> x*y*z
            sage: pf = Phi.pullback(f) ; pf
            Scalar field Phi_*(f) on the Open subset U of the 2-dimensional
             differentiable manifold S^2
            sage: pf.display()
            Phi_*(f): U --> R
               (th, ph) |--> cos(ph)*cos(th)*sin(ph)*sin(th)^2

        Pullback on `S^2` of the standard Euclidean metric on `R^3`::

            sage: g = N.sym_bilin_form_field('g')
            sage: g[1,1], g[2,2], g[3,3] = 1, 1, 1
            sage: g.display()
            g = dx*dx + dy*dy + dz*dz
            sage: pg = Phi.pullback(g) ; pg
            Field of symmetric bilinear forms Phi_*(g) on the Open subset U of
             the 2-dimensional differentiable manifold S^2
            sage: pg.display()
            Phi_*(g) = dth*dth + sin(th)^2 dph*dph

        Pullback on `S^2` of a 3-form on `R^3`::

            sage: a = N.diff_form(3, 'A')
            sage: a[1,2,3] = f
            sage: a.display()
            A = x*y*z dx/\dy/\dz
            sage: pa = Phi.pullback(a) ; pa
            3-form Phi_*(A) on the Open subset U of the 2-dimensional
             differentiable manifold S^2
            sage: pa.display() # should be zero (as any 3-form on a 2-dimensional manifold)
            Phi_*(A) = 0

        """
        from sage.manifolds.differentiable.tensorfield_paral import \
                                                               TensorFieldParal
        from sage.manifolds.differentiable.vectorframe import CoordFrame
        from sage.tensor.modules.comp import Components, CompWithSym, \
                                                 CompFullySym, CompFullyAntiSym

        def _pullback_paral(self, tensor):
            r"""
            Pullback on parallelizable domains.
            """
            dom1 = self._domain
            dom2 = self._codomain
            ncov = tensor._tensor_type[1]
            resu_name = None ; resu_latex_name = None
            if self._name is not None and tensor._name is not None:
                resu_name = self._name + '_*(' + tensor._name + ')'
            if self._latex_name is not None and tensor._latex_name is not None:
                resu_latex_name = self._latex_name + '_*' + tensor._latex_name
            fmodule1 = dom1.vector_field_module()
            ring1 = fmodule1._ring
            si1 = fmodule1._sindex
            of1 = fmodule1._output_formatter
            si2 = dom2._sindex
            resu = fmodule1.tensor((0,ncov), name=resu_name,
                                   latex_name=resu_latex_name, sym=tensor._sym,
                                   antisym=tensor._antisym)
            for frame2 in tensor._components:
                if isinstance(frame2, CoordFrame):
                    chart2 = frame2._chart
                    for chart1 in dom1._atlas:
                        if (chart1, chart2) in self._coord_expression:
                            # Computation at the component level:
                            frame1 = chart1._frame
                            tcomp = tensor._components[frame2]
                            if isinstance(tcomp, CompFullySym):
                                ptcomp = CompFullySym(ring1, frame1, ncov,
                                                      start_index=si1,
                                                      output_formatter=of1)
                            elif isinstance(tcomp, CompFullyAntiSym):
                                ptcomp = CompFullyAntiSym(ring1, frame1, ncov,
                                                          start_index=si1,
                                                          output_formatter=of1)
                            elif isinstance(tcomp, CompWithSym):
                                ptcomp = CompWithSym(ring1, frame1, ncov,
                                                     start_index=si1,
                                                     output_formatter=of1,
                                                     sym=tcomp.sym,
                                                     antisym=tcomp.antisym)
                            else:
                                ptcomp = Components(ring1, frame1, ncov,
                                                    start_index=si1,
                                                    output_formatter=of1)
                            phi = self._coord_expression[(chart1, chart2)]
                            jacob = phi.jacobian()
                            # X2 coordinates expressed in terms of X1 ones via the
                            # mapping:
                            coord2_1 = phi(*(chart1._xx))
                            for ind_new in ptcomp.non_redundant_index_generator():
                                res = 0
                                for ind_old in dom2._manifold.index_generator(ncov):
                                    ff = tcomp[[ind_old]].coord_function(chart2)
                                    t = chart1.function(ff(*coord2_1))
                                    for i in range(ncov):
                                        t *= jacob[ind_old[i]-si2][ind_new[i]-si1]
                                    res += t
                                ptcomp[ind_new] = res
                            resu._components[frame1] = ptcomp
                return resu
        # End of function _pullback_paral

        # Special case of the identity map:
        if self._is_identity:
            return tensor  # no test for efficiency
        # Generic case:
        dom1 = self._domain
        dom2 = self._codomain
        tdom = tensor._domain
        if not tdom.is_subset(dom2):
            raise ValueError("the tensor field is not defined on the map " +
                             "codomain")
        (ncon, ncov) = tensor._tensor_type
        if ncon != 0:
            raise TypeError("the pullback cannot be taken on a tensor " +
                            "with some contravariant part")
        resu_name = None ; resu_latex_name = None
        if self._name is not None and tensor._name is not None:
            resu_name = self._name + '_*(' + tensor._name + ')'
        if self._latex_name is not None and tensor._latex_name is not None:
            resu_latex_name = self._latex_name + '_*' + tensor._latex_name
        if ncov == 0:
            # Case of a scalar field
            resu_fc = []
            for chart2 in tensor._express:
                for chart1 in dom1._atlas:
                    if (chart1, chart2) in self._coord_expression:
                        phi = self._coord_expression[(chart1, chart2)]
                        coord1 = chart1._xx
                        ff = tensor._express[chart2]
                        resu_fc.append( chart1.function(ff(*(phi(*coord1)))) )
            dom_resu = resu_fc[0]._chart._domain
            for fc in resu_fc[1:]:
                dom_resu = dom_resu.union(fc._chart._domain)
            resu = dom_resu.scalar_field(name=resu_name,
                                         latex_name=resu_latex_name)
            for fc in resu_fc:
                resu._express[fc._chart] = fc
        else:
            # Case of tensor field of rank >= 1
            if tensor._vmodule._dest_map is not tdom._identity_map:
                raise TypeError("the pullback in defined only for tensor " +
                                "fields on {}".format(dom2))
            resu_rst = []
            for chart_pair in self._coord_expression:
                chart1 = chart_pair[0] ; chart2 = chart_pair[1]
                ch2dom = chart2._domain
                if ch2dom.is_subset(tdom):
                    self_r = self.restrict(chart1._domain, subcodomain=ch2dom)
                    tensor_r = tensor.restrict(ch2dom)
                    resu_rst.append(_pullback_paral(self_r, tensor_r))
            dom_resu = resu_rst[0]._domain
            for rst in resu_rst[1:]:
                dom_resu = dom_resu.union(rst._domain)
            resu = dom_resu.tensor_field(0, ncov, name=resu_name,
                                         latex_name=resu_latex_name,
                                         sym=resu_rst[0]._sym,
                                         antisym=resu_rst[0]._antisym)
            for rst in resu_rst:
                if rst._domain is not resu._domain:
                    resu._restrictions[rst._domain] = rst
            if isinstance(resu, TensorFieldParal):
                for rst in resu_rst:
                    for frame, comp in rst._components.iteritems():
                        resu._components[frame] = comp
        return resu


    def pushforward(self, tensor):
        r"""
        Pushforward operator associated with the differentiable map.

        In what follows, let `\Phi` denote the differentiable map, `M` its
        domain and `N` its codomain.

        INPUT:

        - ``tensor`` -- instance of class
          :class:`~sage.manifolds.differentiable.tensorfield.TensorField`
          representing a fully contrariant tensor field `T` on `M`, i.e. a
          tensor field of type (p,0), with p a positive integer.

        OUTPUT:

        - instance of class
          :class:`~sage.manifolds.differentiable.tensorfield.TensorField`
          representing a fully contravariant tensor field along `M` with
          values in `N`, which is the pushforward of `T` by `\Phi`.

        EXAMPLES:

        Pushforward of a vector field on the 2-sphere `S^2` to the Euclidean
        3-space `\RR^3`, via the standard embedding of `S^2`::

            sage: S2 = DiffManifold(2, 'S^2', start_index=1)
            sage: U = S2.open_subset('U')  # domain of spherical coordinates
            sage: spher.<th,ph> = U.chart(r'th:(0,pi):\theta ph:(0,2*pi):\phi')
            sage: R3 = DiffManifold(3, 'R^3', start_index=1)
            sage: cart.<x,y,z> = R3.chart()
            sage: Phi = U.diff_map(R3, {(spher, cart): [sin(th)*cos(ph),
            ....:   sin(th)*sin(ph), cos(th)]}, name='Phi', latex_name=r'\Phi')
            sage: v = U.vector_field(name='v')
            sage: v[:] = 0, 1
            sage: v.display()
            v = d/dph
            sage: pv = Phi.pushforward(v); pv
            Vector field Phi^*(v) along the Open subset U of the 2-dimensional
             differentiable manifold S^2 with values on the 3-dimensional
             differentiable manifold R^3
            sage: pv.display()
            Phi^*(v) = -sin(ph)*sin(th) d/dx + cos(ph)*sin(th) d/dy

        Pushforward of a vector field on the real line to the `\RR^3`, via a
        helix embedding::

<<<<<<< HEAD
            sage: R = DiffManifold(1, 'R') # the real line
            sage: T.<t> = R.chart()
=======
            sage: R.<t> = RealLine()
>>>>>>> 2673e589
            sage: Psi = R.diff_map(R3, [cos(t), sin(t), t], name='Psi',
            ....:                  latex_name=r'\Psi')
            sage: u = R.vector_field(name='u')
            sage: u[0] = 1
            sage: u.display()
            u = d/dt
            sage: pu = Psi.pushforward(u); pu
<<<<<<< HEAD
            Vector field Psi^*(u) along the 1-dimensional differentiable
             manifold R with values on the 3-dimensional differentiable
             manifold R^3
=======
            Vector field Psi^*(u) along the Real number line R with values on
             the 3-dimensional differentiable manifold R^3
>>>>>>> 2673e589
            sage: pu.display()
            Psi^*(u) = -sin(t) d/dx + cos(t) d/dy + d/dz

        """
        from sage.tensor.modules.comp import Components, CompWithSym, \
                                                 CompFullySym, CompFullyAntiSym
        from sage.manifolds.differentiable.tensorfield_paral import \
                                                               TensorFieldParal
        vmodule = tensor.base_module()
        dest_map = vmodule.destination_map()
        dom1 = tensor.domain()
        ambient_dom1 = dest_map.codomain()
        if not ambient_dom1.is_subset(self._domain):
            raise ValueError("the {} does not take its values on the " +
                             "domain of the {}".format(tensor, self))
        (ncon, ncov) = tensor.tensor_type()
        if ncov != 0:
            raise ValueError("the pushforward cannot be taken on a tensor " +
                             "with some covariant part")
        if ncon == 0:
            raise ValueError("the pushforward cannot be taken on a scalar " +
                             "field")
        if dest_map != dom1.identity_map():
            raise NotImplementedError("the case of a non-trivial destination" +
                                      " map is not implemented yet")
        if not isinstance(tensor, TensorFieldParal):
            raise NotImplementedError("the case of a non-parallelizable " +
                                      "domain is not implemented yet")
        # A pair of charts (chart1, chart2) where the computation
        # is feasable is searched, privileging the default chart of the
        # map's domain for chart1
        chart1 = None; chart2 = None
        def_chart1 = dom1.default_chart()
        def_chart2 = self._codomain.default_chart()
        if def_chart1._frame in tensor._components and \
                            (def_chart1, def_chart2) in self._coord_expression:
            chart1 = def_chart1
            chart2 = def_chart2
        else:
            for (chart1n, chart2n) in self._coord_expression:
                if chart2n == def_chart2 and \
                                          chart1n._frame in tensor._components:
                    chart1 = chart1n
                    chart2 = def_chart2
                    break
        if chart2 is None:
            # It is not possible to have def_chart2 as chart for
            # expressing the result; any other chart is then looked for:
            for (chart1n, chart2n) in self._coord_expression:
                if chart1n._frame in tensor._components:
                    chart1 = chart1n
                    chart2 = chart2n
                    break
        if chart1 is None:
            # Computations of components are attempted
            chart1 = dom1.default_chart()
            tensor.comp(chart1.frame())
            for chart2n in self._codomain.atlas():
                try:
                    self.coord_functions(chart1, chart2n)
                    chart2 = chart2n
                    break
                except ValueError:
                    pass
            else:
                raise ValueError("no pair of charts could be found to " +
                                 "compute the pushforward of " +
                                 "the {} by the {}".format(tensor, self))
        # Vector field module for the result:
        fmodule2 = dom1.vector_field_module(dest_map=self)
        #
        frame2 = fmodule2.basis(from_frame=chart2.frame())
        si1 = dom1.start_index()
        si2 = fmodule2._sindex
        ring2 = fmodule2._ring
        of2 = fmodule2._output_formatter
        # Computation at the component level:
        tcomp = tensor._components[chart1.frame()]
        # Construction of the pushforward components (ptcomp):
        if isinstance(tcomp, CompFullySym):
            ptcomp = CompFullySym(ring2, frame2, ncon, start_index=si2,
                                  output_formatter=of2)
        elif isinstance(tcomp, CompFullyAntiSym):
            ptcomp = CompFullyAntiSym(ring2, frame2, ncon, start_index=si2,
                                      output_formatter=of2)
        elif isinstance(tcomp, CompWithSym):
            ptcomp = CompWithSym(ring2, frame2, ncon, start_index=si2,
                                 output_formatter=of2, sym=tcomp._sym,
                                 antisym=tcomp._antisym)
        else:
            ptcomp = Components(ring2, frame2, ncon, start_index=si2,
                                output_formatter=of2)
        # Computation of the pushforward components:
        jacob = self.differential_functions(chart1=chart1, chart2=chart2)
        si2 = chart2.domain().start_index()
        for ind_new in ptcomp.non_redundant_index_generator():
            res = 0
            for ind_old in dom1.index_generator(ncon):
                t = tcomp[[ind_old]].coord_function(chart1)
                for i in range(ncon):
                    t *= jacob[ind_new[i]-si2][ind_old[i]-si1]
                res += t
            ptcomp[ind_new] = res
        # Name of the result:
        resu_name = None ; resu_latex_name = None
        if self._name is not None and tensor._name is not None:
            resu_name = self._name + '^*(' + tensor._name + ')'
        if self._latex_name is not None and tensor._latex_name is not None:
            resu_latex_name = self._latex_name + '^*' + tensor._latex_name
        # Creation of the result with the components obtained above:
        resu = fmodule2.tensor_from_comp((ncon, 0), ptcomp, name=resu_name,
                                         latex_name=resu_latex_name)
        return resu<|MERGE_RESOLUTION|>--- conflicted
+++ resolved
@@ -1076,12 +1076,7 @@
         Pushforward of a vector field on the real line to the `\RR^3`, via a
         helix embedding::
 
-<<<<<<< HEAD
-            sage: R = DiffManifold(1, 'R') # the real line
-            sage: T.<t> = R.chart()
-=======
             sage: R.<t> = RealLine()
->>>>>>> 2673e589
             sage: Psi = R.diff_map(R3, [cos(t), sin(t), t], name='Psi',
             ....:                  latex_name=r'\Psi')
             sage: u = R.vector_field(name='u')
@@ -1089,14 +1084,8 @@
             sage: u.display()
             u = d/dt
             sage: pu = Psi.pushforward(u); pu
-<<<<<<< HEAD
-            Vector field Psi^*(u) along the 1-dimensional differentiable
-             manifold R with values on the 3-dimensional differentiable
-             manifold R^3
-=======
             Vector field Psi^*(u) along the Real number line R with values on
              the 3-dimensional differentiable manifold R^3
->>>>>>> 2673e589
             sage: pu.display()
             Psi^*(u) = -sin(t) d/dx + cos(t) d/dy + d/dz
 
