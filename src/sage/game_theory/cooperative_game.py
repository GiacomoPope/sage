--- conflicted
+++ resolved
@@ -40,7 +40,7 @@
                 tuple must end with a comma.
         * Value - A real number representing each set of players contribution.
 
-    - payoff_vector -- (default: False), a dictionary can be passed instead but
+    - payoff_vector - default = ``False``, a dictionary can be passed instead but
                       this will be overwritten if shapley_value is called.
 
     EXAMPLES:
@@ -110,16 +110,6 @@
         sage: letter_game
         A 3 player Co-operative Game.
 
-<<<<<<< HEAD
-    We can test 3 basic properties of the Payoff Vector. They are
-        * Is it is efficient?
-
-        * Does it possess the nullplayer property?
-
-        * Does it possess the symmetry property?
-
-    ::
-=======
 
     It can be shown that the 'fair' payoff vector, referred to as the Shapley value is given by the following formula:
 
@@ -135,7 +125,6 @@
     \]
 
     To compute the Shapley value in Sage is simple:
->>>>>>> 73c98778
 
         sage: letter_game.shapley_value()
         {'A': 2, 'C': 35, 'B': 5}
