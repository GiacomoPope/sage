--- conflicted
+++ resolved
@@ -1,10 +1,7 @@
-<<<<<<< HEAD
 # sage_setup: distribution = sagemath-repl
-############ setup warning filters before importing Sage stuff ####
-=======
+
 # Set up warning filters before importing Sage stuff
 
->>>>>>> e5f42fac
 import sys
 import warnings
 
