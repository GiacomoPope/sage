--- conflicted
+++ resolved
@@ -7044,17 +7044,10 @@
                 old_parent = K.defining_polynomial().parent()
                 new_parent = field_of_definition_periodic.defining_polynomial().parent()
                 hom = old_parent.hom([new_parent.gens()[0]])
-<<<<<<< HEAD
-                if hom(K.defining_polynomial()) != \
-                    field_of_definition_periodic.defining_polynomial():
-                    raise ValueError('prime ideal of %s ' %K + \
-                        'but field of definition of fixed points is %s. ' %field_of_definition_periodic + \
-=======
                 L = field_of_definition_periodic
                 if hom(K.defining_polynomial()) != L.defining_polynomial():
-                    raise ValueError('prime ideal of %s ' % K +
-                        'but field of definition of fixed points is %s. ' % L +
->>>>>>> 5cb72aad
+                    raise ValueError('prime ideal of %s ' % K + \
+                        'but field of definition of fixed points is %s. ' % L + \
                         'see documentation for examples')
                 embedding = K.embeddings(field_of_definition_periodic)[0]
                 prime = embedding(prime)
