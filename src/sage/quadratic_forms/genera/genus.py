--- conflicted
+++ resolved
@@ -56,21 +56,13 @@
 
 
 def LocalGenusSymbol(A, p):
-<<<<<<< HEAD
-    """
-=======
     r"""
->>>>>>> 90e17493
     Return the local symbol of `A` at the prime `p`.
 
     INPUT:
 
     - ``A`` -- a symmetric, non-singular matrix with coefficients in `\ZZ`
-<<<<<<< HEAD
-    - ``p`` -- an integer prime `p > 0`
-=======
     - ``p`` -- a prime number
->>>>>>> 90e17493
 
     OUTPUT:
 
@@ -99,14 +91,8 @@
 
 
 def is_GlobalGenus(G):
-<<<<<<< HEAD
-    """
-    Given a genus symbol `G` (specified by a collection of local symbols),
-    return ``True`` if `G` represents the genus of a global quadratic form or lattice.
-=======
     r"""
     Return if `G` represents the genus of a global quadratic form or lattice.
->>>>>>> 90e17493
 
     INPUT:
 
@@ -161,11 +147,7 @@
 
 
 def is_2_adic_genus(genus_symbol_quintuple_list):
-<<<<<<< HEAD
-    """
-=======
     r"""
->>>>>>> 90e17493
     Given a `2`-adic local symbol (as the underlying list of quintuples)
     check whether it is the `2`-adic symbol of a `2`-adic form.
 
@@ -227,11 +209,7 @@
 
 
 def canonical_2_adic_compartments(genus_symbol_quintuple_list):
-<<<<<<< HEAD
-    """
-=======
     r"""
->>>>>>> 90e17493
     Given a `2`-adic local symbol (as the underlying list of quintuples)
     this returns a list of lists of indices of the
     genus_symbol_quintuple_list which are in the same compartment.  A
@@ -278,13 +256,8 @@
 
     .. NOTE::
 
-<<<<<<< HEAD
-    See [Co1999]_ Conway-Sloane 3rd edition, pp. 381-382 for definitions
-    and examples.
-=======
         See [Co1999]_ Conway-Sloane 3rd edition, pp. 381-382 for definitions
         and examples.
->>>>>>> 90e17493
     """
     symbol = genus_symbol_quintuple_list
     compartments = []
@@ -305,11 +278,7 @@
     return compartments
 
 def canonical_2_adic_trains(genus_symbol_quintuple_list, compartments=None):
-<<<<<<< HEAD
-    """
-=======
     r"""
->>>>>>> 90e17493
     Given a `2`-adic local symbol (as the underlying list of quintuples)
     this returns a list of lists of indices of the
     genus_symbol_quintuple_list which are in the same train.  A train
@@ -411,11 +380,7 @@
         symbol.pop()
 
 def canonical_2_adic_reduction(genus_symbol_quintuple_list):
-<<<<<<< HEAD
-    """
-=======
     r"""
->>>>>>> 90e17493
     Given a `2`-adic local symbol (as the underlying list of quintuples)
     this returns a canonical `2`-adic symbol (again as a raw list of
     quintuples of integers) which has at most one minus sign per train
@@ -465,12 +430,8 @@
 
     .. NOTE::
 
-<<<<<<< HEAD
-        See [Co1999]_ Conway-Sloane 3rd edition, pp. 381-382 for definitions and examples.
-=======
         See [Co1999]_ Conway-Sloane 3rd edition, pp. 381-382 for definitions
         and examples.
->>>>>>> 90e17493
 
     .. TODO::
 
@@ -512,11 +473,7 @@
 
 
 def basis_complement(B):
-<<<<<<< HEAD
-    """
-=======
     r"""
->>>>>>> 90e17493
     Given an echelonized basis matrix `B` (over a field), calculate a
     matrix whose rows form a basis complement (to the rows of `B`).
 
@@ -559,11 +516,7 @@
 
 
 def signature_pair_of_matrix(A):
-<<<<<<< HEAD
-    """
-=======
     r"""
->>>>>>> 90e17493
     Computes the signature pair `(p, n)` of a non-degenerate symmetric
     matrix, where
 
@@ -617,11 +570,7 @@
 
 
 def p_adic_symbol(A, p, val):
-<<<<<<< HEAD
-    """
-=======
     r"""
->>>>>>> 90e17493
     Given a symmetric matrix `A` and prime `p`, return the genus symbol at `p`.
 
     .. TODO::
@@ -631,16 +580,10 @@
     INPUT:
 
     - ``A`` -- symmetric matrix with integer coefficients
-<<<<<<< HEAD
-    - ``p`` -- prime number > 0
-    - ``val`` -- integer >= 0; valuation of the maximal elementary divisor of `A`
-      needed to obtain enough precision. Calculation is modulo `p` to the ``val+3``.
-=======
     - ``p`` -- prime number
     - ``val`` -- non-negative integer; valuation of the maximal elementary
       divisor of `A` needed to obtain enough precision.
       Calculation is modulo `p` to the ``val+3``.
->>>>>>> 90e17493
 
     OUTPUT:
 
@@ -696,11 +639,7 @@
 
 
 def is_even_matrix(A):
-<<<<<<< HEAD
-    """
-=======
     r"""
->>>>>>> 90e17493
     Determines if the integral symmetric matrix `A` is even
     (i.e. represents only even numbers).  If not, then it returns the
     index of an odd diagonal entry.  If it is even, then we return the
@@ -734,11 +673,7 @@
 
 
 def split_odd(A):
-<<<<<<< HEAD
-    """
-=======
     r"""
->>>>>>> 90e17493
     Given a non-degenerate Gram matrix `A (\mod 8)`, return a splitting
     ``[u] + B`` such that u is odd and `B` is not even.
 
@@ -828,11 +763,7 @@
 
 
 def trace_diag_mod_8(A):
-<<<<<<< HEAD
-    """
-=======
     r"""
->>>>>>> 90e17493
     Return the trace of the diagonalised form of `A` of an integral
     symmetric matrix which is diagonalizable `\mod 8`.  (Note that since
     the Jordan decomposition into blocks of size `<=` 2 is not unique
@@ -877,11 +808,7 @@
 
 
 def two_adic_symbol(A, val):
-<<<<<<< HEAD
-    """
-=======
     r"""
->>>>>>> 90e17493
     Given a symmetric matrix `A` and prime `p`, return the genus symbol at `p`.
 
     The genus symbol of a component 2^m*f is of the form ``(m,n,s,d[,o])``,
@@ -896,11 +823,7 @@
     INPUT:
 
     - ``A`` -- symmetric matrix with integer coefficients, non-degenerate
-<<<<<<< HEAD
-    - ``val`` -- integer >=0; valuation of maximal 2-elementary divisor
-=======
     - ``val`` -- non-negative integer; valuation of maximal `2`-elementary divisor
->>>>>>> 90e17493
 
     OUTPUT:
 
@@ -991,7 +914,6 @@
 
     The genus symbol of a component `2^m A` is of the form `(m, n, s, d, o)`,
     where
-<<<<<<< HEAD
 
     - `m` = valuation of the component
     - `n` = rank of `A`
@@ -1004,33 +926,18 @@
     of the Jordan blocks `A_1,...,A_t`.
 
     Reference: [Co1999]_ Conway and Sloane 3rd edition, Chapter 15, Section 7.
-=======
-
-    - `m` = valuation of the component
-    - `n` = rank of `A`
-    - `d` = det(A) in `\{1,3,5,7\}`
-    - `s` = 0 (or 1) if even (or odd)
-    - `o` = oddity of `A` (= 0 if s = 0) in `Z/8Z`
-          = the trace of the diagonalization of `A`
-
-    The genus symbol is a list of such symbols (ordered by `m`) for each
-    of the Jordan blocks `A_1,...,A_t`.
-
-    Reference: [Co1999]_ Conway and Sloane 3rd edition, Chapter 15, Section 7.
-
->>>>>>> 90e17493
+
 
     .. WARNING::
 
-<<<<<<< HEAD
-    WARNING/NOTE: This normalization seems non-standard, and we
-    should review this entire class to make sure that we have our
-    doubling conventions straight throughout!  This is especially
-    noticeable in the determinant and excess methods!!
+        This normalization seems non-standard, and we
+        should review this entire class to make sure that we have our
+        doubling conventions straight throughout!  This is especially
+        noticeable in the determinant and excess methods!!
 
     INPUT:
 
-    - ``prime`` -- a prime integer `> 0`
+    - ``prime`` -- a prime number
     - ``symbol`` -- the list of invariants for Jordan blocks `A_t,...,A_t` given
       as a list of lists of integers
 
@@ -1054,22 +961,7 @@
         Genus symbol at 3:     1^-3 3^1
     """
     def __init__(self, prime, symbol, check = True):
-        """
-=======
-        This normalization seems non-standard, and we
-        should review this entire class to make sure that we have our
-        doubling conventions straight throughout!  This is especially
-        noticeable in the determinant and excess methods!!
-
-    INPUT:
-
-    - ``prime`` -- a prime number
-    - ``symbol`` -- the list of invariants for Jordan blocks `A_t,...,A_t` given
-      as a list of lists of integers
-    """
-    def __init__(self, prime, symbol, check = True):
-        r"""
->>>>>>> 90e17493
+        r"""
         Create the local genus symbol of given prime and local invariants.
 
 
@@ -1539,12 +1431,8 @@
 
         .. NOTE::
 
-<<<<<<< HEAD
-            See [Co1999]_ Conway-Sloane 3rd edition, pp. 381-382 for definitions and examples.
-=======
             See [Co1999]_ Conway-Sloane 3rd edition, pp. 381-382 for definitions
             and examples.
->>>>>>> 90e17493
 
         .. TODO::
 
@@ -1597,15 +1485,9 @@
     def prime(self):
         r"""
         Return the prime number `p` of this `p`-adic local symbol.
-<<<<<<< HEAD
 
         OUTPUT:
 
-=======
-
-        OUTPUT:
-
->>>>>>> 90e17493
         - an integer
 
         EXAMPLES::
@@ -1626,7 +1508,6 @@
         If `p` is odd, every lattice is even.
 
         EXAMPLES::
-<<<<<<< HEAD
 
             sage: from sage.quadratic_forms.genera.genus import LocalGenusSymbol
             sage: M0 = matrix(ZZ,[1])
@@ -1647,30 +1528,7 @@
         return sym[0] > 0 or sym[3]==0
 
     def symbol_tuple_list(self):
-        """
-=======
-
-            sage: from sage.quadratic_forms.genera.genus import LocalGenusSymbol
-            sage: M0 = matrix(ZZ,[1])
-            sage: G0 = LocalGenusSymbol(M0, 2)
-            sage: G0.is_even()
-            False
-            sage: G1 = LocalGenusSymbol(M0, 3)
-            sage: G1.is_even()
-            True
-            sage: M2 = matrix(ZZ,[2])
-            sage: G2 = LocalGenusSymbol(M2, 2)
-            sage: G2.is_even()
-            True
-        """
-        if self.prime() != 2:
-            return True
-        sym = self.symbol_tuple_list()[0]
-        return sym[0] > 0 or sym[3]==0
-
-    def symbol_tuple_list(self):
-        r"""
->>>>>>> 90e17493
+        r"""
         Return a copy of the underlying list of lists of integers
         defining the genus symbol.
 
@@ -1704,11 +1562,7 @@
         return copy.deepcopy(self._symbol)
 
     def number_of_blocks(self):
-<<<<<<< HEAD
-        """
-=======
-        r"""
->>>>>>> 90e17493
+        r"""
         Return the number of positive dimensional symbols/Jordan blocks.
 
         OUTPUT:
@@ -1738,11 +1592,7 @@
 
 
     def determinant(self):
-<<<<<<< HEAD
-        """
-=======
-        r"""
->>>>>>> 90e17493
+        r"""
         Returns the (`p`-part of the) determinant (square-class) of the
         Hessian matrix of the quadratic form (given by regarding the
         integral symmetric matrix which generated this genus symbol as
@@ -1777,20 +1627,12 @@
     det = determinant
 
     def dimension(self):
-<<<<<<< HEAD
-        """
-=======
-        r"""
->>>>>>> 90e17493
+        r"""
         Return the dimension of a quadratic form associated to this genus symbol.
 
         OUTPUT:
 
-<<<<<<< HEAD
-        an integer ``>= 0``
-=======
         an non-negative integer
->>>>>>> 90e17493
 
         EXAMPLES::
 
@@ -1813,15 +1655,8 @@
 
         """
         return sum([ s[1] for s in self._symbol ])
-<<<<<<< HEAD
-
-    # TODO:
-    # DELETE rank() IN FAVOR OF THE dimension() ... why?
-
-=======
 
     dim = dimension
->>>>>>> 90e17493
     rank = dimension
 
     def excess(self):
@@ -1832,15 +1667,12 @@
 
         .. WARNING::
 
-<<<<<<< HEAD
-=======
             This normalization seems non-standard, and we
             should review this entire class to make sure that we have our
             doubling conventions straight throughout!
 
         REFERENCE:
 
->>>>>>> 90e17493
         [Co1999]_ Conway and Sloane Book, 3rd edition, pp 370-371.
 
         OUTPUT:
@@ -1975,8 +1807,6 @@
     - ``A`` -- a symmetric matrix with integer coefficients
     - ``max_elem_divisors`` -- the input precision for the valuation of a
       maximal p-elementary divisor. (OPTIONAL)
-<<<<<<< HEAD
-=======
 
     EXAMPLES::
 
@@ -1991,7 +1821,6 @@
         Signature:  (4, 0)
         Genus symbol at 2:    [2^-2 4^1 8^1]_6
         Genus symbol at 3:     1^3 3^-1
->>>>>>> 90e17493
     """
 
     def __init__(self, A, max_elem_divisors=None):
@@ -2149,11 +1978,7 @@
 
 
     def __ne__(self, other):
-<<<<<<< HEAD
-        """
-=======
-        r"""
->>>>>>> 90e17493
+        r"""
         Determine if two global genus symbols are unequal (not just inequivalent!).
 
         INPUT:
@@ -2193,30 +2018,16 @@
         Return if this genus is even.
 
         EXAMPLES::
-<<<<<<< HEAD
-
-            sage: from sage.quadratic_forms.genera.genus import Genus
+
             sage: G = Genus(Matrix(ZZ,2,[2,1,1,2]))
             sage: G.is_even()
             True
         """
         return self._local_symbols[0].is_even()
-=======
->>>>>>> 90e17493
-
-            sage: G = Genus(Matrix(ZZ,2,[2,1,1,2]))
-            sage: G.is_even()
-            True
-        """
-<<<<<<< HEAD
-        Return the signature pair (p, n) of the (non-degenerate)
-=======
-        return self._local_symbols[0].is_even()
 
     def signature_pair(self):
         r"""
         Return the signature pair `(p, n)` of the (non-degenerate)
->>>>>>> 90e17493
         global genus symbol, where p is the number of positive
         eigenvalues and n is the number of negative eigenvalues.
 
@@ -2233,10 +2044,6 @@
         """
         return self._signature
 
-<<<<<<< HEAD
-    def determinant(self):
-        """
-=======
     signature_pair_of_matrix = signature_pair
 
     def signature(self):
@@ -2258,7 +2065,6 @@
 
     def determinant(self):
         r"""
->>>>>>> 90e17493
         Return the determinant of this genus, where the determinant
         is the Hessian determinant of the quadratic form whose Gram
         matrix is the Gram matrix giving rise to this global genus
@@ -2270,14 +2076,8 @@
 
         EXAMPLES::
 
-<<<<<<< HEAD
-            sage: from sage.quadratic_forms.genera.genus import GenusSymbol_global_ring
-            sage: A = DiagonalQuadraticForm(ZZ, [1,-2,3,4]).Hessian_matrix()
-            sage: GS = GenusSymbol_global_ring(A)
-=======
             sage: A = matrix.diagonal(ZZ, [1,-2,3,4])
             sage: GS = Genus(A)
->>>>>>> 90e17493
             sage: GS.determinant()
             -24
         """
@@ -2300,18 +2100,7 @@
         p, n = self.signature_pair()
         return p + n
 
-<<<<<<< HEAD
-    det = determinant
-
-    def dimension(self):
-        r"""
-        Return the dimension of this genus.
-        """
-        p, n = self.signature_pair_of_matrix()
-        return p + n
-=======
     dim = dimension
->>>>>>> 90e17493
 
     def discriminant_form(self):
         r"""
