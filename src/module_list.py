--- conflicted
+++ resolved
@@ -1663,6 +1663,10 @@
 
     Extension('sage.rings.polynomial.skew_polynomial_element',
               sources = ['sage/rings/polynomial/skew_polynomial_element.pyx']),
+    
+    Extension('sage.rings.polynomial.skew_polynomial_finite_field',
+              sources = ['sage/rings/polynomial/skew_polynomial_finite_field.pyx']),
+
 
 
     ################################
@@ -1802,15 +1806,6 @@
 
     Extension('*', ['sage/symbolic/*.pyx']),
 
-<<<<<<< HEAD
-=======
-    Extension('sage.rings.polynomial.skew_polynomial_element',
-              sources = ['sage/rings/polynomial/skew_polynomial_element.pyx']),
-
-    Extension('sage.rings.polynomial.skew_polynomial_finite_field',
-              sources = ['sage/rings/polynomial/skew_polynomial_finite_field.pyx']),
-
->>>>>>> 15861b92
     ################################
     ##
     ## sage.tests
