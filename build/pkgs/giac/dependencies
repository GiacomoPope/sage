<<<<<<< HEAD
readline libpng $(MP_LIBRARY) mpfr mpfi ntl gsl pari glpk curl ecm
=======
readline libpng $(MP_LIBRARY) mpfr mpfi ntl gsl pari glpk curl cliquer $(findstring libnauty,$(OPTIONAL_INSTALLED_PACKAGES))
>>>>>>> 06c4df15

----------
All lines of this file are ignored except the first.<|MERGE_RESOLUTION|>--- conflicted
+++ resolved
@@ -1,8 +1,4 @@
-<<<<<<< HEAD
-readline libpng $(MP_LIBRARY) mpfr mpfi ntl gsl pari glpk curl ecm
-=======
-readline libpng $(MP_LIBRARY) mpfr mpfi ntl gsl pari glpk curl cliquer $(findstring libnauty,$(OPTIONAL_INSTALLED_PACKAGES))
->>>>>>> 06c4df15
+readline libpng $(MP_LIBRARY) mpfr mpfi ntl gsl pari glpk curl cliquer ecm $(findstring libnauty,$(OPTIONAL_INSTALLED_PACKAGES))
 
 ----------
 All lines of this file are ignored except the first.