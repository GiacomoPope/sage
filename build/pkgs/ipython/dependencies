<<<<<<< HEAD
$(PYTHON) jinja2 tornado pyzmq pickleshare simplegeneric traitlets | $(PYTHON_TOOLCHAIN) backports_shutil_get_terminal_size wcwidth prompt_toolkit pygments pexpect appnope backcall jedi
=======
$(PYTHON) jinja2 tornado pyzmq pickleshare simplegeneric traitlets | $(PYTHON_TOOLCHAIN) wcwidth prompt_toolkit pygments pexpect appnope
>>>>>>> 467fbc70

----------
All lines of this file are ignored except the first.
It is copied by SAGE_ROOT/build/make/install into SAGE_ROOT/build/make/Makefile.<|MERGE_RESOLUTION|>--- conflicted
+++ resolved
@@ -1,8 +1,4 @@
-<<<<<<< HEAD
-$(PYTHON) jinja2 tornado pyzmq pickleshare simplegeneric traitlets | $(PYTHON_TOOLCHAIN) backports_shutil_get_terminal_size wcwidth prompt_toolkit pygments pexpect appnope backcall jedi
-=======
-$(PYTHON) jinja2 tornado pyzmq pickleshare simplegeneric traitlets | $(PYTHON_TOOLCHAIN) wcwidth prompt_toolkit pygments pexpect appnope
->>>>>>> 467fbc70
+$(PYTHON) jinja2 tornado pyzmq pickleshare simplegeneric traitlets | $(PYTHON_TOOLCHAIN) wcwidth prompt_toolkit pygments pexpect appnope backcall jedi
 
 ----------
 All lines of this file are ignored except the first.
