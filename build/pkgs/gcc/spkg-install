--- conflicted
+++ resolved
@@ -56,8 +56,6 @@
     mkdir -p "$SAGE_LOCAL/include/sys"
     sed 's+defined(__GNUC_STDC_INLINE__)+& \&\& !defined(__cplusplus)+' /usr/include/sys/cdefs.h > "$SAGE_LOCAL/include/sys/cdefs.h"
 fi
-<<<<<<< HEAD
-=======
 
 # Let GCC build on Raspberry Pi using hard floats.
 if [ `uname -m` = "armv6l" ]; then
@@ -68,7 +66,6 @@
 if [ `uname -m` = "armv7l" ]; then
     GCC_CONFIGURE="--with-arch=armv7-a --with-fpu=vfpv3-d16 --with-float=hard $GCC_CONFIGURE"
 fi
->>>>>>> 8029bc64
 
 if [ "$SAGE_CHECK" = yes ]; then
     # Enable internal checks in GCC.  These checks do not affect the
